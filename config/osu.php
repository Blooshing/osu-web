--- conflicted
+++ resolved
@@ -82,13 +82,10 @@
         'base' => 'https://osu.ppy.sh',
         'dev' => 'https://discord.gg/ppy',
         'installer' => 'https://m1.ppy.sh/r/osu!install.exe',
-<<<<<<< HEAD
         'installer-mirror' => 'https://m2.ppy.sh/r/osu!install.exe',
         'osx' => 'https://osx.ppy.sh',
         'youtube-tutorial-playlist' => 'PLmWVQsxi34bMYwAawZtzuptfMmszUa_tl',
-=======
         'legacy-forum-thread-prefix' => '/forum/t/',
->>>>>>> 691773ce
         'smilies' => '/forum/images/smilies',
         'support-the-game' => '/p/support#transactionarea',
 
