--- conflicted
+++ resolved
@@ -89,11 +89,8 @@
         'en',
 
         // sort by name
-<<<<<<< HEAD
         'de',
-=======
         'da',
->>>>>>> f53fc00a
         'es',
         'fr',
         'it',
