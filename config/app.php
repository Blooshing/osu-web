--- conflicted
+++ resolved
@@ -160,12 +160,9 @@
         'Mariuzzo\LaravelJsLocalization\LaravelJsLocalizationServiceProvider',
         'Shift31\LaravelElasticsearch\ElasticsearchServiceProvider',
         'League\StatsD\Laravel5\Provider\StatsdServiceProvider',
-<<<<<<< HEAD
         'LucaDegasperi\OAuth2Server\Storage\FluentStorageServiceProvider',
         'LucaDegasperi\OAuth2Server\OAuth2ServerServiceProvider',
-=======
         'Lord\Laroute\LarouteServiceProvider',
->>>>>>> ceb19ffb
     ],
 
     /*
