<?php

return [

<<<<<<< HEAD
	/*
	|--------------------------------------------------------------------------
	| Application Debug Mode
	|--------------------------------------------------------------------------
	|
	| When your application is in debug mode, detailed error messages with
	| stack traces will be shown on every error that occurs within your
	| application. If disabled, a simple generic error page is shown.
	|
	*/

	'debug' => env('APP_DEBUG'),

	/*
	|--------------------------------------------------------------------------
	| Application URL
	|--------------------------------------------------------------------------
	|
	| This URL is used by the console to properly generate URLs when using
	| the Artisan command line tool. You should set this to the root of
	| your application so that it is used when running Artisan tasks.
	|
	*/

	'url' => env('APP_URL', 'http://localhost'),

	/*
	|--------------------------------------------------------------------------
	| Application Timezone
	|--------------------------------------------------------------------------
	|
	| Here you may specify the default timezone for your application, which
	| will be used by the PHP date and date-time functions. We have gone
	| ahead and set this to a sensible default for you out of the box.
	|
	*/

	'timezone' => 'UTC',

	/*
	|--------------------------------------------------------------------------
	| Sentry URL Configuration
	|--------------------------------------------------------------------------
	|
	| Sends error log etc to sentry.
	|
	*/
	'sentry' => env('APP_SENTRY'),
	/*
	|--------------------------------------------------------------------------
	| Application Locale Configuration
	|--------------------------------------------------------------------------
	|
	| The application locale determines the default locale that will be used
	| by the translation service provider. You are free to set this value
	| to any of the locales which will be supported by the application.
	|
	*/

	'locale' => 'en',

	/*
	|--------------------------------------------------------------------------
	| Application Fallback Locale
	|--------------------------------------------------------------------------
	|
	| The fallback locale determines the locale to use when the current one
	| is not available. You may change the value to correspond to any of
	| the language folders that are provided through your application.
	|
	*/

	'fallback_locale' => 'en',

	/*
	|--------------------------------------------------------------------------
	| Encryption Key
	|--------------------------------------------------------------------------
	|
	| This key is used by the Illuminate encrypter service and should be set
	| to a random, 32 character string, otherwise these encrypted strings
	| will not be safe. Please do this before deploying an application!
	|
	*/

	'key' => env('APP_KEY', 'jBCqqbqVgZGBZfErQXk2IzqGafe9Az9z'),

	'cipher' => MCRYPT_RIJNDAEL_128,

	/*
	|--------------------------------------------------------------------------
	| Logging Configuration
	|--------------------------------------------------------------------------
	|
	| Here you may configure the log settings for your application. Out of
	| the box, Laravel uses the Monolog PHP logging library. This gives
	| you a variety of powerful log handlers / formatters to utilize.
	|
	| Available Settings: "single", "daily", "syslog", "errorlog"
	|
	*/

	'log' => 'daily',

	/*
	|--------------------------------------------------------------------------
	| Autoloaded Service Providers
	|--------------------------------------------------------------------------
	|
	| The service providers listed here will be automatically loaded on the
	| request to your application. Feel free to add your own services to
	| this array to grant expanded functionality to your applications.
	|
	*/

	'providers' => [

		/*
		 * Laravel Framework Service Providers...
		 */
		'Illuminate\Foundation\Providers\ArtisanServiceProvider',
		'Illuminate\Auth\AuthServiceProvider',
		'Illuminate\Bus\BusServiceProvider',
		'Illuminate\Cache\CacheServiceProvider',
		'Illuminate\Foundation\Providers\ConsoleSupportServiceProvider',
		'Illuminate\Routing\ControllerServiceProvider',
		'Illuminate\Cookie\CookieServiceProvider',
		'Illuminate\Database\DatabaseServiceProvider',
		'Illuminate\Encryption\EncryptionServiceProvider',
		'Illuminate\Filesystem\FilesystemServiceProvider',
		'Illuminate\Foundation\Providers\FoundationServiceProvider',
		// 'Illuminate\Hashing\HashServiceProvider',
		'Illuminate\Mail\MailServiceProvider',
		'Illuminate\Pagination\PaginationServiceProvider',
		'Illuminate\Pipeline\PipelineServiceProvider',
		'Illuminate\Queue\QueueServiceProvider',
		'Illuminate\Redis\RedisServiceProvider',
		'Illuminate\Auth\Passwords\PasswordResetServiceProvider',
		'Illuminate\Session\SessionServiceProvider',
		'Illuminate\Translation\TranslationServiceProvider',
		'Illuminate\Validation\ValidationServiceProvider',
		'Illuminate\View\ViewServiceProvider',

		'Collective\Html\HtmlServiceProvider',
		/*
		 * Application Service Providers...
		 */
		'App\Providers\AppServiceProvider',
		'App\Providers\BusServiceProvider',
		'App\Providers\ConfigServiceProvider',
		'App\Providers\EventServiceProvider',
		'App\Providers\RouteServiceProvider',
		'App\Providers\OsuHashServiceProvider',
		'Clockwork\Support\Laravel\ClockworkServiceProvider',
		'GrahamCampbell\Markdown\MarkdownServiceProvider',
		'Maknz\Slack\SlackServiceProvider',
		'Mariuzzo\LaravelJsLocalization\LaravelJsLocalizationServiceProvider',
		'Shift31\LaravelElasticsearch\ElasticsearchServiceProvider'

	],

	/*
	|--------------------------------------------------------------------------
	| Class Aliases
	|--------------------------------------------------------------------------
	|
	| This array of class aliases will be registered when this application
	| is started. However, feel free to register as many as you wish as
	| the aliases are "lazy" loaded so they don't hinder performance.
	|
	*/

	'aliases' => [

		'App'       => 'Illuminate\Support\Facades\App',
		'Artisan'   => 'Illuminate\Support\Facades\Artisan',
		'Auth'      => 'Illuminate\Support\Facades\Auth',
		'Blade'     => 'Illuminate\Support\Facades\Blade',
		'Bus'       => 'Illuminate\Support\Facades\Bus',
		'Cache'     => 'Illuminate\Support\Facades\Cache',
		'Config'    => 'Illuminate\Support\Facades\Config',
		'Cookie'    => 'Illuminate\Support\Facades\Cookie',
		'Crypt'     => 'Illuminate\Support\Facades\Crypt',
		'DB'        => 'Illuminate\Support\Facades\DB',
		'Eloquent'  => 'Illuminate\Database\Eloquent\Model',
		'Event'     => 'Illuminate\Support\Facades\Event',
		'File'      => 'Illuminate\Support\Facades\File',
		'Hash'      => 'Illuminate\Support\Facades\Hash',
		'Input'     => 'Illuminate\Support\Facades\Input',
		'Inspiring' => 'Illuminate\Foundation\Inspiring',
		'Lang'      => 'Illuminate\Support\Facades\Lang',
		'Log'       => 'Illuminate\Support\Facades\Log',
		'Mail'      => 'Illuminate\Support\Facades\Mail',
		'Password'  => 'Illuminate\Support\Facades\Password',
		'Queue'     => 'Illuminate\Support\Facades\Queue',
		'Redirect'  => 'Illuminate\Support\Facades\Redirect',
		'Redis'     => 'Illuminate\Support\Facades\Redis',
		'Request'   => 'Illuminate\Support\Facades\Request',
		'Response'  => 'Illuminate\Support\Facades\Response',
		'Route'     => 'Illuminate\Support\Facades\Route',
		'Schema'    => 'Illuminate\Support\Facades\Schema',
		'Session'   => 'Illuminate\Support\Facades\Session',
		'Storage'   => 'Illuminate\Support\Facades\Storage',
		'URL'       => 'Illuminate\Support\Facades\URL',
		'Validator' => 'Illuminate\Support\Facades\Validator',
		'View'      => 'Illuminate\Support\Facades\View',

		'Form'      => 'Collective\Html\FormFacade',
		'Html'      => 'Collective\Html\HtmlFacade',

		'Markdown'  => 'GrahamCampbell\Markdown\Facades\Markdown',

		'Slack' => 'Maknz\Slack\Facades\Slack',

	],
=======
    /*
    |--------------------------------------------------------------------------
    | Application Debug Mode
    |--------------------------------------------------------------------------
    |
    | When your application is in debug mode, detailed error messages with
    | stack traces will be shown on every error that occurs within your
    | application. If disabled, a simple generic error page is shown.
    |
    */

    'debug' => env('APP_DEBUG'),

    /*
    |--------------------------------------------------------------------------
    | Application URL
    |--------------------------------------------------------------------------
    |
    | This URL is used by the console to properly generate URLs when using
    | the Artisan command line tool. You should set this to the root of
    | your application so that it is used when running Artisan tasks.
    |
    */

    'url' => env('APP_URL', 'http://localhost'),

    /*
    |--------------------------------------------------------------------------
    | Application Timezone
    |--------------------------------------------------------------------------
    |
    | Here you may specify the default timezone for your application, which
    | will be used by the PHP date and date-time functions. We have gone
    | ahead and set this to a sensible default for you out of the box.
    |
    */

    'timezone' => 'UTC',

    /*
    |--------------------------------------------------------------------------
    | Sentry URL Configuration
    |--------------------------------------------------------------------------
    |
    | Sends error log etc to sentry.
    |
    */
    'sentry' => env('APP_SENTRY'),
    /*
    |--------------------------------------------------------------------------
    | Application Locale Configuration
    |--------------------------------------------------------------------------
    |
    | The application locale determines the default locale that will be used
    | by the translation service provider. You are free to set this value
    | to any of the locales which will be supported by the application.
    |
    */

    'locale' => 'en',

    /*
    |--------------------------------------------------------------------------
    | Application Fallback Locale
    |--------------------------------------------------------------------------
    |
    | The fallback locale determines the locale to use when the current one
    | is not available. You may change the value to correspond to any of
    | the language folders that are provided through your application.
    |
    */

    'fallback_locale' => 'en',

    /*
    |--------------------------------------------------------------------------
    | Encryption Key
    |--------------------------------------------------------------------------
    |
    | This key is used by the Illuminate encrypter service and should be set
    | to a random, 32 character string, otherwise these encrypted strings
    | will not be safe. Please do this before deploying an application!
    |
    */

    'key' => env('APP_KEY', 'jBCqqbqVgZGBZfErQXk2IzqGafe9Az9z'),

    'cipher' => MCRYPT_RIJNDAEL_128,

    /*
    |--------------------------------------------------------------------------
    | Logging Configuration
    |--------------------------------------------------------------------------
    |
    | Here you may configure the log settings for your application. Out of
    | the box, Laravel uses the Monolog PHP logging library. This gives
    | you a variety of powerful log handlers / formatters to utilize.
    |
    | Available Settings: "single", "daily", "syslog", "errorlog"
    |
    */

    'log' => 'daily',

    /*
    |--------------------------------------------------------------------------
    | Autoloaded Service Providers
    |--------------------------------------------------------------------------
    |
    | The service providers listed here will be automatically loaded on the
    | request to your application. Feel free to add your own services to
    | this array to grant expanded functionality to your applications.
    |
    */

    'providers' => [

        /*
         * Laravel Framework Service Providers...
         */
        'Illuminate\Foundation\Providers\ArtisanServiceProvider',
        'Illuminate\Auth\AuthServiceProvider',
        'Illuminate\Bus\BusServiceProvider',
        'Illuminate\Cache\CacheServiceProvider',
        'Illuminate\Foundation\Providers\ConsoleSupportServiceProvider',
        'Illuminate\Routing\ControllerServiceProvider',
        'Illuminate\Cookie\CookieServiceProvider',
        'Illuminate\Database\DatabaseServiceProvider',
        'Illuminate\Encryption\EncryptionServiceProvider',
        'Illuminate\Filesystem\FilesystemServiceProvider',
        'Illuminate\Foundation\Providers\FoundationServiceProvider',
        // 'Illuminate\Hashing\HashServiceProvider',
        'Illuminate\Mail\MailServiceProvider',
        'Illuminate\Pagination\PaginationServiceProvider',
        'Illuminate\Pipeline\PipelineServiceProvider',
        'Illuminate\Queue\QueueServiceProvider',
        'Illuminate\Redis\RedisServiceProvider',
        'Illuminate\Auth\Passwords\PasswordResetServiceProvider',
        'Illuminate\Session\SessionServiceProvider',
        'Illuminate\Translation\TranslationServiceProvider',
        'Illuminate\Validation\ValidationServiceProvider',
        'Illuminate\View\ViewServiceProvider',

        'Collective\Html\HtmlServiceProvider',
        /*
         * Application Service Providers...
         */
        'App\Providers\AppServiceProvider',
        'App\Providers\BusServiceProvider',
        'App\Providers\ConfigServiceProvider',
        'App\Providers\EventServiceProvider',
        'App\Providers\RouteServiceProvider',
        'Clockwork\Support\Laravel\ClockworkServiceProvider',
        'GrahamCampbell\Markdown\MarkdownServiceProvider',
        'Maknz\Slack\SlackServiceProvider',
        'Mariuzzo\LaravelJsLocalization\LaravelJsLocalizationServiceProvider',

    ],

    /*
    |--------------------------------------------------------------------------
    | Class Aliases
    |--------------------------------------------------------------------------
    |
    | This array of class aliases will be registered when this application
    | is started. However, feel free to register as many as you wish as
    | the aliases are "lazy" loaded so they don't hinder performance.
    |
    */

    'aliases' => [

        'App' => 'Illuminate\Support\Facades\App',
        'Artisan' => 'Illuminate\Support\Facades\Artisan',
        'Auth' => 'Illuminate\Support\Facades\Auth',
        'Blade' => 'Illuminate\Support\Facades\Blade',
        'Bus' => 'Illuminate\Support\Facades\Bus',
        'Cache' => 'Illuminate\Support\Facades\Cache',
        'Config' => 'Illuminate\Support\Facades\Config',
        'Cookie' => 'Illuminate\Support\Facades\Cookie',
        'Crypt' => 'Illuminate\Support\Facades\Crypt',
        'DB' => 'Illuminate\Support\Facades\DB',
        'Eloquent' => 'Illuminate\Database\Eloquent\Model',
        'Event' => 'Illuminate\Support\Facades\Event',
        'File' => 'Illuminate\Support\Facades\File',
        'Hash' => 'Illuminate\Support\Facades\Hash',
        'Input' => 'Illuminate\Support\Facades\Input',
        'Inspiring' => 'Illuminate\Foundation\Inspiring',
        'Lang' => 'Illuminate\Support\Facades\Lang',
        'Log' => 'Illuminate\Support\Facades\Log',
        'Mail' => 'Illuminate\Support\Facades\Mail',
        'Password' => 'Illuminate\Support\Facades\Password',
        'Queue' => 'Illuminate\Support\Facades\Queue',
        'Redirect' => 'Illuminate\Support\Facades\Redirect',
        'Redis' => 'Illuminate\Support\Facades\Redis',
        'Request' => 'Illuminate\Support\Facades\Request',
        'Response' => 'Illuminate\Support\Facades\Response',
        'Route' => 'Illuminate\Support\Facades\Route',
        'Schema' => 'Illuminate\Support\Facades\Schema',
        'Session' => 'Illuminate\Support\Facades\Session',
        'Storage' => 'Illuminate\Support\Facades\Storage',
        'URL' => 'Illuminate\Support\Facades\URL',
        'Validator' => 'Illuminate\Support\Facades\Validator',
        'View' => 'Illuminate\Support\Facades\View',

        'Form' => 'Collective\Html\FormFacade',
        'Html' => 'Collective\Html\HtmlFacade',

        'Markdown' => 'GrahamCampbell\Markdown\Facades\Markdown',

        'Slack' => 'Maknz\Slack\Facades\Slack',

    ],
>>>>>>> 68a1df1d

];<|MERGE_RESOLUTION|>--- conflicted
+++ resolved
@@ -2,223 +2,6 @@
 
 return [
 
-<<<<<<< HEAD
-	/*
-	|--------------------------------------------------------------------------
-	| Application Debug Mode
-	|--------------------------------------------------------------------------
-	|
-	| When your application is in debug mode, detailed error messages with
-	| stack traces will be shown on every error that occurs within your
-	| application. If disabled, a simple generic error page is shown.
-	|
-	*/
-
-	'debug' => env('APP_DEBUG'),
-
-	/*
-	|--------------------------------------------------------------------------
-	| Application URL
-	|--------------------------------------------------------------------------
-	|
-	| This URL is used by the console to properly generate URLs when using
-	| the Artisan command line tool. You should set this to the root of
-	| your application so that it is used when running Artisan tasks.
-	|
-	*/
-
-	'url' => env('APP_URL', 'http://localhost'),
-
-	/*
-	|--------------------------------------------------------------------------
-	| Application Timezone
-	|--------------------------------------------------------------------------
-	|
-	| Here you may specify the default timezone for your application, which
-	| will be used by the PHP date and date-time functions. We have gone
-	| ahead and set this to a sensible default for you out of the box.
-	|
-	*/
-
-	'timezone' => 'UTC',
-
-	/*
-	|--------------------------------------------------------------------------
-	| Sentry URL Configuration
-	|--------------------------------------------------------------------------
-	|
-	| Sends error log etc to sentry.
-	|
-	*/
-	'sentry' => env('APP_SENTRY'),
-	/*
-	|--------------------------------------------------------------------------
-	| Application Locale Configuration
-	|--------------------------------------------------------------------------
-	|
-	| The application locale determines the default locale that will be used
-	| by the translation service provider. You are free to set this value
-	| to any of the locales which will be supported by the application.
-	|
-	*/
-
-	'locale' => 'en',
-
-	/*
-	|--------------------------------------------------------------------------
-	| Application Fallback Locale
-	|--------------------------------------------------------------------------
-	|
-	| The fallback locale determines the locale to use when the current one
-	| is not available. You may change the value to correspond to any of
-	| the language folders that are provided through your application.
-	|
-	*/
-
-	'fallback_locale' => 'en',
-
-	/*
-	|--------------------------------------------------------------------------
-	| Encryption Key
-	|--------------------------------------------------------------------------
-	|
-	| This key is used by the Illuminate encrypter service and should be set
-	| to a random, 32 character string, otherwise these encrypted strings
-	| will not be safe. Please do this before deploying an application!
-	|
-	*/
-
-	'key' => env('APP_KEY', 'jBCqqbqVgZGBZfErQXk2IzqGafe9Az9z'),
-
-	'cipher' => MCRYPT_RIJNDAEL_128,
-
-	/*
-	|--------------------------------------------------------------------------
-	| Logging Configuration
-	|--------------------------------------------------------------------------
-	|
-	| Here you may configure the log settings for your application. Out of
-	| the box, Laravel uses the Monolog PHP logging library. This gives
-	| you a variety of powerful log handlers / formatters to utilize.
-	|
-	| Available Settings: "single", "daily", "syslog", "errorlog"
-	|
-	*/
-
-	'log' => 'daily',
-
-	/*
-	|--------------------------------------------------------------------------
-	| Autoloaded Service Providers
-	|--------------------------------------------------------------------------
-	|
-	| The service providers listed here will be automatically loaded on the
-	| request to your application. Feel free to add your own services to
-	| this array to grant expanded functionality to your applications.
-	|
-	*/
-
-	'providers' => [
-
-		/*
-		 * Laravel Framework Service Providers...
-		 */
-		'Illuminate\Foundation\Providers\ArtisanServiceProvider',
-		'Illuminate\Auth\AuthServiceProvider',
-		'Illuminate\Bus\BusServiceProvider',
-		'Illuminate\Cache\CacheServiceProvider',
-		'Illuminate\Foundation\Providers\ConsoleSupportServiceProvider',
-		'Illuminate\Routing\ControllerServiceProvider',
-		'Illuminate\Cookie\CookieServiceProvider',
-		'Illuminate\Database\DatabaseServiceProvider',
-		'Illuminate\Encryption\EncryptionServiceProvider',
-		'Illuminate\Filesystem\FilesystemServiceProvider',
-		'Illuminate\Foundation\Providers\FoundationServiceProvider',
-		// 'Illuminate\Hashing\HashServiceProvider',
-		'Illuminate\Mail\MailServiceProvider',
-		'Illuminate\Pagination\PaginationServiceProvider',
-		'Illuminate\Pipeline\PipelineServiceProvider',
-		'Illuminate\Queue\QueueServiceProvider',
-		'Illuminate\Redis\RedisServiceProvider',
-		'Illuminate\Auth\Passwords\PasswordResetServiceProvider',
-		'Illuminate\Session\SessionServiceProvider',
-		'Illuminate\Translation\TranslationServiceProvider',
-		'Illuminate\Validation\ValidationServiceProvider',
-		'Illuminate\View\ViewServiceProvider',
-
-		'Collective\Html\HtmlServiceProvider',
-		/*
-		 * Application Service Providers...
-		 */
-		'App\Providers\AppServiceProvider',
-		'App\Providers\BusServiceProvider',
-		'App\Providers\ConfigServiceProvider',
-		'App\Providers\EventServiceProvider',
-		'App\Providers\RouteServiceProvider',
-		'App\Providers\OsuHashServiceProvider',
-		'Clockwork\Support\Laravel\ClockworkServiceProvider',
-		'GrahamCampbell\Markdown\MarkdownServiceProvider',
-		'Maknz\Slack\SlackServiceProvider',
-		'Mariuzzo\LaravelJsLocalization\LaravelJsLocalizationServiceProvider',
-		'Shift31\LaravelElasticsearch\ElasticsearchServiceProvider'
-
-	],
-
-	/*
-	|--------------------------------------------------------------------------
-	| Class Aliases
-	|--------------------------------------------------------------------------
-	|
-	| This array of class aliases will be registered when this application
-	| is started. However, feel free to register as many as you wish as
-	| the aliases are "lazy" loaded so they don't hinder performance.
-	|
-	*/
-
-	'aliases' => [
-
-		'App'       => 'Illuminate\Support\Facades\App',
-		'Artisan'   => 'Illuminate\Support\Facades\Artisan',
-		'Auth'      => 'Illuminate\Support\Facades\Auth',
-		'Blade'     => 'Illuminate\Support\Facades\Blade',
-		'Bus'       => 'Illuminate\Support\Facades\Bus',
-		'Cache'     => 'Illuminate\Support\Facades\Cache',
-		'Config'    => 'Illuminate\Support\Facades\Config',
-		'Cookie'    => 'Illuminate\Support\Facades\Cookie',
-		'Crypt'     => 'Illuminate\Support\Facades\Crypt',
-		'DB'        => 'Illuminate\Support\Facades\DB',
-		'Eloquent'  => 'Illuminate\Database\Eloquent\Model',
-		'Event'     => 'Illuminate\Support\Facades\Event',
-		'File'      => 'Illuminate\Support\Facades\File',
-		'Hash'      => 'Illuminate\Support\Facades\Hash',
-		'Input'     => 'Illuminate\Support\Facades\Input',
-		'Inspiring' => 'Illuminate\Foundation\Inspiring',
-		'Lang'      => 'Illuminate\Support\Facades\Lang',
-		'Log'       => 'Illuminate\Support\Facades\Log',
-		'Mail'      => 'Illuminate\Support\Facades\Mail',
-		'Password'  => 'Illuminate\Support\Facades\Password',
-		'Queue'     => 'Illuminate\Support\Facades\Queue',
-		'Redirect'  => 'Illuminate\Support\Facades\Redirect',
-		'Redis'     => 'Illuminate\Support\Facades\Redis',
-		'Request'   => 'Illuminate\Support\Facades\Request',
-		'Response'  => 'Illuminate\Support\Facades\Response',
-		'Route'     => 'Illuminate\Support\Facades\Route',
-		'Schema'    => 'Illuminate\Support\Facades\Schema',
-		'Session'   => 'Illuminate\Support\Facades\Session',
-		'Storage'   => 'Illuminate\Support\Facades\Storage',
-		'URL'       => 'Illuminate\Support\Facades\URL',
-		'Validator' => 'Illuminate\Support\Facades\Validator',
-		'View'      => 'Illuminate\Support\Facades\View',
-
-		'Form'      => 'Collective\Html\FormFacade',
-		'Html'      => 'Collective\Html\HtmlFacade',
-
-		'Markdown'  => 'GrahamCampbell\Markdown\Facades\Markdown',
-
-		'Slack' => 'Maknz\Slack\Facades\Slack',
-
-	],
-=======
     /*
     |--------------------------------------------------------------------------
     | Application Debug Mode
@@ -375,6 +158,7 @@
         'GrahamCampbell\Markdown\MarkdownServiceProvider',
         'Maknz\Slack\SlackServiceProvider',
         'Mariuzzo\LaravelJsLocalization\LaravelJsLocalizationServiceProvider',
+        'Shift31\LaravelElasticsearch\ElasticsearchServiceProvider'
 
     ],
 
@@ -432,6 +216,5 @@
         'Slack' => 'Maknz\Slack\Facades\Slack',
 
     ],
->>>>>>> 68a1df1d
 
 ];