--- conflicted
+++ resolved
@@ -4,24 +4,20 @@
         "Read more about it at https://getcomposer.org/doc/01-basic-usage.md#installing-dependencies",
         "This file is @generated automatically"
     ],
-<<<<<<< HEAD
-    "content-hash": "6dfe51843860f403554e4479e8d77eba",
-=======
-    "content-hash": "460cba376a45f6925de6722d2d4adc53",
->>>>>>> 88cd3849
+    "content-hash": "95974497b5d9f2ec04bcd196546fcf7e",
     "packages": [
         {
             "name": "aws/aws-sdk-php",
-            "version": "3.112.15",
+            "version": "3.112.16",
             "source": {
                 "type": "git",
                 "url": "https://github.com/aws/aws-sdk-php.git",
-                "reference": "ccbfadde0ea60c5396e0408711a927200cb1898c"
-            },
-            "dist": {
-                "type": "zip",
-                "url": "https://api.github.com/repos/aws/aws-sdk-php/zipball/ccbfadde0ea60c5396e0408711a927200cb1898c",
-                "reference": "ccbfadde0ea60c5396e0408711a927200cb1898c",
+                "reference": "782f304ef4dc2fa73f5ecfbb49fcba46238ed541"
+            },
+            "dist": {
+                "type": "zip",
+                "url": "https://api.github.com/repos/aws/aws-sdk-php/zipball/782f304ef4dc2fa73f5ecfbb49fcba46238ed541",
+                "reference": "782f304ef4dc2fa73f5ecfbb49fcba46238ed541",
                 "shasum": ""
             },
             "require": {
@@ -91,7 +87,7 @@
                 "s3",
                 "sdk"
             ],
-            "time": "2019-10-04T18:08:52+00:00"
+            "time": "2019-10-07T18:13:37+00:00"
         },
         {
             "name": "bluedragon/laravel-routes",
@@ -5354,16 +5350,16 @@
         },
         {
             "name": "symfony/cache",
-            "version": "v4.3.4",
+            "version": "v4.3.5",
             "source": {
                 "type": "git",
                 "url": "https://github.com/symfony/cache.git",
-                "reference": "1d8f7fee990c586f275cde1a9fc883d6b1e2d43e"
-            },
-            "dist": {
-                "type": "zip",
-                "url": "https://api.github.com/repos/symfony/cache/zipball/1d8f7fee990c586f275cde1a9fc883d6b1e2d43e",
-                "reference": "1d8f7fee990c586f275cde1a9fc883d6b1e2d43e",
+                "reference": "40c62600ebad1ed2defbf7d35523d918a73ab330"
+            },
+            "dist": {
+                "type": "zip",
+                "url": "https://api.github.com/repos/symfony/cache/zipball/40c62600ebad1ed2defbf7d35523d918a73ab330",
+                "reference": "40c62600ebad1ed2defbf7d35523d918a73ab330",
                 "shasum": ""
             },
             "require": {
@@ -5428,20 +5424,20 @@
                 "caching",
                 "psr6"
             ],
-            "time": "2019-08-26T08:26:39+00:00"
+            "time": "2019-10-04T10:57:53+00:00"
         },
         {
             "name": "symfony/cache-contracts",
-            "version": "v1.1.5",
+            "version": "v1.1.7",
             "source": {
                 "type": "git",
                 "url": "https://github.com/symfony/cache-contracts.git",
-                "reference": "ec5524b669744b5f1dc9c66d3c2b091eb7e7f0db"
-            },
-            "dist": {
-                "type": "zip",
-                "url": "https://api.github.com/repos/symfony/cache-contracts/zipball/ec5524b669744b5f1dc9c66d3c2b091eb7e7f0db",
-                "reference": "ec5524b669744b5f1dc9c66d3c2b091eb7e7f0db",
+                "reference": "af50d14ada9e4e82cfabfabdc502d144f89be0a1"
+            },
+            "dist": {
+                "type": "zip",
+                "url": "https://api.github.com/repos/symfony/cache-contracts/zipball/af50d14ada9e4e82cfabfabdc502d144f89be0a1",
+                "reference": "af50d14ada9e4e82cfabfabdc502d144f89be0a1",
                 "shasum": ""
             },
             "require": {
@@ -5486,20 +5482,20 @@
                 "interoperability",
                 "standards"
             ],
-            "time": "2019-06-13T11:15:36+00:00"
+            "time": "2019-10-04T21:43:27+00:00"
         },
         {
             "name": "symfony/console",
-            "version": "v4.3.4",
+            "version": "v4.3.5",
             "source": {
                 "type": "git",
                 "url": "https://github.com/symfony/console.git",
-                "reference": "de63799239b3881b8a08f8481b22348f77ed7b36"
-            },
-            "dist": {
-                "type": "zip",
-                "url": "https://api.github.com/repos/symfony/console/zipball/de63799239b3881b8a08f8481b22348f77ed7b36",
-                "reference": "de63799239b3881b8a08f8481b22348f77ed7b36",
+                "reference": "929ddf360d401b958f611d44e726094ab46a7369"
+            },
+            "dist": {
+                "type": "zip",
+                "url": "https://api.github.com/repos/symfony/console/zipball/929ddf360d401b958f611d44e726094ab46a7369",
+                "reference": "929ddf360d401b958f611d44e726094ab46a7369",
                 "shasum": ""
             },
             "require": {
@@ -5561,20 +5557,20 @@
             ],
             "description": "Symfony Console Component",
             "homepage": "https://symfony.com",
-            "time": "2019-08-26T08:26:39+00:00"
+            "time": "2019-10-07T12:36:49+00:00"
         },
         {
             "name": "symfony/css-selector",
-            "version": "v4.3.4",
+            "version": "v4.3.5",
             "source": {
                 "type": "git",
                 "url": "https://github.com/symfony/css-selector.git",
-                "reference": "c6e5e2a00db768c92c3ae131532af4e1acc7bd03"
-            },
-            "dist": {
-                "type": "zip",
-                "url": "https://api.github.com/repos/symfony/css-selector/zipball/c6e5e2a00db768c92c3ae131532af4e1acc7bd03",
-                "reference": "c6e5e2a00db768c92c3ae131532af4e1acc7bd03",
+                "reference": "f4b3ff6a549d9ed28b2b0ecd1781bf67cf220ee9"
+            },
+            "dist": {
+                "type": "zip",
+                "url": "https://api.github.com/repos/symfony/css-selector/zipball/f4b3ff6a549d9ed28b2b0ecd1781bf67cf220ee9",
+                "reference": "f4b3ff6a549d9ed28b2b0ecd1781bf67cf220ee9",
                 "shasum": ""
             },
             "require": {
@@ -5614,20 +5610,20 @@
             ],
             "description": "Symfony CssSelector Component",
             "homepage": "https://symfony.com",
-            "time": "2019-08-20T14:07:54+00:00"
+            "time": "2019-10-02T08:36:26+00:00"
         },
         {
             "name": "symfony/debug",
-            "version": "v4.3.4",
+            "version": "v4.3.5",
             "source": {
                 "type": "git",
                 "url": "https://github.com/symfony/debug.git",
-                "reference": "afcdea44a2e399c1e4b52246ec8d54c715393ced"
-            },
-            "dist": {
-                "type": "zip",
-                "url": "https://api.github.com/repos/symfony/debug/zipball/afcdea44a2e399c1e4b52246ec8d54c715393ced",
-                "reference": "afcdea44a2e399c1e4b52246ec8d54c715393ced",
+                "reference": "cc5c1efd0edfcfd10b354750594a46b3dd2afbbe"
+            },
+            "dist": {
+                "type": "zip",
+                "url": "https://api.github.com/repos/symfony/debug/zipball/cc5c1efd0edfcfd10b354750594a46b3dd2afbbe",
+                "reference": "cc5c1efd0edfcfd10b354750594a46b3dd2afbbe",
                 "shasum": ""
             },
             "require": {
@@ -5670,20 +5666,20 @@
             ],
             "description": "Symfony Debug Component",
             "homepage": "https://symfony.com",
-            "time": "2019-08-20T14:27:59+00:00"
+            "time": "2019-09-19T15:51:53+00:00"
         },
         {
             "name": "symfony/event-dispatcher",
-            "version": "v4.3.4",
+            "version": "v4.3.5",
             "source": {
                 "type": "git",
                 "url": "https://github.com/symfony/event-dispatcher.git",
-                "reference": "429d0a1451d4c9c4abe1959b2986b88794b9b7d2"
-            },
-            "dist": {
-                "type": "zip",
-                "url": "https://api.github.com/repos/symfony/event-dispatcher/zipball/429d0a1451d4c9c4abe1959b2986b88794b9b7d2",
-                "reference": "429d0a1451d4c9c4abe1959b2986b88794b9b7d2",
+                "reference": "6229f58993e5a157f6096fc7145c0717d0be8807"
+            },
+            "dist": {
+                "type": "zip",
+                "url": "https://api.github.com/repos/symfony/event-dispatcher/zipball/6229f58993e5a157f6096fc7145c0717d0be8807",
+                "reference": "6229f58993e5a157f6096fc7145c0717d0be8807",
                 "shasum": ""
             },
             "require": {
@@ -5740,20 +5736,20 @@
             ],
             "description": "Symfony EventDispatcher Component",
             "homepage": "https://symfony.com",
-            "time": "2019-08-26T08:55:16+00:00"
+            "time": "2019-10-01T16:40:32+00:00"
         },
         {
             "name": "symfony/event-dispatcher-contracts",
-            "version": "v1.1.5",
+            "version": "v1.1.7",
             "source": {
                 "type": "git",
                 "url": "https://github.com/symfony/event-dispatcher-contracts.git",
-                "reference": "c61766f4440ca687de1084a5c00b08e167a2575c"
-            },
-            "dist": {
-                "type": "zip",
-                "url": "https://api.github.com/repos/symfony/event-dispatcher-contracts/zipball/c61766f4440ca687de1084a5c00b08e167a2575c",
-                "reference": "c61766f4440ca687de1084a5c00b08e167a2575c",
+                "reference": "c43ab685673fb6c8d84220c77897b1d6cdbe1d18"
+            },
+            "dist": {
+                "type": "zip",
+                "url": "https://api.github.com/repos/symfony/event-dispatcher-contracts/zipball/c43ab685673fb6c8d84220c77897b1d6cdbe1d18",
+                "reference": "c43ab685673fb6c8d84220c77897b1d6cdbe1d18",
                 "shasum": ""
             },
             "require": {
@@ -5798,20 +5794,20 @@
                 "interoperability",
                 "standards"
             ],
-            "time": "2019-06-20T06:46:26+00:00"
+            "time": "2019-09-17T09:54:03+00:00"
         },
         {
             "name": "symfony/finder",
-            "version": "v4.3.4",
+            "version": "v4.3.5",
             "source": {
                 "type": "git",
                 "url": "https://github.com/symfony/finder.git",
-                "reference": "86c1c929f0a4b24812e1eb109262fc3372c8e9f2"
-            },
-            "dist": {
-                "type": "zip",
-                "url": "https://api.github.com/repos/symfony/finder/zipball/86c1c929f0a4b24812e1eb109262fc3372c8e9f2",
-                "reference": "86c1c929f0a4b24812e1eb109262fc3372c8e9f2",
+                "reference": "5e575faa95548d0586f6bedaeabec259714e44d1"
+            },
+            "dist": {
+                "type": "zip",
+                "url": "https://api.github.com/repos/symfony/finder/zipball/5e575faa95548d0586f6bedaeabec259714e44d1",
+                "reference": "5e575faa95548d0586f6bedaeabec259714e44d1",
                 "shasum": ""
             },
             "require": {
@@ -5847,20 +5843,20 @@
             ],
             "description": "Symfony Finder Component",
             "homepage": "https://symfony.com",
-            "time": "2019-08-14T12:26:46+00:00"
+            "time": "2019-09-16T11:29:48+00:00"
         },
         {
             "name": "symfony/http-foundation",
-            "version": "v4.3.4",
+            "version": "v4.3.5",
             "source": {
                 "type": "git",
                 "url": "https://github.com/symfony/http-foundation.git",
-                "reference": "d804bea118ff340a12e22a79f9c7e7eb56b35adc"
-            },
-            "dist": {
-                "type": "zip",
-                "url": "https://api.github.com/repos/symfony/http-foundation/zipball/d804bea118ff340a12e22a79f9c7e7eb56b35adc",
-                "reference": "d804bea118ff340a12e22a79f9c7e7eb56b35adc",
+                "reference": "76590ced16d4674780863471bae10452b79210a5"
+            },
+            "dist": {
+                "type": "zip",
+                "url": "https://api.github.com/repos/symfony/http-foundation/zipball/76590ced16d4674780863471bae10452b79210a5",
+                "reference": "76590ced16d4674780863471bae10452b79210a5",
                 "shasum": ""
             },
             "require": {
@@ -5902,20 +5898,20 @@
             ],
             "description": "Symfony HttpFoundation Component",
             "homepage": "https://symfony.com",
-            "time": "2019-08-26T08:55:16+00:00"
+            "time": "2019-10-04T19:48:13+00:00"
         },
         {
             "name": "symfony/http-kernel",
-            "version": "v4.3.4",
+            "version": "v4.3.5",
             "source": {
                 "type": "git",
                 "url": "https://github.com/symfony/http-kernel.git",
-                "reference": "5e0fc71be03d52cd00c423061cfd300bd6f92a52"
-            },
-            "dist": {
-                "type": "zip",
-                "url": "https://api.github.com/repos/symfony/http-kernel/zipball/5e0fc71be03d52cd00c423061cfd300bd6f92a52",
-                "reference": "5e0fc71be03d52cd00c423061cfd300bd6f92a52",
+                "reference": "5f08141850932e8019c01d8988bf3ed6367d2991"
+            },
+            "dist": {
+                "type": "zip",
+                "url": "https://api.github.com/repos/symfony/http-kernel/zipball/5f08141850932e8019c01d8988bf3ed6367d2991",
+                "reference": "5f08141850932e8019c01d8988bf3ed6367d2991",
                 "shasum": ""
             },
             "require": {
@@ -5994,20 +5990,20 @@
             ],
             "description": "Symfony HttpKernel Component",
             "homepage": "https://symfony.com",
-            "time": "2019-08-26T16:47:42+00:00"
+            "time": "2019-10-07T15:06:41+00:00"
         },
         {
             "name": "symfony/mime",
-            "version": "v4.3.4",
+            "version": "v4.3.5",
             "source": {
                 "type": "git",
                 "url": "https://github.com/symfony/mime.git",
-                "reference": "987a05df1c6ac259b34008b932551353f4f408df"
-            },
-            "dist": {
-                "type": "zip",
-                "url": "https://api.github.com/repos/symfony/mime/zipball/987a05df1c6ac259b34008b932551353f4f408df",
-                "reference": "987a05df1c6ac259b34008b932551353f4f408df",
+                "reference": "32f71570547b91879fdbd9cf50317d556ae86916"
+            },
+            "dist": {
+                "type": "zip",
+                "url": "https://api.github.com/repos/symfony/mime/zipball/32f71570547b91879fdbd9cf50317d556ae86916",
+                "reference": "32f71570547b91879fdbd9cf50317d556ae86916",
                 "shasum": ""
             },
             "require": {
@@ -6053,11 +6049,11 @@
                 "mime",
                 "mime-type"
             ],
-            "time": "2019-08-22T08:16:11+00:00"
+            "time": "2019-09-19T17:00:15+00:00"
         },
         {
             "name": "symfony/options-resolver",
-            "version": "v4.3.4",
+            "version": "v4.3.5",
             "source": {
                 "type": "git",
                 "url": "https://github.com/symfony/options-resolver.git",
@@ -6462,16 +6458,16 @@
         },
         {
             "name": "symfony/process",
-            "version": "v4.3.4",
+            "version": "v4.3.5",
             "source": {
                 "type": "git",
                 "url": "https://github.com/symfony/process.git",
-                "reference": "e89969c00d762349f078db1128506f7f3dcc0d4a"
-            },
-            "dist": {
-                "type": "zip",
-                "url": "https://api.github.com/repos/symfony/process/zipball/e89969c00d762349f078db1128506f7f3dcc0d4a",
-                "reference": "e89969c00d762349f078db1128506f7f3dcc0d4a",
+                "reference": "50556892f3cc47d4200bfd1075314139c4c9ff4b"
+            },
+            "dist": {
+                "type": "zip",
+                "url": "https://api.github.com/repos/symfony/process/zipball/50556892f3cc47d4200bfd1075314139c4c9ff4b",
+                "reference": "50556892f3cc47d4200bfd1075314139c4c9ff4b",
                 "shasum": ""
             },
             "require": {
@@ -6507,7 +6503,7 @@
             ],
             "description": "Symfony Process Component",
             "homepage": "https://symfony.com",
-            "time": "2019-08-26T08:26:39+00:00"
+            "time": "2019-09-26T21:17:10+00:00"
         },
         {
             "name": "symfony/psr-http-message-bridge",
@@ -6576,16 +6572,16 @@
         },
         {
             "name": "symfony/routing",
-            "version": "v4.3.4",
+            "version": "v4.3.5",
             "source": {
                 "type": "git",
                 "url": "https://github.com/symfony/routing.git",
-                "reference": "ff1049f6232dc5b6023b1ff1c6de56f82bcd264f"
-            },
-            "dist": {
-                "type": "zip",
-                "url": "https://api.github.com/repos/symfony/routing/zipball/ff1049f6232dc5b6023b1ff1c6de56f82bcd264f",
-                "reference": "ff1049f6232dc5b6023b1ff1c6de56f82bcd264f",
+                "reference": "3b174ef04fe66696524efad1e5f7a6c663d822ea"
+            },
+            "dist": {
+                "type": "zip",
+                "url": "https://api.github.com/repos/symfony/routing/zipball/3b174ef04fe66696524efad1e5f7a6c663d822ea",
+                "reference": "3b174ef04fe66696524efad1e5f7a6c663d822ea",
                 "shasum": ""
             },
             "require": {
@@ -6648,20 +6644,20 @@
                 "uri",
                 "url"
             ],
-            "time": "2019-08-26T08:26:39+00:00"
+            "time": "2019-10-04T20:57:10+00:00"
         },
         {
             "name": "symfony/service-contracts",
-            "version": "v1.1.6",
+            "version": "v1.1.7",
             "source": {
                 "type": "git",
                 "url": "https://github.com/symfony/service-contracts.git",
-                "reference": "ea7263d6b6d5f798b56a45a5b8d686725f2719a3"
-            },
-            "dist": {
-                "type": "zip",
-                "url": "https://api.github.com/repos/symfony/service-contracts/zipball/ea7263d6b6d5f798b56a45a5b8d686725f2719a3",
-                "reference": "ea7263d6b6d5f798b56a45a5b8d686725f2719a3",
+                "reference": "ffcde9615dc5bb4825b9f6aed07716f1f57faae0"
+            },
+            "dist": {
+                "type": "zip",
+                "url": "https://api.github.com/repos/symfony/service-contracts/zipball/ffcde9615dc5bb4825b9f6aed07716f1f57faae0",
+                "reference": "ffcde9615dc5bb4825b9f6aed07716f1f57faae0",
                 "shasum": ""
             },
             "require": {
@@ -6706,20 +6702,20 @@
                 "interoperability",
                 "standards"
             ],
-            "time": "2019-08-20T14:44:19+00:00"
+            "time": "2019-09-17T11:12:18+00:00"
         },
         {
             "name": "symfony/translation",
-            "version": "v4.3.4",
+            "version": "v4.3.5",
             "source": {
                 "type": "git",
                 "url": "https://github.com/symfony/translation.git",
-                "reference": "28498169dd334095fa981827992f3a24d50fed0f"
-            },
-            "dist": {
-                "type": "zip",
-                "url": "https://api.github.com/repos/symfony/translation/zipball/28498169dd334095fa981827992f3a24d50fed0f",
-                "reference": "28498169dd334095fa981827992f3a24d50fed0f",
+                "reference": "fe6193b066c457c144333c06aaa869a2d42a167f"
+            },
+            "dist": {
+                "type": "zip",
+                "url": "https://api.github.com/repos/symfony/translation/zipball/fe6193b066c457c144333c06aaa869a2d42a167f",
+                "reference": "fe6193b066c457c144333c06aaa869a2d42a167f",
                 "shasum": ""
             },
             "require": {
@@ -6782,20 +6778,20 @@
             ],
             "description": "Symfony Translation Component",
             "homepage": "https://symfony.com",
-            "time": "2019-08-26T08:55:16+00:00"
+            "time": "2019-09-27T14:37:39+00:00"
         },
         {
             "name": "symfony/translation-contracts",
-            "version": "v1.1.6",
+            "version": "v1.1.7",
             "source": {
                 "type": "git",
                 "url": "https://github.com/symfony/translation-contracts.git",
-                "reference": "325b17c24f3ee23cbecfa63ba809c6d89b5fa04a"
-            },
-            "dist": {
-                "type": "zip",
-                "url": "https://api.github.com/repos/symfony/translation-contracts/zipball/325b17c24f3ee23cbecfa63ba809c6d89b5fa04a",
-                "reference": "325b17c24f3ee23cbecfa63ba809c6d89b5fa04a",
+                "reference": "364518c132c95642e530d9b2d217acbc2ccac3e6"
+            },
+            "dist": {
+                "type": "zip",
+                "url": "https://api.github.com/repos/symfony/translation-contracts/zipball/364518c132c95642e530d9b2d217acbc2ccac3e6",
+                "reference": "364518c132c95642e530d9b2d217acbc2ccac3e6",
                 "shasum": ""
             },
             "require": {
@@ -6839,20 +6835,20 @@
                 "interoperability",
                 "standards"
             ],
-            "time": "2019-08-02T12:15:04+00:00"
+            "time": "2019-09-17T11:12:18+00:00"
         },
         {
             "name": "symfony/var-dumper",
-            "version": "v4.3.4",
+            "version": "v4.3.5",
             "source": {
                 "type": "git",
                 "url": "https://github.com/symfony/var-dumper.git",
-                "reference": "641043e0f3e615990a0f29479f9c117e8a6698c6"
-            },
-            "dist": {
-                "type": "zip",
-                "url": "https://api.github.com/repos/symfony/var-dumper/zipball/641043e0f3e615990a0f29479f9c117e8a6698c6",
-                "reference": "641043e0f3e615990a0f29479f9c117e8a6698c6",
+                "reference": "bde8957fc415fdc6964f33916a3755737744ff05"
+            },
+            "dist": {
+                "type": "zip",
+                "url": "https://api.github.com/repos/symfony/var-dumper/zipball/bde8957fc415fdc6964f33916a3755737744ff05",
+                "reference": "bde8957fc415fdc6964f33916a3755737744ff05",
                 "shasum": ""
             },
             "require": {
@@ -6915,11 +6911,11 @@
                 "debug",
                 "dump"
             ],
-            "time": "2019-08-26T08:26:39+00:00"
+            "time": "2019-10-04T19:48:13+00:00"
         },
         {
             "name": "symfony/var-exporter",
-            "version": "v4.3.4",
+            "version": "v4.3.5",
             "source": {
                 "type": "git",
                 "url": "https://github.com/symfony/var-exporter.git",
@@ -6979,16 +6975,16 @@
         },
         {
             "name": "symfony/yaml",
-            "version": "v4.3.4",
+            "version": "v4.3.5",
             "source": {
                 "type": "git",
                 "url": "https://github.com/symfony/yaml.git",
-                "reference": "5a0b7c32dc3ec56fd4abae8a4a71b0cf05013686"
-            },
-            "dist": {
-                "type": "zip",
-                "url": "https://api.github.com/repos/symfony/yaml/zipball/5a0b7c32dc3ec56fd4abae8a4a71b0cf05013686",
-                "reference": "5a0b7c32dc3ec56fd4abae8a4a71b0cf05013686",
+                "reference": "41e16350a2a1c7383c4735aa2f9fce74cf3d1178"
+            },
+            "dist": {
+                "type": "zip",
+                "url": "https://api.github.com/repos/symfony/yaml/zipball/41e16350a2a1c7383c4735aa2f9fce74cf3d1178",
+                "reference": "41e16350a2a1c7383c4735aa2f9fce74cf3d1178",
                 "shasum": ""
             },
             "require": {
@@ -7034,7 +7030,7 @@
             ],
             "description": "Symfony Yaml Component",
             "homepage": "https://symfony.com",
-            "time": "2019-08-20T14:27:59+00:00"
+            "time": "2019-09-11T15:41:19+00:00"
         },
         {
             "name": "tedivm/jshrink",
@@ -8497,16 +8493,16 @@
         },
         {
             "name": "phpunit/phpunit",
-            "version": "8.4.0",
+            "version": "8.4.1",
             "source": {
                 "type": "git",
                 "url": "https://github.com/sebastianbergmann/phpunit.git",
-                "reference": "57e5e77b62086033528ee1f4063ae03035f57894"
-            },
-            "dist": {
-                "type": "zip",
-                "url": "https://api.github.com/repos/sebastianbergmann/phpunit/zipball/57e5e77b62086033528ee1f4063ae03035f57894",
-                "reference": "57e5e77b62086033528ee1f4063ae03035f57894",
+                "reference": "366a4a0f2b971fd43b7c351d621e8dd7d7131869"
+            },
+            "dist": {
+                "type": "zip",
+                "url": "https://api.github.com/repos/sebastianbergmann/phpunit/zipball/366a4a0f2b971fd43b7c351d621e8dd7d7131869",
+                "reference": "366a4a0f2b971fd43b7c351d621e8dd7d7131869",
                 "shasum": ""
             },
             "require": {
@@ -8576,7 +8572,7 @@
                 "testing",
                 "xunit"
             ],
-            "time": "2019-10-04T03:12:25+00:00"
+            "time": "2019-10-07T12:57:41+00:00"
         },
         {
             "name": "sebastian/code-unit-reverse-lookup",
@@ -9195,16 +9191,16 @@
         },
         {
             "name": "symfony/dom-crawler",
-            "version": "v4.3.4",
+            "version": "v4.3.5",
             "source": {
                 "type": "git",
                 "url": "https://github.com/symfony/dom-crawler.git",
-                "reference": "cc686552948d627528c0e2e759186dff67c2610e"
-            },
-            "dist": {
-                "type": "zip",
-                "url": "https://api.github.com/repos/symfony/dom-crawler/zipball/cc686552948d627528c0e2e759186dff67c2610e",
-                "reference": "cc686552948d627528c0e2e759186dff67c2610e",
+                "reference": "e9f7b4d19d69b133bd638eeddcdc757723b4211f"
+            },
+            "dist": {
+                "type": "zip",
+                "url": "https://api.github.com/repos/symfony/dom-crawler/zipball/e9f7b4d19d69b133bd638eeddcdc757723b4211f",
+                "reference": "e9f7b4d19d69b133bd638eeddcdc757723b4211f",
                 "shasum": ""
             },
             "require": {
@@ -9252,7 +9248,7 @@
             ],
             "description": "Symfony DomCrawler Component",
             "homepage": "https://symfony.com",
-            "time": "2019-08-26T08:26:39+00:00"
+            "time": "2019-09-28T21:25:05+00:00"
         },
         {
             "name": "theseer/tokenizer",
@@ -9348,13 +9344,9 @@
     "aliases": [],
     "minimum-stability": "stable",
     "stability-flags": {
-<<<<<<< HEAD
         "chaseconey/laravel-datadog-helper": 20,
-        "maknz/slack": 20
-=======
         "maknz/slack": 20,
         "tightenco/ziggy": 20
->>>>>>> 88cd3849
     },
     "prefer-stable": false,
     "prefer-lowest": false,
