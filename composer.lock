--- conflicted
+++ resolved
@@ -4,11 +4,7 @@
         "Read more about it at https://getcomposer.org/doc/01-basic-usage.md#composer-lock-the-lock-file",
         "This file is @generated automatically"
     ],
-<<<<<<< HEAD
     "content-hash": "2bc055825c5c53fb7dfbcc162786d757",
-=======
-    "content-hash": "aaff5bdc8178b86b3546ff3dc5a520a3",
->>>>>>> f57c2183
     "packages": [
         {
             "name": "aws/aws-sdk-php",
