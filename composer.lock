{
    "_readme": [
        "This file locks the dependencies of your project to a known state",
        "Read more about it at https://getcomposer.org/doc/01-basic-usage.md#installing-dependencies",
        "This file is @generated automatically"
    ],
<<<<<<< HEAD
    "content-hash": "61609f82de895545dc9ea86cb26215be",
=======
    "content-hash": "d50a6d92c1e5251c5438eb7cb1eb3960",
>>>>>>> ce095b28
    "packages": [
        {
            "name": "anhskohbo/no-captcha",
            "version": "3.3.0",
            "source": {
                "type": "git",
                "url": "https://github.com/anhskohbo/no-captcha.git",
                "reference": "f654a4093bd2e9ddbdfad3297bb7aa142a55e611"
            },
            "dist": {
                "type": "zip",
                "url": "https://api.github.com/repos/anhskohbo/no-captcha/zipball/f654a4093bd2e9ddbdfad3297bb7aa142a55e611",
                "reference": "f654a4093bd2e9ddbdfad3297bb7aa142a55e611",
                "shasum": ""
            },
            "require": {
                "guzzlehttp/guzzle": "^6.2|^7.0",
                "illuminate/support": "^5.0|^6.0|^7.0|^8.0",
                "php": ">=5.5.5"
            },
            "require-dev": {
                "phpunit/phpunit": "~4.8"
            },
            "type": "library",
            "extra": {
                "laravel": {
                    "providers": [
                        "Anhskohbo\\NoCaptcha\\NoCaptchaServiceProvider"
                    ],
                    "aliases": {
                        "NoCaptcha": "Anhskohbo\\NoCaptcha\\Facades\\NoCaptcha"
                    }
                }
            },
            "autoload": {
                "psr-4": {
                    "Anhskohbo\\NoCaptcha\\": "src/"
                }
            },
            "notification-url": "https://packagist.org/downloads/",
            "license": [
                "MIT"
            ],
            "authors": [
                {
                    "name": "anhskohbo",
                    "email": "anhskohbo@gmail.com"
                }
            ],
            "description": "No CAPTCHA reCAPTCHA For Laravel.",
            "keywords": [
                "captcha",
                "laravel",
                "laravel4",
                "laravel5",
                "laravel6",
                "no-captcha",
                "recaptcha"
            ],
            "support": {
                "issues": "https://github.com/anhskohbo/no-captcha/issues",
                "source": "https://github.com/anhskohbo/no-captcha/tree/3.3.0"
            },
            "time": "2020-09-10T02:31:52+00:00"
        },
        {
            "name": "aws/aws-sdk-php",
            "version": "3.172.4",
            "source": {
                "type": "git",
                "url": "https://github.com/aws/aws-sdk-php.git",
                "reference": "506e60798bb7d13bdafadce9727ab9cc9ac987b0"
            },
            "dist": {
                "type": "zip",
                "url": "https://api.github.com/repos/aws/aws-sdk-php/zipball/506e60798bb7d13bdafadce9727ab9cc9ac987b0",
                "reference": "506e60798bb7d13bdafadce9727ab9cc9ac987b0",
                "shasum": ""
            },
            "require": {
                "ext-json": "*",
                "ext-pcre": "*",
                "ext-simplexml": "*",
                "guzzlehttp/guzzle": "^5.3.3|^6.2.1|^7.0",
                "guzzlehttp/promises": "^1.0",
                "guzzlehttp/psr7": "^1.4.1",
                "mtdowling/jmespath.php": "^2.5",
                "php": ">=5.5"
            },
            "require-dev": {
                "andrewsville/php-token-reflection": "^1.4",
                "aws/aws-php-sns-message-validator": "~1.0",
                "behat/behat": "~3.0",
                "doctrine/cache": "~1.4",
                "ext-dom": "*",
                "ext-openssl": "*",
                "ext-pcntl": "*",
                "ext-sockets": "*",
                "nette/neon": "^2.3",
                "paragonie/random_compat": ">= 2",
                "phpunit/phpunit": "^4.8.35|^5.4.3",
                "psr/cache": "^1.0",
                "psr/simple-cache": "^1.0",
                "sebastian/comparator": "^1.2.3"
            },
            "suggest": {
                "aws/aws-php-sns-message-validator": "To validate incoming SNS notifications",
                "doctrine/cache": "To use the DoctrineCacheAdapter",
                "ext-curl": "To send requests using cURL",
                "ext-openssl": "Allows working with CloudFront private distributions and verifying received SNS messages",
                "ext-sockets": "To use client-side monitoring"
            },
            "type": "library",
            "extra": {
                "branch-alias": {
                    "dev-master": "3.0-dev"
                }
            },
            "autoload": {
                "psr-4": {
                    "Aws\\": "src/"
                },
                "files": [
                    "src/functions.php"
                ]
            },
            "notification-url": "https://packagist.org/downloads/",
            "license": [
                "Apache-2.0"
            ],
            "authors": [
                {
                    "name": "Amazon Web Services",
                    "homepage": "http://aws.amazon.com"
                }
            ],
            "description": "AWS SDK for PHP - Use Amazon Web Services in your PHP project",
            "homepage": "http://aws.amazon.com/sdkforphp",
            "keywords": [
                "amazon",
                "aws",
                "cloud",
                "dynamodb",
                "ec2",
                "glacier",
                "s3",
                "sdk"
            ],
            "support": {
                "forum": "https://forums.aws.amazon.com/forum.jspa?forumID=80",
                "issues": "https://github.com/aws/aws-sdk-php/issues",
                "source": "https://github.com/aws/aws-sdk-php/tree/3.172.4"
            },
            "time": "2021-01-29T19:17:51+00:00"
        },
        {
            "name": "chaseconey/laravel-datadog-helper",
            "version": "1.2.1",
            "source": {
                "type": "git",
                "url": "https://github.com/chaseconey/laravel-datadog-helper.git",
                "reference": "092d22f32f9134deaeb171123f4da73dcee7948c"
            },
            "dist": {
                "type": "zip",
                "url": "https://api.github.com/repos/chaseconey/laravel-datadog-helper/zipball/092d22f32f9134deaeb171123f4da73dcee7948c",
                "reference": "092d22f32f9134deaeb171123f4da73dcee7948c",
                "shasum": ""
            },
            "require": {
                "datadog/php-datadogstatsd": "^1.4.0",
                "illuminate/support": ">=5.1",
                "php": ">=5.4.0"
            },
            "require-dev": {
                "phpunit/phpunit": "~4.0||~5.0",
                "scrutinizer/ocular": "~1.1",
                "squizlabs/php_codesniffer": "~2.3"
            },
            "type": "library",
            "extra": {
                "laravel": {
                    "providers": [
                        "ChaseConey\\LaravelDatadogHelper\\LaravelDatadogHelperServiceProvider"
                    ],
                    "aliases": {
                        "Datadog": "ChaseConey\\LaravelDatadogHelper\\Datadog"
                    }
                }
            },
            "autoload": {
                "psr-4": {
                    "ChaseConey\\LaravelDatadogHelper\\": "src"
                }
            },
            "notification-url": "https://packagist.org/downloads/",
            "license": [
                "MIT"
            ],
            "authors": [
                {
                    "name": "Chase Coney",
                    "email": "chasiepoo@gmail.com",
                    "homepage": "http://chaseconey.com",
                    "role": "Developer"
                }
            ],
            "description": "A Laravel Datadog helper package.",
            "homepage": "https://github.com/chaseconey/laravel-datadog-helper",
            "keywords": [
                "chaseconey",
                "laravel-datadog-helper"
            ],
            "support": {
                "issues": "https://github.com/chaseconey/laravel-datadog-helper/issues",
                "source": "https://github.com/chaseconey/laravel-datadog-helper/tree/1.2.1"
            },
            "funding": [
                {
                    "url": "https://github.com/chaseconey",
                    "type": "github"
                }
            ],
            "time": "2020-08-15T00:45:13+00:00"
        },
        {
            "name": "clue/stream-filter",
            "version": "v1.5.0",
            "source": {
                "type": "git",
                "url": "https://github.com/clue/stream-filter.git",
                "reference": "aeb7d8ea49c7963d3b581378955dbf5bc49aa320"
            },
            "dist": {
                "type": "zip",
                "url": "https://api.github.com/repos/clue/stream-filter/zipball/aeb7d8ea49c7963d3b581378955dbf5bc49aa320",
                "reference": "aeb7d8ea49c7963d3b581378955dbf5bc49aa320",
                "shasum": ""
            },
            "require": {
                "php": ">=5.3"
            },
            "require-dev": {
                "phpunit/phpunit": "^9.3 || ^5.7 || ^4.8.36"
            },
            "type": "library",
            "autoload": {
                "psr-4": {
                    "Clue\\StreamFilter\\": "src/"
                },
                "files": [
                    "src/functions_include.php"
                ]
            },
            "notification-url": "https://packagist.org/downloads/",
            "license": [
                "MIT"
            ],
            "authors": [
                {
                    "name": "Christian Lück",
                    "email": "christian@clue.engineering"
                }
            ],
            "description": "A simple and modern approach to stream filtering in PHP",
            "homepage": "https://github.com/clue/php-stream-filter",
            "keywords": [
                "bucket brigade",
                "callback",
                "filter",
                "php_user_filter",
                "stream",
                "stream_filter_append",
                "stream_filter_register"
            ],
            "support": {
                "issues": "https://github.com/clue/stream-filter/issues",
                "source": "https://github.com/clue/stream-filter/tree/v1.5.0"
            },
            "funding": [
                {
                    "url": "https://clue.engineering/support",
                    "type": "custom"
                },
                {
                    "url": "https://github.com/clue",
                    "type": "github"
                }
            ],
            "time": "2020-10-02T12:38:20+00:00"
        },
        {
            "name": "composer/package-versions-deprecated",
            "version": "1.11.99.1",
            "source": {
                "type": "git",
                "url": "https://github.com/composer/package-versions-deprecated.git",
                "reference": "7413f0b55a051e89485c5cb9f765fe24bb02a7b6"
            },
            "dist": {
                "type": "zip",
                "url": "https://api.github.com/repos/composer/package-versions-deprecated/zipball/7413f0b55a051e89485c5cb9f765fe24bb02a7b6",
                "reference": "7413f0b55a051e89485c5cb9f765fe24bb02a7b6",
                "shasum": ""
            },
            "require": {
                "composer-plugin-api": "^1.1.0 || ^2.0",
                "php": "^7 || ^8"
            },
            "replace": {
                "ocramius/package-versions": "1.11.99"
            },
            "require-dev": {
                "composer/composer": "^1.9.3 || ^2.0@dev",
                "ext-zip": "^1.13",
                "phpunit/phpunit": "^6.5 || ^7"
            },
            "type": "composer-plugin",
            "extra": {
                "class": "PackageVersions\\Installer",
                "branch-alias": {
                    "dev-master": "1.x-dev"
                }
            },
            "autoload": {
                "psr-4": {
                    "PackageVersions\\": "src/PackageVersions"
                }
            },
            "notification-url": "https://packagist.org/downloads/",
            "license": [
                "MIT"
            ],
            "authors": [
                {
                    "name": "Marco Pivetta",
                    "email": "ocramius@gmail.com"
                },
                {
                    "name": "Jordi Boggiano",
                    "email": "j.boggiano@seld.be"
                }
            ],
            "description": "Composer plugin that provides efficient querying for installed package versions (no runtime IO)",
            "support": {
                "issues": "https://github.com/composer/package-versions-deprecated/issues",
                "source": "https://github.com/composer/package-versions-deprecated/tree/1.11.99.1"
            },
            "funding": [
                {
                    "url": "https://packagist.com",
                    "type": "custom"
                },
                {
                    "url": "https://github.com/composer",
                    "type": "github"
                },
                {
                    "url": "https://tidelift.com/funding/github/packagist/composer/composer",
                    "type": "tidelift"
                }
            ],
            "time": "2020-11-11T10:22:58+00:00"
        },
        {
            "name": "datadog/php-datadogstatsd",
            "version": "1.5.2",
            "source": {
                "type": "git",
                "url": "https://github.com/DataDog/php-datadogstatsd.git",
                "reference": "0a7c85a2415d8e3ead36876706d574460c2bd097"
            },
            "dist": {
                "type": "zip",
                "url": "https://api.github.com/repos/DataDog/php-datadogstatsd/zipball/0a7c85a2415d8e3ead36876706d574460c2bd097",
                "reference": "0a7c85a2415d8e3ead36876706d574460c2bd097",
                "shasum": ""
            },
            "require": {
                "ext-curl": "*",
                "ext-sockets": "*",
                "lib-curl": "*",
                "php": ">=5.6.0"
            },
            "require-dev": {
                "phpunit/phpunit": "4.8.36"
            },
            "type": "library",
            "autoload": {
                "psr-4": {
                    "DataDog\\": "src/"
                }
            },
            "notification-url": "https://packagist.org/downloads/",
            "license": [
                "MIT"
            ],
            "authors": [
                {
                    "name": "Alex Corley",
                    "email": "anthroprose@gmail.com",
                    "role": "Developer"
                },
                {
                    "name": "Datadog",
                    "email": "dev@datadoghq.com",
                    "role": "Developer"
                }
            ],
            "description": "An extremely simple PHP datadogstatsd client",
            "homepage": "https://www.datadoghq.com/",
            "keywords": [
                "DataDog",
                "check",
                "error-reporting",
                "health",
                "logging",
                "monitoring",
                "statsd"
            ],
            "support": {
                "chat": "https://chat.datadoghq.com/",
                "email": "package@datadoghq.com",
                "irc": "irc://irc.freenode.net/datadog",
                "issues": "https://github.com/DataDog/php-datadogstatsd/issues",
                "source": "https://github.com/DataDog/php-datadogstatsd"
            },
            "time": "2020-10-12T09:04:34+00:00"
        },
        {
            "name": "defuse/php-encryption",
            "version": "v2.2.1",
            "source": {
                "type": "git",
                "url": "https://github.com/defuse/php-encryption.git",
                "reference": "0f407c43b953d571421e0020ba92082ed5fb7620"
            },
            "dist": {
                "type": "zip",
                "url": "https://api.github.com/repos/defuse/php-encryption/zipball/0f407c43b953d571421e0020ba92082ed5fb7620",
                "reference": "0f407c43b953d571421e0020ba92082ed5fb7620",
                "shasum": ""
            },
            "require": {
                "ext-openssl": "*",
                "paragonie/random_compat": ">= 2",
                "php": ">=5.4.0"
            },
            "require-dev": {
                "nikic/php-parser": "^2.0|^3.0|^4.0",
                "phpunit/phpunit": "^4|^5"
            },
            "bin": [
                "bin/generate-defuse-key"
            ],
            "type": "library",
            "autoload": {
                "psr-4": {
                    "Defuse\\Crypto\\": "src"
                }
            },
            "notification-url": "https://packagist.org/downloads/",
            "license": [
                "MIT"
            ],
            "authors": [
                {
                    "name": "Taylor Hornby",
                    "email": "taylor@defuse.ca",
                    "homepage": "https://defuse.ca/"
                },
                {
                    "name": "Scott Arciszewski",
                    "email": "info@paragonie.com",
                    "homepage": "https://paragonie.com"
                }
            ],
            "description": "Secure PHP Encryption Library",
            "keywords": [
                "aes",
                "authenticated encryption",
                "cipher",
                "crypto",
                "cryptography",
                "encrypt",
                "encryption",
                "openssl",
                "security",
                "symmetric key cryptography"
            ],
            "support": {
                "issues": "https://github.com/defuse/php-encryption/issues",
                "source": "https://github.com/defuse/php-encryption/tree/master"
            },
            "time": "2018-07-24T23:27:56+00:00"
        },
        {
            "name": "dnoegel/php-xdg-base-dir",
            "version": "v0.1.1",
            "source": {
                "type": "git",
                "url": "https://github.com/dnoegel/php-xdg-base-dir.git",
                "reference": "8f8a6e48c5ecb0f991c2fdcf5f154a47d85f9ffd"
            },
            "dist": {
                "type": "zip",
                "url": "https://api.github.com/repos/dnoegel/php-xdg-base-dir/zipball/8f8a6e48c5ecb0f991c2fdcf5f154a47d85f9ffd",
                "reference": "8f8a6e48c5ecb0f991c2fdcf5f154a47d85f9ffd",
                "shasum": ""
            },
            "require": {
                "php": ">=5.3.2"
            },
            "require-dev": {
                "phpunit/phpunit": "~7.0|~6.0|~5.0|~4.8.35"
            },
            "type": "library",
            "autoload": {
                "psr-4": {
                    "XdgBaseDir\\": "src/"
                }
            },
            "notification-url": "https://packagist.org/downloads/",
            "license": [
                "MIT"
            ],
            "description": "implementation of xdg base directory specification for php",
            "support": {
                "issues": "https://github.com/dnoegel/php-xdg-base-dir/issues",
                "source": "https://github.com/dnoegel/php-xdg-base-dir/tree/v0.1.1"
            },
            "time": "2019-12-04T15:06:13+00:00"
        },
        {
            "name": "doctrine/cache",
            "version": "1.10.2",
            "source": {
                "type": "git",
                "url": "https://github.com/doctrine/cache.git",
                "reference": "13e3381b25847283a91948d04640543941309727"
            },
            "dist": {
                "type": "zip",
                "url": "https://api.github.com/repos/doctrine/cache/zipball/13e3381b25847283a91948d04640543941309727",
                "reference": "13e3381b25847283a91948d04640543941309727",
                "shasum": ""
            },
            "require": {
                "php": "~7.1 || ^8.0"
            },
            "conflict": {
                "doctrine/common": ">2.2,<2.4"
            },
            "require-dev": {
                "alcaeus/mongo-php-adapter": "^1.1",
                "doctrine/coding-standard": "^6.0",
                "mongodb/mongodb": "^1.1",
                "phpunit/phpunit": "^7.0",
                "predis/predis": "~1.0"
            },
            "suggest": {
                "alcaeus/mongo-php-adapter": "Required to use legacy MongoDB driver"
            },
            "type": "library",
            "extra": {
                "branch-alias": {
                    "dev-master": "1.9.x-dev"
                }
            },
            "autoload": {
                "psr-4": {
                    "Doctrine\\Common\\Cache\\": "lib/Doctrine/Common/Cache"
                }
            },
            "notification-url": "https://packagist.org/downloads/",
            "license": [
                "MIT"
            ],
            "authors": [
                {
                    "name": "Guilherme Blanco",
                    "email": "guilhermeblanco@gmail.com"
                },
                {
                    "name": "Roman Borschel",
                    "email": "roman@code-factory.org"
                },
                {
                    "name": "Benjamin Eberlei",
                    "email": "kontakt@beberlei.de"
                },
                {
                    "name": "Jonathan Wage",
                    "email": "jonwage@gmail.com"
                },
                {
                    "name": "Johannes Schmitt",
                    "email": "schmittjoh@gmail.com"
                }
            ],
            "description": "PHP Doctrine Cache library is a popular cache implementation that supports many different drivers such as redis, memcache, apc, mongodb and others.",
            "homepage": "https://www.doctrine-project.org/projects/cache.html",
            "keywords": [
                "abstraction",
                "apcu",
                "cache",
                "caching",
                "couchdb",
                "memcached",
                "php",
                "redis",
                "xcache"
            ],
            "support": {
                "issues": "https://github.com/doctrine/cache/issues",
                "source": "https://github.com/doctrine/cache/tree/1.10.x"
            },
            "funding": [
                {
                    "url": "https://www.doctrine-project.org/sponsorship.html",
                    "type": "custom"
                },
                {
                    "url": "https://www.patreon.com/phpdoctrine",
                    "type": "patreon"
                },
                {
                    "url": "https://tidelift.com/funding/github/packagist/doctrine%2Fcache",
                    "type": "tidelift"
                }
            ],
            "time": "2020-07-07T18:54:01+00:00"
        },
        {
            "name": "doctrine/dbal",
            "version": "2.12.1",
            "source": {
                "type": "git",
                "url": "https://github.com/doctrine/dbal.git",
                "reference": "adce7a954a1c2f14f85e94aed90c8489af204086"
            },
            "dist": {
                "type": "zip",
                "url": "https://api.github.com/repos/doctrine/dbal/zipball/adce7a954a1c2f14f85e94aed90c8489af204086",
                "reference": "adce7a954a1c2f14f85e94aed90c8489af204086",
                "shasum": ""
            },
            "require": {
                "doctrine/cache": "^1.0",
                "doctrine/event-manager": "^1.0",
                "ext-pdo": "*",
                "php": "^7.3 || ^8"
            },
            "require-dev": {
                "doctrine/coding-standard": "^8.1",
                "jetbrains/phpstorm-stubs": "^2019.1",
                "phpstan/phpstan": "^0.12.40",
                "phpunit/phpunit": "^9.4",
                "psalm/plugin-phpunit": "^0.10.0",
                "symfony/console": "^2.0.5|^3.0|^4.0|^5.0",
                "vimeo/psalm": "^3.17.2"
            },
            "suggest": {
                "symfony/console": "For helpful console commands such as SQL execution and import of files."
            },
            "bin": [
                "bin/doctrine-dbal"
            ],
            "type": "library",
            "extra": {
                "branch-alias": {
                    "dev-master": "4.0.x-dev"
                }
            },
            "autoload": {
                "psr-4": {
                    "Doctrine\\DBAL\\": "lib/Doctrine/DBAL"
                }
            },
            "notification-url": "https://packagist.org/downloads/",
            "license": [
                "MIT"
            ],
            "authors": [
                {
                    "name": "Guilherme Blanco",
                    "email": "guilhermeblanco@gmail.com"
                },
                {
                    "name": "Roman Borschel",
                    "email": "roman@code-factory.org"
                },
                {
                    "name": "Benjamin Eberlei",
                    "email": "kontakt@beberlei.de"
                },
                {
                    "name": "Jonathan Wage",
                    "email": "jonwage@gmail.com"
                }
            ],
            "description": "Powerful PHP database abstraction layer (DBAL) with many features for database schema introspection and management.",
            "homepage": "https://www.doctrine-project.org/projects/dbal.html",
            "keywords": [
                "abstraction",
                "database",
                "db2",
                "dbal",
                "mariadb",
                "mssql",
                "mysql",
                "oci8",
                "oracle",
                "pdo",
                "pgsql",
                "postgresql",
                "queryobject",
                "sasql",
                "sql",
                "sqlanywhere",
                "sqlite",
                "sqlserver",
                "sqlsrv"
            ],
            "support": {
                "issues": "https://github.com/doctrine/dbal/issues",
                "source": "https://github.com/doctrine/dbal/tree/2.12.1"
            },
            "funding": [
                {
                    "url": "https://www.doctrine-project.org/sponsorship.html",
                    "type": "custom"
                },
                {
                    "url": "https://www.patreon.com/phpdoctrine",
                    "type": "patreon"
                },
                {
                    "url": "https://tidelift.com/funding/github/packagist/doctrine%2Fdbal",
                    "type": "tidelift"
                }
            ],
            "time": "2020-11-14T20:26:58+00:00"
        },
        {
            "name": "doctrine/event-manager",
            "version": "1.1.1",
            "source": {
                "type": "git",
                "url": "https://github.com/doctrine/event-manager.git",
                "reference": "41370af6a30faa9dc0368c4a6814d596e81aba7f"
            },
            "dist": {
                "type": "zip",
                "url": "https://api.github.com/repos/doctrine/event-manager/zipball/41370af6a30faa9dc0368c4a6814d596e81aba7f",
                "reference": "41370af6a30faa9dc0368c4a6814d596e81aba7f",
                "shasum": ""
            },
            "require": {
                "php": "^7.1 || ^8.0"
            },
            "conflict": {
                "doctrine/common": "<2.9@dev"
            },
            "require-dev": {
                "doctrine/coding-standard": "^6.0",
                "phpunit/phpunit": "^7.0"
            },
            "type": "library",
            "extra": {
                "branch-alias": {
                    "dev-master": "1.0.x-dev"
                }
            },
            "autoload": {
                "psr-4": {
                    "Doctrine\\Common\\": "lib/Doctrine/Common"
                }
            },
            "notification-url": "https://packagist.org/downloads/",
            "license": [
                "MIT"
            ],
            "authors": [
                {
                    "name": "Guilherme Blanco",
                    "email": "guilhermeblanco@gmail.com"
                },
                {
                    "name": "Roman Borschel",
                    "email": "roman@code-factory.org"
                },
                {
                    "name": "Benjamin Eberlei",
                    "email": "kontakt@beberlei.de"
                },
                {
                    "name": "Jonathan Wage",
                    "email": "jonwage@gmail.com"
                },
                {
                    "name": "Johannes Schmitt",
                    "email": "schmittjoh@gmail.com"
                },
                {
                    "name": "Marco Pivetta",
                    "email": "ocramius@gmail.com"
                }
            ],
            "description": "The Doctrine Event Manager is a simple PHP event system that was built to be used with the various Doctrine projects.",
            "homepage": "https://www.doctrine-project.org/projects/event-manager.html",
            "keywords": [
                "event",
                "event dispatcher",
                "event manager",
                "event system",
                "events"
            ],
            "support": {
                "issues": "https://github.com/doctrine/event-manager/issues",
                "source": "https://github.com/doctrine/event-manager/tree/1.1.x"
            },
            "funding": [
                {
                    "url": "https://www.doctrine-project.org/sponsorship.html",
                    "type": "custom"
                },
                {
                    "url": "https://www.patreon.com/phpdoctrine",
                    "type": "patreon"
                },
                {
                    "url": "https://tidelift.com/funding/github/packagist/doctrine%2Fevent-manager",
                    "type": "tidelift"
                }
            ],
            "time": "2020-05-29T18:28:51+00:00"
        },
        {
            "name": "doctrine/inflector",
            "version": "2.0.3",
            "source": {
                "type": "git",
                "url": "https://github.com/doctrine/inflector.git",
                "reference": "9cf661f4eb38f7c881cac67c75ea9b00bf97b210"
            },
            "dist": {
                "type": "zip",
                "url": "https://api.github.com/repos/doctrine/inflector/zipball/9cf661f4eb38f7c881cac67c75ea9b00bf97b210",
                "reference": "9cf661f4eb38f7c881cac67c75ea9b00bf97b210",
                "shasum": ""
            },
            "require": {
                "php": "^7.2 || ^8.0"
            },
            "require-dev": {
                "doctrine/coding-standard": "^7.0",
                "phpstan/phpstan": "^0.11",
                "phpstan/phpstan-phpunit": "^0.11",
                "phpstan/phpstan-strict-rules": "^0.11",
                "phpunit/phpunit": "^7.0 || ^8.0 || ^9.0"
            },
            "type": "library",
            "extra": {
                "branch-alias": {
                    "dev-master": "2.0.x-dev"
                }
            },
            "autoload": {
                "psr-4": {
                    "Doctrine\\Inflector\\": "lib/Doctrine/Inflector"
                }
            },
            "notification-url": "https://packagist.org/downloads/",
            "license": [
                "MIT"
            ],
            "authors": [
                {
                    "name": "Guilherme Blanco",
                    "email": "guilhermeblanco@gmail.com"
                },
                {
                    "name": "Roman Borschel",
                    "email": "roman@code-factory.org"
                },
                {
                    "name": "Benjamin Eberlei",
                    "email": "kontakt@beberlei.de"
                },
                {
                    "name": "Jonathan Wage",
                    "email": "jonwage@gmail.com"
                },
                {
                    "name": "Johannes Schmitt",
                    "email": "schmittjoh@gmail.com"
                }
            ],
            "description": "PHP Doctrine Inflector is a small library that can perform string manipulations with regard to upper/lowercase and singular/plural forms of words.",
            "homepage": "https://www.doctrine-project.org/projects/inflector.html",
            "keywords": [
                "inflection",
                "inflector",
                "lowercase",
                "manipulation",
                "php",
                "plural",
                "singular",
                "strings",
                "uppercase",
                "words"
            ],
            "support": {
                "issues": "https://github.com/doctrine/inflector/issues",
                "source": "https://github.com/doctrine/inflector/tree/2.0.x"
            },
            "funding": [
                {
                    "url": "https://www.doctrine-project.org/sponsorship.html",
                    "type": "custom"
                },
                {
                    "url": "https://www.patreon.com/phpdoctrine",
                    "type": "patreon"
                },
                {
                    "url": "https://tidelift.com/funding/github/packagist/doctrine%2Finflector",
                    "type": "tidelift"
                }
            ],
            "time": "2020-05-29T15:13:26+00:00"
        },
        {
            "name": "doctrine/lexer",
            "version": "1.2.1",
            "source": {
                "type": "git",
                "url": "https://github.com/doctrine/lexer.git",
                "reference": "e864bbf5904cb8f5bb334f99209b48018522f042"
            },
            "dist": {
                "type": "zip",
                "url": "https://api.github.com/repos/doctrine/lexer/zipball/e864bbf5904cb8f5bb334f99209b48018522f042",
                "reference": "e864bbf5904cb8f5bb334f99209b48018522f042",
                "shasum": ""
            },
            "require": {
                "php": "^7.2 || ^8.0"
            },
            "require-dev": {
                "doctrine/coding-standard": "^6.0",
                "phpstan/phpstan": "^0.11.8",
                "phpunit/phpunit": "^8.2"
            },
            "type": "library",
            "extra": {
                "branch-alias": {
                    "dev-master": "1.2.x-dev"
                }
            },
            "autoload": {
                "psr-4": {
                    "Doctrine\\Common\\Lexer\\": "lib/Doctrine/Common/Lexer"
                }
            },
            "notification-url": "https://packagist.org/downloads/",
            "license": [
                "MIT"
            ],
            "authors": [
                {
                    "name": "Guilherme Blanco",
                    "email": "guilhermeblanco@gmail.com"
                },
                {
                    "name": "Roman Borschel",
                    "email": "roman@code-factory.org"
                },
                {
                    "name": "Johannes Schmitt",
                    "email": "schmittjoh@gmail.com"
                }
            ],
            "description": "PHP Doctrine Lexer parser library that can be used in Top-Down, Recursive Descent Parsers.",
            "homepage": "https://www.doctrine-project.org/projects/lexer.html",
            "keywords": [
                "annotations",
                "docblock",
                "lexer",
                "parser",
                "php"
            ],
            "support": {
                "issues": "https://github.com/doctrine/lexer/issues",
                "source": "https://github.com/doctrine/lexer/tree/1.2.1"
            },
            "funding": [
                {
                    "url": "https://www.doctrine-project.org/sponsorship.html",
                    "type": "custom"
                },
                {
                    "url": "https://www.patreon.com/phpdoctrine",
                    "type": "patreon"
                },
                {
                    "url": "https://tidelift.com/funding/github/packagist/doctrine%2Flexer",
                    "type": "tidelift"
                }
            ],
            "time": "2020-05-25T17:44:05+00:00"
        },
        {
            "name": "dragonmantank/cron-expression",
            "version": "v2.3.1",
            "source": {
                "type": "git",
                "url": "https://github.com/dragonmantank/cron-expression.git",
                "reference": "65b2d8ee1f10915efb3b55597da3404f096acba2"
            },
            "dist": {
                "type": "zip",
                "url": "https://api.github.com/repos/dragonmantank/cron-expression/zipball/65b2d8ee1f10915efb3b55597da3404f096acba2",
                "reference": "65b2d8ee1f10915efb3b55597da3404f096acba2",
                "shasum": ""
            },
            "require": {
                "php": "^7.0|^8.0"
            },
            "require-dev": {
                "phpunit/phpunit": "^6.4|^7.0|^8.0|^9.0"
            },
            "type": "library",
            "extra": {
                "branch-alias": {
                    "dev-master": "2.3-dev"
                }
            },
            "autoload": {
                "psr-4": {
                    "Cron\\": "src/Cron/"
                }
            },
            "notification-url": "https://packagist.org/downloads/",
            "license": [
                "MIT"
            ],
            "authors": [
                {
                    "name": "Michael Dowling",
                    "email": "mtdowling@gmail.com",
                    "homepage": "https://github.com/mtdowling"
                },
                {
                    "name": "Chris Tankersley",
                    "email": "chris@ctankersley.com",
                    "homepage": "https://github.com/dragonmantank"
                }
            ],
            "description": "CRON for PHP: Calculate the next or previous run date and determine if a CRON expression is due",
            "keywords": [
                "cron",
                "schedule"
            ],
            "support": {
                "issues": "https://github.com/dragonmantank/cron-expression/issues",
                "source": "https://github.com/dragonmantank/cron-expression/tree/v2.3.1"
            },
            "funding": [
                {
                    "url": "https://github.com/dragonmantank",
                    "type": "github"
                }
            ],
            "time": "2020-10-13T00:52:37+00:00"
        },
        {
            "name": "egulias/email-validator",
            "version": "2.1.25",
            "source": {
                "type": "git",
                "url": "https://github.com/egulias/EmailValidator.git",
                "reference": "0dbf5d78455d4d6a41d186da50adc1122ec066f4"
            },
            "dist": {
                "type": "zip",
                "url": "https://api.github.com/repos/egulias/EmailValidator/zipball/0dbf5d78455d4d6a41d186da50adc1122ec066f4",
                "reference": "0dbf5d78455d4d6a41d186da50adc1122ec066f4",
                "shasum": ""
            },
            "require": {
                "doctrine/lexer": "^1.0.1",
                "php": ">=5.5",
                "symfony/polyfill-intl-idn": "^1.10"
            },
            "require-dev": {
                "dominicsayers/isemail": "^3.0.7",
                "phpunit/phpunit": "^4.8.36|^7.5.15",
                "satooshi/php-coveralls": "^1.0.1"
            },
            "suggest": {
                "ext-intl": "PHP Internationalization Libraries are required to use the SpoofChecking validation"
            },
            "type": "library",
            "extra": {
                "branch-alias": {
                    "dev-master": "2.1.x-dev"
                }
            },
            "autoload": {
                "psr-4": {
                    "Egulias\\EmailValidator\\": "src"
                }
            },
            "notification-url": "https://packagist.org/downloads/",
            "license": [
                "MIT"
            ],
            "authors": [
                {
                    "name": "Eduardo Gulias Davis"
                }
            ],
            "description": "A library for validating emails against several RFCs",
            "homepage": "https://github.com/egulias/EmailValidator",
            "keywords": [
                "email",
                "emailvalidation",
                "emailvalidator",
                "validation",
                "validator"
            ],
            "support": {
                "issues": "https://github.com/egulias/EmailValidator/issues",
                "source": "https://github.com/egulias/EmailValidator/tree/2.1.25"
            },
            "funding": [
                {
                    "url": "https://github.com/egulias",
                    "type": "github"
                }
            ],
            "time": "2020-12-29T14:50:06+00:00"
        },
        {
            "name": "elasticsearch/elasticsearch",
            "version": "v7.12.0",
            "source": {
                "type": "git",
                "url": "https://github.com/elastic/elasticsearch-php.git",
                "reference": "25522ef4f16adcf49d7a1db149f2fcf010655b7f"
            },
            "dist": {
                "type": "zip",
                "url": "https://api.github.com/repos/elastic/elasticsearch-php/zipball/25522ef4f16adcf49d7a1db149f2fcf010655b7f",
                "reference": "25522ef4f16adcf49d7a1db149f2fcf010655b7f",
                "shasum": ""
            },
            "require": {
                "ext-json": ">=1.3.7",
                "ezimuel/ringphp": "^1.1.2",
                "php": "^7.3 || ^8.0",
                "psr/log": "~1.0"
            },
            "require-dev": {
                "doctrine/inflector": "^1.3",
                "ext-yaml": "*",
                "ext-zip": "*",
                "mockery/mockery": "^1.2",
                "phpstan/phpstan": "^0.12",
                "phpunit/phpunit": "^7.5 || ^8.5 || ^9.3",
                "squizlabs/php_codesniffer": "^3.4",
                "symfony/finder": "~4.0",
                "symfony/yaml": "~4.0",
                "symplify/git-wrapper": "~9.0"
            },
            "suggest": {
                "ext-curl": "*",
                "monolog/monolog": "Allows for client-level logging and tracing"
            },
            "type": "library",
            "autoload": {
                "files": [
                    "src/autoload.php"
                ],
                "psr-4": {
                    "Elasticsearch\\": "src/Elasticsearch/"
                }
            },
            "notification-url": "https://packagist.org/downloads/",
            "license": [
                "Apache-2.0"
            ],
            "authors": [
                {
                    "name": "Zachary Tong"
                },
                {
                    "name": "Enrico Zimuel"
                }
            ],
            "description": "PHP Client for Elasticsearch",
            "keywords": [
                "client",
                "elasticsearch",
                "search"
            ],
            "support": {
                "issues": "https://github.com/elastic/elasticsearch-php/issues",
                "source": "https://github.com/elastic/elasticsearch-php/tree/v7.12.0"
            },
            "time": "2021-03-23T18:08:45+00:00"
        },
        {
            "name": "erusev/parsedown",
            "version": "1.7.4",
            "source": {
                "type": "git",
                "url": "https://github.com/erusev/parsedown.git",
                "reference": "cb17b6477dfff935958ba01325f2e8a2bfa6dab3"
            },
            "dist": {
                "type": "zip",
                "url": "https://api.github.com/repos/erusev/parsedown/zipball/cb17b6477dfff935958ba01325f2e8a2bfa6dab3",
                "reference": "cb17b6477dfff935958ba01325f2e8a2bfa6dab3",
                "shasum": ""
            },
            "require": {
                "ext-mbstring": "*",
                "php": ">=5.3.0"
            },
            "require-dev": {
                "phpunit/phpunit": "^4.8.35"
            },
            "type": "library",
            "autoload": {
                "psr-0": {
                    "Parsedown": ""
                }
            },
            "notification-url": "https://packagist.org/downloads/",
            "license": [
                "MIT"
            ],
            "authors": [
                {
                    "name": "Emanuil Rusev",
                    "email": "hello@erusev.com",
                    "homepage": "http://erusev.com"
                }
            ],
            "description": "Parser for Markdown.",
            "homepage": "http://parsedown.org",
            "keywords": [
                "markdown",
                "parser"
            ],
            "support": {
                "issues": "https://github.com/erusev/parsedown/issues",
                "source": "https://github.com/erusev/parsedown/tree/1.7.x"
            },
            "time": "2019-12-30T22:54:17+00:00"
        },
        {
            "name": "ezimuel/guzzlestreams",
            "version": "3.0.1",
            "source": {
                "type": "git",
                "url": "https://github.com/ezimuel/guzzlestreams.git",
                "reference": "abe3791d231167f14eb80d413420d1eab91163a8"
            },
            "dist": {
                "type": "zip",
                "url": "https://api.github.com/repos/ezimuel/guzzlestreams/zipball/abe3791d231167f14eb80d413420d1eab91163a8",
                "reference": "abe3791d231167f14eb80d413420d1eab91163a8",
                "shasum": ""
            },
            "require": {
                "php": ">=5.4.0"
            },
            "require-dev": {
                "phpunit/phpunit": "~4.0"
            },
            "type": "library",
            "extra": {
                "branch-alias": {
                    "dev-master": "3.0-dev"
                }
            },
            "autoload": {
                "psr-4": {
                    "GuzzleHttp\\Stream\\": "src/"
                }
            },
            "notification-url": "https://packagist.org/downloads/",
            "license": [
                "MIT"
            ],
            "authors": [
                {
                    "name": "Michael Dowling",
                    "email": "mtdowling@gmail.com",
                    "homepage": "https://github.com/mtdowling"
                }
            ],
            "description": "Fork of guzzle/streams (abandoned) to be used with elasticsearch-php",
            "homepage": "http://guzzlephp.org/",
            "keywords": [
                "Guzzle",
                "stream"
            ],
            "support": {
                "source": "https://github.com/ezimuel/guzzlestreams/tree/3.0.1"
            },
            "time": "2020-02-14T23:11:50+00:00"
        },
        {
            "name": "ezimuel/ringphp",
            "version": "1.1.2",
            "source": {
                "type": "git",
                "url": "https://github.com/ezimuel/ringphp.git",
                "reference": "0b78f89d8e0bb9e380046c31adfa40347e9f663b"
            },
            "dist": {
                "type": "zip",
                "url": "https://api.github.com/repos/ezimuel/ringphp/zipball/0b78f89d8e0bb9e380046c31adfa40347e9f663b",
                "reference": "0b78f89d8e0bb9e380046c31adfa40347e9f663b",
                "shasum": ""
            },
            "require": {
                "ezimuel/guzzlestreams": "^3.0.1",
                "php": ">=5.4.0",
                "react/promise": "~2.0"
            },
            "require-dev": {
                "ext-curl": "*",
                "phpunit/phpunit": "~4.0"
            },
            "suggest": {
                "ext-curl": "Guzzle will use specific adapters if cURL is present"
            },
            "type": "library",
            "extra": {
                "branch-alias": {
                    "dev-master": "1.1-dev"
                }
            },
            "autoload": {
                "psr-4": {
                    "GuzzleHttp\\Ring\\": "src/"
                }
            },
            "notification-url": "https://packagist.org/downloads/",
            "license": [
                "MIT"
            ],
            "authors": [
                {
                    "name": "Michael Dowling",
                    "email": "mtdowling@gmail.com",
                    "homepage": "https://github.com/mtdowling"
                }
            ],
            "description": "Fork of guzzle/RingPHP (abandoned) to be used with elasticsearch-php",
            "support": {
                "source": "https://github.com/ezimuel/ringphp/tree/1.1.2"
            },
            "time": "2020-02-14T23:51:21+00:00"
        },
        {
            "name": "ezyang/htmlpurifier",
            "version": "v4.13.0",
            "source": {
                "type": "git",
                "url": "https://github.com/ezyang/htmlpurifier.git",
                "reference": "08e27c97e4c6ed02f37c5b2b20488046c8d90d75"
            },
            "dist": {
                "type": "zip",
                "url": "https://api.github.com/repos/ezyang/htmlpurifier/zipball/08e27c97e4c6ed02f37c5b2b20488046c8d90d75",
                "reference": "08e27c97e4c6ed02f37c5b2b20488046c8d90d75",
                "shasum": ""
            },
            "require": {
                "php": ">=5.2"
            },
            "require-dev": {
                "simpletest/simpletest": "dev-master#72de02a7b80c6bb8864ef9bf66d41d2f58f826bd"
            },
            "type": "library",
            "autoload": {
                "psr-0": {
                    "HTMLPurifier": "library/"
                },
                "files": [
                    "library/HTMLPurifier.composer.php"
                ],
                "exclude-from-classmap": [
                    "/library/HTMLPurifier/Language/"
                ]
            },
            "notification-url": "https://packagist.org/downloads/",
            "license": [
                "LGPL-2.1-or-later"
            ],
            "authors": [
                {
                    "name": "Edward Z. Yang",
                    "email": "admin@htmlpurifier.org",
                    "homepage": "http://ezyang.com"
                }
            ],
            "description": "Standards compliant HTML filter written in PHP",
            "homepage": "http://htmlpurifier.org/",
            "keywords": [
                "html"
            ],
            "support": {
                "issues": "https://github.com/ezyang/htmlpurifier/issues",
                "source": "https://github.com/ezyang/htmlpurifier/tree/master"
            },
            "time": "2020-06-29T00:56:53+00:00"
        },
        {
            "name": "filp/whoops",
            "version": "2.9.2",
            "source": {
                "type": "git",
                "url": "https://github.com/filp/whoops.git",
                "reference": "df7933820090489623ce0be5e85c7e693638e536"
            },
            "dist": {
                "type": "zip",
                "url": "https://api.github.com/repos/filp/whoops/zipball/df7933820090489623ce0be5e85c7e693638e536",
                "reference": "df7933820090489623ce0be5e85c7e693638e536",
                "shasum": ""
            },
            "require": {
                "php": "^5.5.9 || ^7.0 || ^8.0",
                "psr/log": "^1.0.1"
            },
            "require-dev": {
                "mockery/mockery": "^0.9 || ^1.0",
                "phpunit/phpunit": "^4.8.36 || ^5.7.27 || ^6.5.14 || ^7.5.20 || ^8.5.8 || ^9.3.3",
                "symfony/var-dumper": "^2.6 || ^3.0 || ^4.0 || ^5.0"
            },
            "suggest": {
                "symfony/var-dumper": "Pretty print complex values better with var-dumper available",
                "whoops/soap": "Formats errors as SOAP responses"
            },
            "type": "library",
            "extra": {
                "branch-alias": {
                    "dev-master": "2.7-dev"
                }
            },
            "autoload": {
                "psr-4": {
                    "Whoops\\": "src/Whoops/"
                }
            },
            "notification-url": "https://packagist.org/downloads/",
            "license": [
                "MIT"
            ],
            "authors": [
                {
                    "name": "Filipe Dobreira",
                    "homepage": "https://github.com/filp",
                    "role": "Developer"
                }
            ],
            "description": "php error handling for cool kids",
            "homepage": "https://filp.github.io/whoops/",
            "keywords": [
                "error",
                "exception",
                "handling",
                "library",
                "throwable",
                "whoops"
            ],
            "support": {
                "issues": "https://github.com/filp/whoops/issues",
                "source": "https://github.com/filp/whoops/tree/2.9.2"
            },
            "funding": [
                {
                    "url": "https://github.com/denis-sokolov",
                    "type": "github"
                }
            ],
            "time": "2021-01-24T12:00:00+00:00"
        },
        {
            "name": "firebase/php-jwt",
            "version": "v5.2.0",
            "source": {
                "type": "git",
                "url": "https://github.com/firebase/php-jwt.git",
                "reference": "feb0e820b8436873675fd3aca04f3728eb2185cb"
            },
            "dist": {
                "type": "zip",
                "url": "https://api.github.com/repos/firebase/php-jwt/zipball/feb0e820b8436873675fd3aca04f3728eb2185cb",
                "reference": "feb0e820b8436873675fd3aca04f3728eb2185cb",
                "shasum": ""
            },
            "require": {
                "php": ">=5.3.0"
            },
            "require-dev": {
                "phpunit/phpunit": ">=4.8 <=9"
            },
            "type": "library",
            "autoload": {
                "psr-4": {
                    "Firebase\\JWT\\": "src"
                }
            },
            "notification-url": "https://packagist.org/downloads/",
            "license": [
                "BSD-3-Clause"
            ],
            "authors": [
                {
                    "name": "Neuman Vong",
                    "email": "neuman+pear@twilio.com",
                    "role": "Developer"
                },
                {
                    "name": "Anant Narayanan",
                    "email": "anant@php.net",
                    "role": "Developer"
                }
            ],
            "description": "A simple library to encode and decode JSON Web Tokens (JWT) in PHP. Should conform to the current spec.",
            "homepage": "https://github.com/firebase/php-jwt",
            "keywords": [
                "jwt",
                "php"
            ],
            "support": {
                "issues": "https://github.com/firebase/php-jwt/issues",
                "source": "https://github.com/firebase/php-jwt/tree/master"
            },
            "time": "2020-03-25T18:49:23+00:00"
        },
        {
            "name": "fzaninotto/faker",
            "version": "v1.9.2",
            "source": {
                "type": "git",
                "url": "https://github.com/fzaninotto/Faker.git",
                "reference": "848d8125239d7dbf8ab25cb7f054f1a630e68c2e"
            },
            "dist": {
                "type": "zip",
                "url": "https://api.github.com/repos/fzaninotto/Faker/zipball/848d8125239d7dbf8ab25cb7f054f1a630e68c2e",
                "reference": "848d8125239d7dbf8ab25cb7f054f1a630e68c2e",
                "shasum": ""
            },
            "require": {
                "php": "^5.3.3 || ^7.0"
            },
            "require-dev": {
                "ext-intl": "*",
                "phpunit/phpunit": "^4.8.35 || ^5.7",
                "squizlabs/php_codesniffer": "^2.9.2"
            },
            "type": "library",
            "extra": {
                "branch-alias": {
                    "dev-master": "1.9-dev"
                }
            },
            "autoload": {
                "psr-4": {
                    "Faker\\": "src/Faker/"
                }
            },
            "notification-url": "https://packagist.org/downloads/",
            "license": [
                "MIT"
            ],
            "authors": [
                {
                    "name": "François Zaninotto"
                }
            ],
            "description": "Faker is a PHP library that generates fake data for you.",
            "keywords": [
                "data",
                "faker",
                "fixtures"
            ],
            "support": {
                "issues": "https://github.com/fzaninotto/Faker/issues",
                "source": "https://github.com/fzaninotto/Faker/tree/v1.9.2"
            },
            "abandoned": true,
            "time": "2020-12-11T09:56:16+00:00"
        },
        {
            "name": "graham-campbell/bounded-cache",
            "version": "v1.1.0",
            "source": {
                "type": "git",
                "url": "https://github.com/GrahamCampbell/Bounded-Cache.git",
                "reference": "ca58ead742af3e906737f6b09aa0e84d1a1bebad"
            },
            "dist": {
                "type": "zip",
                "url": "https://api.github.com/repos/GrahamCampbell/Bounded-Cache/zipball/ca58ead742af3e906737f6b09aa0e84d1a1bebad",
                "reference": "ca58ead742af3e906737f6b09aa0e84d1a1bebad",
                "shasum": ""
            },
            "require": {
                "php": "^7.2.5 || ^8.0",
                "psr/simple-cache": "^1.0"
            },
            "require-dev": {
                "graham-campbell/analyzer": "^3.0",
                "graham-campbell/testbench-core": "^3.1",
                "mockery/mockery": "^1.3.2",
                "phpunit/phpunit": "^8.5 || ^9.0"
            },
            "type": "library",
            "autoload": {
                "psr-4": {
                    "GrahamCampbell\\BoundedCache\\": "src/"
                }
            },
            "notification-url": "https://packagist.org/downloads/",
            "license": [
                "MIT"
            ],
            "authors": [
                {
                    "name": "Graham Campbell",
                    "email": "graham@alt-three.com"
                }
            ],
            "description": "A Bounded TTL PSR-16 Cache Implementation",
            "keywords": [
                "Bounded Cache",
                "Bounded-Cache",
                "Graham Campbell",
                "GrahamCampbell",
                "bounded",
                "cache",
                "psr16"
            ],
            "support": {
                "issues": "https://github.com/GrahamCampbell/Bounded-Cache/issues",
                "source": "https://github.com/GrahamCampbell/Bounded-Cache/tree/1.1"
            },
            "funding": [
                {
                    "url": "https://github.com/GrahamCampbell",
                    "type": "github"
                },
                {
                    "url": "https://tidelift.com/funding/github/packagist/graham-campbell/bounded-cache",
                    "type": "tidelift"
                }
            ],
            "time": "2020-07-15T19:08:22+00:00"
        },
        {
            "name": "graham-campbell/github",
            "version": "v10.0.2",
            "source": {
                "type": "git",
                "url": "https://github.com/GrahamCampbell/Laravel-GitHub.git",
                "reference": "a2183f30fc9620cfa4b4848c3523b834690ed4fd"
            },
            "dist": {
                "type": "zip",
                "url": "https://api.github.com/repos/GrahamCampbell/Laravel-GitHub/zipball/a2183f30fc9620cfa4b4848c3523b834690ed4fd",
                "reference": "a2183f30fc9620cfa4b4848c3523b834690ed4fd",
                "shasum": ""
            },
            "require": {
                "graham-campbell/bounded-cache": "^1.1",
                "graham-campbell/manager": "^4.5",
                "illuminate/contracts": "^6.0 || ^7.0 || ^8.0",
                "illuminate/support": "^6.0 || ^7.0 || ^8.0",
                "knplabs/github-api": "3.0.*",
                "php": "^7.2.5 || ^8.0",
                "symfony/cache": "^4.3 || ^5.0"
            },
            "require-dev": {
                "graham-campbell/analyzer": "^3.0",
                "graham-campbell/testbench": "^5.4",
                "guzzlehttp/guzzle": "^7.2",
                "http-interop/http-factory-guzzle": "^1.0",
                "lcobucci/jwt": "^3.4 || ^4.0",
                "mockery/mockery": "^1.3.1",
                "phpunit/phpunit": "^8.5.8 || ^9.3.7"
            },
            "suggest": {
                "lcobucci/jwt": "Allows using the private key authenticator (^3.4 || ^4.0)"
            },
            "type": "library",
            "extra": {
                "laravel": {
                    "providers": [
                        "GrahamCampbell\\GitHub\\GitHubServiceProvider"
                    ]
                }
            },
            "autoload": {
                "psr-4": {
                    "GrahamCampbell\\GitHub\\": "src/"
                }
            },
            "notification-url": "https://packagist.org/downloads/",
            "license": [
                "MIT"
            ],
            "authors": [
                {
                    "name": "Graham Campbell",
                    "email": "graham@alt-three.com"
                }
            ],
            "description": "GitHub Is A GitHub Bridge For Laravel",
            "keywords": [
                "Bridge",
                "Graham Campbell",
                "GrahamCampbell",
                "Laravel GitHub",
                "Laravel-GitHub",
                "PHP GitHub API",
                "framework",
                "github",
                "github bridge",
                "laravel",
                "php-github-api"
            ],
            "support": {
                "issues": "https://github.com/GrahamCampbell/Laravel-GitHub/issues",
                "source": "https://github.com/GrahamCampbell/Laravel-GitHub/tree/v10.0.2"
            },
            "funding": [
                {
                    "url": "https://github.com/GrahamCampbell",
                    "type": "github"
                },
                {
                    "url": "https://tidelift.com/funding/github/packagist/graham-campbell/github",
                    "type": "tidelift"
                }
            ],
            "time": "2021-01-14T15:42:14+00:00"
        },
        {
            "name": "graham-campbell/manager",
            "version": "v4.6.0",
            "source": {
                "type": "git",
                "url": "https://github.com/GrahamCampbell/Laravel-Manager.git",
                "reference": "e18c29f98adb770bd890b6d66b27ba4730272599"
            },
            "dist": {
                "type": "zip",
                "url": "https://api.github.com/repos/GrahamCampbell/Laravel-Manager/zipball/e18c29f98adb770bd890b6d66b27ba4730272599",
                "reference": "e18c29f98adb770bd890b6d66b27ba4730272599",
                "shasum": ""
            },
            "require": {
                "illuminate/contracts": "^5.5 || ^6.0 || ^7.0 || ^8.0",
                "illuminate/support": "^5.5 || ^6.0 || ^7.0 || ^8.0",
                "php": "^7.1.3 || ^8.0"
            },
            "require-dev": {
                "graham-campbell/analyzer": "^2.4 || ^3.0",
                "graham-campbell/testbench-core": "^3.2",
                "mockery/mockery": "^1.3.1",
                "phpunit/phpunit": "^6.5 || ^7.5 || ^8.4 || ^9.0"
            },
            "type": "library",
            "autoload": {
                "psr-4": {
                    "GrahamCampbell\\Manager\\": "src/"
                }
            },
            "notification-url": "https://packagist.org/downloads/",
            "license": [
                "MIT"
            ],
            "authors": [
                {
                    "name": "Graham Campbell",
                    "email": "graham@alt-three.com"
                }
            ],
            "description": "Manager Provides Some Manager Functionality For Laravel",
            "keywords": [
                "Graham Campbell",
                "GrahamCampbell",
                "Laravel Manager",
                "Laravel-Manager",
                "connector",
                "framework",
                "interface",
                "laravel",
                "manager"
            ],
            "support": {
                "issues": "https://github.com/GrahamCampbell/Laravel-Manager/issues",
                "source": "https://github.com/GrahamCampbell/Laravel-Manager/tree/4.6"
            },
            "funding": [
                {
                    "url": "https://github.com/GrahamCampbell",
                    "type": "github"
                },
                {
                    "url": "https://tidelift.com/funding/github/packagist/graham-campbell/manager",
                    "type": "tidelift"
                }
            ],
            "time": "2020-07-25T18:02:52+00:00"
        },
        {
            "name": "guzzlehttp/guzzle",
            "version": "6.5.5",
            "source": {
                "type": "git",
                "url": "https://github.com/guzzle/guzzle.git",
                "reference": "9d4290de1cfd701f38099ef7e183b64b4b7b0c5e"
            },
            "dist": {
                "type": "zip",
                "url": "https://api.github.com/repos/guzzle/guzzle/zipball/9d4290de1cfd701f38099ef7e183b64b4b7b0c5e",
                "reference": "9d4290de1cfd701f38099ef7e183b64b4b7b0c5e",
                "shasum": ""
            },
            "require": {
                "ext-json": "*",
                "guzzlehttp/promises": "^1.0",
                "guzzlehttp/psr7": "^1.6.1",
                "php": ">=5.5",
                "symfony/polyfill-intl-idn": "^1.17.0"
            },
            "require-dev": {
                "ext-curl": "*",
                "phpunit/phpunit": "^4.8.35 || ^5.7 || ^6.4 || ^7.0",
                "psr/log": "^1.1"
            },
            "suggest": {
                "psr/log": "Required for using the Log middleware"
            },
            "type": "library",
            "extra": {
                "branch-alias": {
                    "dev-master": "6.5-dev"
                }
            },
            "autoload": {
                "psr-4": {
                    "GuzzleHttp\\": "src/"
                },
                "files": [
                    "src/functions_include.php"
                ]
            },
            "notification-url": "https://packagist.org/downloads/",
            "license": [
                "MIT"
            ],
            "authors": [
                {
                    "name": "Michael Dowling",
                    "email": "mtdowling@gmail.com",
                    "homepage": "https://github.com/mtdowling"
                }
            ],
            "description": "Guzzle is a PHP HTTP client library",
            "homepage": "http://guzzlephp.org/",
            "keywords": [
                "client",
                "curl",
                "framework",
                "http",
                "http client",
                "rest",
                "web service"
            ],
            "support": {
                "issues": "https://github.com/guzzle/guzzle/issues",
                "source": "https://github.com/guzzle/guzzle/tree/6.5"
            },
            "time": "2020-06-16T21:01:06+00:00"
        },
        {
            "name": "guzzlehttp/promises",
            "version": "1.4.0",
            "source": {
                "type": "git",
                "url": "https://github.com/guzzle/promises.git",
                "reference": "60d379c243457e073cff02bc323a2a86cb355631"
            },
            "dist": {
                "type": "zip",
                "url": "https://api.github.com/repos/guzzle/promises/zipball/60d379c243457e073cff02bc323a2a86cb355631",
                "reference": "60d379c243457e073cff02bc323a2a86cb355631",
                "shasum": ""
            },
            "require": {
                "php": ">=5.5"
            },
            "require-dev": {
                "symfony/phpunit-bridge": "^4.4 || ^5.1"
            },
            "type": "library",
            "extra": {
                "branch-alias": {
                    "dev-master": "1.4-dev"
                }
            },
            "autoload": {
                "psr-4": {
                    "GuzzleHttp\\Promise\\": "src/"
                },
                "files": [
                    "src/functions_include.php"
                ]
            },
            "notification-url": "https://packagist.org/downloads/",
            "license": [
                "MIT"
            ],
            "authors": [
                {
                    "name": "Michael Dowling",
                    "email": "mtdowling@gmail.com",
                    "homepage": "https://github.com/mtdowling"
                }
            ],
            "description": "Guzzle promises library",
            "keywords": [
                "promise"
            ],
            "support": {
                "issues": "https://github.com/guzzle/promises/issues",
                "source": "https://github.com/guzzle/promises/tree/1.4.0"
            },
            "time": "2020-09-30T07:37:28+00:00"
        },
        {
            "name": "guzzlehttp/psr7",
            "version": "1.7.0",
            "source": {
                "type": "git",
                "url": "https://github.com/guzzle/psr7.git",
                "reference": "53330f47520498c0ae1f61f7e2c90f55690c06a3"
            },
            "dist": {
                "type": "zip",
                "url": "https://api.github.com/repos/guzzle/psr7/zipball/53330f47520498c0ae1f61f7e2c90f55690c06a3",
                "reference": "53330f47520498c0ae1f61f7e2c90f55690c06a3",
                "shasum": ""
            },
            "require": {
                "php": ">=5.4.0",
                "psr/http-message": "~1.0",
                "ralouphie/getallheaders": "^2.0.5 || ^3.0.0"
            },
            "provide": {
                "psr/http-message-implementation": "1.0"
            },
            "require-dev": {
                "ext-zlib": "*",
                "phpunit/phpunit": "~4.8.36 || ^5.7.27 || ^6.5.14 || ^7.5.20 || ^8.5.8 || ^9.3.10"
            },
            "suggest": {
                "laminas/laminas-httphandlerrunner": "Emit PSR-7 responses"
            },
            "type": "library",
            "extra": {
                "branch-alias": {
                    "dev-master": "1.7-dev"
                }
            },
            "autoload": {
                "psr-4": {
                    "GuzzleHttp\\Psr7\\": "src/"
                },
                "files": [
                    "src/functions_include.php"
                ]
            },
            "notification-url": "https://packagist.org/downloads/",
            "license": [
                "MIT"
            ],
            "authors": [
                {
                    "name": "Michael Dowling",
                    "email": "mtdowling@gmail.com",
                    "homepage": "https://github.com/mtdowling"
                },
                {
                    "name": "Tobias Schultze",
                    "homepage": "https://github.com/Tobion"
                }
            ],
            "description": "PSR-7 message implementation that also provides common utility methods",
            "keywords": [
                "http",
                "message",
                "psr-7",
                "request",
                "response",
                "stream",
                "uri",
                "url"
            ],
            "support": {
                "issues": "https://github.com/guzzle/psr7/issues",
                "source": "https://github.com/guzzle/psr7/tree/1.7.0"
            },
            "time": "2020-09-30T07:37:11+00:00"
        },
        {
            "name": "http-interop/http-factory-guzzle",
            "version": "1.0.0",
            "source": {
                "type": "git",
                "url": "https://github.com/http-interop/http-factory-guzzle.git",
                "reference": "34861658efb9899a6618cef03de46e2a52c80fc0"
            },
            "dist": {
                "type": "zip",
                "url": "https://api.github.com/repos/http-interop/http-factory-guzzle/zipball/34861658efb9899a6618cef03de46e2a52c80fc0",
                "reference": "34861658efb9899a6618cef03de46e2a52c80fc0",
                "shasum": ""
            },
            "require": {
                "guzzlehttp/psr7": "^1.4.2",
                "psr/http-factory": "^1.0"
            },
            "provide": {
                "psr/http-factory-implementation": "^1.0"
            },
            "require-dev": {
                "http-interop/http-factory-tests": "^0.5",
                "phpunit/phpunit": "^6.5"
            },
            "type": "library",
            "autoload": {
                "psr-4": {
                    "Http\\Factory\\Guzzle\\": "src/"
                }
            },
            "notification-url": "https://packagist.org/downloads/",
            "license": [
                "MIT"
            ],
            "authors": [
                {
                    "name": "PHP-FIG",
                    "homepage": "http://www.php-fig.org/"
                }
            ],
            "description": "An HTTP Factory using Guzzle PSR7",
            "keywords": [
                "factory",
                "http",
                "psr-17",
                "psr-7"
            ],
            "support": {
                "issues": "https://github.com/http-interop/http-factory-guzzle/issues",
                "source": "https://github.com/http-interop/http-factory-guzzle/tree/master"
            },
            "time": "2018-07-31T19:32:56+00:00"
        },
        {
            "name": "itsgoingd/clockwork",
            "version": "v5.0.6",
            "source": {
                "type": "git",
                "url": "https://github.com/itsgoingd/clockwork.git",
                "reference": "1de3f9f9fc22217aa024f79ecbdf0fde418fc0a1"
            },
            "dist": {
                "type": "zip",
                "url": "https://api.github.com/repos/itsgoingd/clockwork/zipball/1de3f9f9fc22217aa024f79ecbdf0fde418fc0a1",
                "reference": "1de3f9f9fc22217aa024f79ecbdf0fde418fc0a1",
                "shasum": ""
            },
            "require": {
                "ext-json": "*",
                "php": ">=5.6",
                "psr/log": "1.*"
            },
            "type": "library",
            "extra": {
                "laravel": {
                    "providers": [
                        "Clockwork\\Support\\Laravel\\ClockworkServiceProvider"
                    ],
                    "aliases": {
                        "Clockwork": "Clockwork\\Support\\Laravel\\Facade"
                    }
                }
            },
            "autoload": {
                "psr-4": {
                    "Clockwork\\": "Clockwork/"
                }
            },
            "notification-url": "https://packagist.org/downloads/",
            "license": [
                "MIT"
            ],
            "authors": [
                {
                    "name": "itsgoingd",
                    "email": "itsgoingd@luzer.sk",
                    "homepage": "https://twitter.com/itsgoingd"
                }
            ],
            "description": "php dev tools in your browser",
            "homepage": "https://underground.works/clockwork",
            "keywords": [
                "Devtools",
                "debugging",
                "laravel",
                "logging",
                "lumen",
                "profiling",
                "slim"
            ],
            "support": {
                "issues": "https://github.com/itsgoingd/clockwork/issues",
                "source": "https://github.com/itsgoingd/clockwork/tree/v5.0.6"
            },
            "funding": [
                {
                    "url": "https://github.com/itsgoingd",
                    "type": "github"
                }
            ],
            "time": "2020-12-27T00:18:25+00:00"
        },
        {
            "name": "jakub-onderka/php-console-color",
            "version": "v0.2",
            "source": {
                "type": "git",
                "url": "https://github.com/JakubOnderka/PHP-Console-Color.git",
                "reference": "d5deaecff52a0d61ccb613bb3804088da0307191"
            },
            "dist": {
                "type": "zip",
                "url": "https://api.github.com/repos/JakubOnderka/PHP-Console-Color/zipball/d5deaecff52a0d61ccb613bb3804088da0307191",
                "reference": "d5deaecff52a0d61ccb613bb3804088da0307191",
                "shasum": ""
            },
            "require": {
                "php": ">=5.4.0"
            },
            "require-dev": {
                "jakub-onderka/php-code-style": "1.0",
                "jakub-onderka/php-parallel-lint": "1.0",
                "jakub-onderka/php-var-dump-check": "0.*",
                "phpunit/phpunit": "~4.3",
                "squizlabs/php_codesniffer": "1.*"
            },
            "type": "library",
            "autoload": {
                "psr-4": {
                    "JakubOnderka\\PhpConsoleColor\\": "src/"
                }
            },
            "notification-url": "https://packagist.org/downloads/",
            "license": [
                "BSD-2-Clause"
            ],
            "authors": [
                {
                    "name": "Jakub Onderka",
                    "email": "jakub.onderka@gmail.com"
                }
            ],
            "support": {
                "issues": "https://github.com/JakubOnderka/PHP-Console-Color/issues",
                "source": "https://github.com/JakubOnderka/PHP-Console-Color/tree/master"
            },
            "abandoned": "php-parallel-lint/php-console-color",
            "time": "2018-09-29T17:23:10+00:00"
        },
        {
            "name": "jakub-onderka/php-console-highlighter",
            "version": "v0.4",
            "source": {
                "type": "git",
                "url": "https://github.com/JakubOnderka/PHP-Console-Highlighter.git",
                "reference": "9f7a229a69d52506914b4bc61bfdb199d90c5547"
            },
            "dist": {
                "type": "zip",
                "url": "https://api.github.com/repos/JakubOnderka/PHP-Console-Highlighter/zipball/9f7a229a69d52506914b4bc61bfdb199d90c5547",
                "reference": "9f7a229a69d52506914b4bc61bfdb199d90c5547",
                "shasum": ""
            },
            "require": {
                "ext-tokenizer": "*",
                "jakub-onderka/php-console-color": "~0.2",
                "php": ">=5.4.0"
            },
            "require-dev": {
                "jakub-onderka/php-code-style": "~1.0",
                "jakub-onderka/php-parallel-lint": "~1.0",
                "jakub-onderka/php-var-dump-check": "~0.1",
                "phpunit/phpunit": "~4.0",
                "squizlabs/php_codesniffer": "~1.5"
            },
            "type": "library",
            "autoload": {
                "psr-4": {
                    "JakubOnderka\\PhpConsoleHighlighter\\": "src/"
                }
            },
            "notification-url": "https://packagist.org/downloads/",
            "license": [
                "MIT"
            ],
            "authors": [
                {
                    "name": "Jakub Onderka",
                    "email": "acci@acci.cz",
                    "homepage": "http://www.acci.cz/"
                }
            ],
            "description": "Highlight PHP code in terminal",
            "support": {
                "issues": "https://github.com/JakubOnderka/PHP-Console-Highlighter/issues",
                "source": "https://github.com/JakubOnderka/PHP-Console-Highlighter/tree/master"
            },
            "abandoned": "php-parallel-lint/php-console-highlighter",
            "time": "2018-09-29T18:48:56+00:00"
        },
        {
            "name": "jaybizzle/crawler-detect",
            "version": "v1.2.104",
            "source": {
                "type": "git",
                "url": "https://github.com/JayBizzle/Crawler-Detect.git",
                "reference": "a581e89a9212c4e9d18049666dc735718c29de9c"
            },
            "dist": {
                "type": "zip",
                "url": "https://api.github.com/repos/JayBizzle/Crawler-Detect/zipball/a581e89a9212c4e9d18049666dc735718c29de9c",
                "reference": "a581e89a9212c4e9d18049666dc735718c29de9c",
                "shasum": ""
            },
            "require": {
                "php": ">=5.3.0"
            },
            "require-dev": {
                "phpunit/phpunit": "^4.8|^5.5|^6.5|^9.4"
            },
            "type": "library",
            "autoload": {
                "psr-4": {
                    "Jaybizzle\\CrawlerDetect\\": "src/"
                }
            },
            "notification-url": "https://packagist.org/downloads/",
            "license": [
                "MIT"
            ],
            "authors": [
                {
                    "name": "Mark Beech",
                    "email": "m@rkbee.ch",
                    "role": "Developer"
                }
            ],
            "description": "CrawlerDetect is a PHP class for detecting bots/crawlers/spiders via the user agent",
            "homepage": "https://github.com/JayBizzle/Crawler-Detect/",
            "keywords": [
                "crawler",
                "crawler detect",
                "crawler detector",
                "crawlerdetect",
                "php crawler detect"
            ],
            "support": {
                "issues": "https://github.com/JayBizzle/Crawler-Detect/issues",
                "source": "https://github.com/JayBizzle/Crawler-Detect/tree/v1.2.104"
            },
            "time": "2021-01-13T15:25:20+00:00"
        },
        {
            "name": "jean85/pretty-package-versions",
            "version": "1.5.1",
            "source": {
                "type": "git",
                "url": "https://github.com/Jean85/pretty-package-versions.git",
                "reference": "a917488320c20057da87f67d0d40543dd9427f7a"
            },
            "dist": {
                "type": "zip",
                "url": "https://api.github.com/repos/Jean85/pretty-package-versions/zipball/a917488320c20057da87f67d0d40543dd9427f7a",
                "reference": "a917488320c20057da87f67d0d40543dd9427f7a",
                "shasum": ""
            },
            "require": {
                "composer/package-versions-deprecated": "^1.8.0",
                "php": "^7.0|^8.0"
            },
            "require-dev": {
                "phpunit/phpunit": "^6.0|^8.5|^9.2"
            },
            "type": "library",
            "extra": {
                "branch-alias": {
                    "dev-master": "1.x-dev"
                }
            },
            "autoload": {
                "psr-4": {
                    "Jean85\\": "src/"
                }
            },
            "notification-url": "https://packagist.org/downloads/",
            "license": [
                "MIT"
            ],
            "authors": [
                {
                    "name": "Alessandro Lai",
                    "email": "alessandro.lai85@gmail.com"
                }
            ],
            "description": "A wrapper for ocramius/package-versions to get pretty versions strings",
            "keywords": [
                "composer",
                "package",
                "release",
                "versions"
            ],
            "support": {
                "issues": "https://github.com/Jean85/pretty-package-versions/issues",
                "source": "https://github.com/Jean85/pretty-package-versions/tree/1.5.1"
            },
            "time": "2020-09-14T08:43:34+00:00"
        },
        {
            "name": "jenssegers/agent",
            "version": "v2.6.4",
            "source": {
                "type": "git",
                "url": "https://github.com/jenssegers/agent.git",
                "reference": "daa11c43729510b3700bc34d414664966b03bffe"
            },
            "dist": {
                "type": "zip",
                "url": "https://api.github.com/repos/jenssegers/agent/zipball/daa11c43729510b3700bc34d414664966b03bffe",
                "reference": "daa11c43729510b3700bc34d414664966b03bffe",
                "shasum": ""
            },
            "require": {
                "jaybizzle/crawler-detect": "^1.2",
                "mobiledetect/mobiledetectlib": "^2.7.6",
                "php": ">=5.6"
            },
            "require-dev": {
                "php-coveralls/php-coveralls": "^2.1",
                "phpunit/phpunit": "^5.0|^6.0|^7.0"
            },
            "suggest": {
                "illuminate/support": "Required for laravel service providers"
            },
            "type": "library",
            "extra": {
                "branch-alias": {
                    "dev-master": "3.0-dev"
                },
                "laravel": {
                    "providers": [
                        "Jenssegers\\Agent\\AgentServiceProvider"
                    ],
                    "aliases": {
                        "Agent": "Jenssegers\\Agent\\Facades\\Agent"
                    }
                }
            },
            "autoload": {
                "psr-4": {
                    "Jenssegers\\Agent\\": "src/"
                }
            },
            "notification-url": "https://packagist.org/downloads/",
            "license": [
                "MIT"
            ],
            "authors": [
                {
                    "name": "Jens Segers",
                    "homepage": "https://jenssegers.com"
                }
            ],
            "description": "Desktop/mobile user agent parser with support for Laravel, based on Mobiledetect",
            "homepage": "https://github.com/jenssegers/agent",
            "keywords": [
                "Agent",
                "browser",
                "desktop",
                "laravel",
                "mobile",
                "platform",
                "user agent",
                "useragent"
            ],
            "support": {
                "issues": "https://github.com/jenssegers/agent/issues",
                "source": "https://github.com/jenssegers/agent/tree/v2.6.4"
            },
            "funding": [
                {
                    "url": "https://github.com/jenssegers",
                    "type": "github"
                },
                {
                    "url": "https://tidelift.com/funding/github/packagist/jenssegers/agent",
                    "type": "tidelift"
                }
            ],
            "time": "2020-06-13T08:05:20+00:00"
        },
        {
            "name": "knplabs/github-api",
            "version": "v3.0.0",
            "source": {
                "type": "git",
                "url": "https://github.com/KnpLabs/php-github-api.git",
                "reference": "adf4ecaafc96e2c7a43370e229b58d722f2ad97a"
            },
            "dist": {
                "type": "zip",
                "url": "https://api.github.com/repos/KnpLabs/php-github-api/zipball/adf4ecaafc96e2c7a43370e229b58d722f2ad97a",
                "reference": "adf4ecaafc96e2c7a43370e229b58d722f2ad97a",
                "shasum": ""
            },
            "require": {
                "ext-json": "*",
                "php": "^7.2.5 || ^8.0",
                "php-http/cache-plugin": "^1.7.1",
                "php-http/client-common": "^2.3",
                "php-http/discovery": "^1.12",
                "php-http/httplug": "^2.2",
                "php-http/multipart-stream-builder": "^1.1.2",
                "psr/cache": "^1.0",
                "psr/http-client-implementation": "^1.0",
                "psr/http-factory-implementation": "^1.0",
                "psr/http-message": "^1.0",
                "symfony/polyfill-php80": "^1.17"
            },
            "require-dev": {
                "guzzlehttp/guzzle": "^7.2",
                "guzzlehttp/psr7": "^1.7",
                "http-interop/http-factory-guzzle": "^1.0",
                "php-http/mock-client": "^1.4.1",
                "phpstan/extension-installer": "^1.0.5",
                "phpstan/phpstan": "^0.12.57",
                "phpstan/phpstan-deprecation-rules": "^0.12.5",
                "phpunit/phpunit": "^8.5 || ^9.4",
                "symfony/cache": "^5.1.8"
            },
            "type": "library",
            "extra": {
                "branch-alias": {
                    "dev-2.x": "2.19.x-dev",
                    "dev-master": "3.0.x-dev"
                }
            },
            "autoload": {
                "psr-4": {
                    "Github\\": "lib/Github/"
                }
            },
            "notification-url": "https://packagist.org/downloads/",
            "license": [
                "MIT"
            ],
            "authors": [
                {
                    "name": "KnpLabs Team",
                    "homepage": "http://knplabs.com"
                },
                {
                    "name": "Thibault Duplessis",
                    "email": "thibault.duplessis@gmail.com",
                    "homepage": "http://ornicar.github.com"
                }
            ],
            "description": "GitHub API v3 client",
            "homepage": "https://github.com/KnpLabs/php-github-api",
            "keywords": [
                "api",
                "gh",
                "gist",
                "github"
            ],
            "support": {
                "issues": "https://github.com/KnpLabs/php-github-api/issues",
                "source": "https://github.com/KnpLabs/php-github-api/tree/v3.0.0"
            },
            "funding": [
                {
                    "url": "https://github.com/acrobat",
                    "type": "github"
                }
            ],
            "time": "2020-12-21T18:38:02+00:00"
        },
        {
            "name": "laminas/laminas-diactoros",
            "version": "2.5.0",
            "source": {
                "type": "git",
                "url": "https://github.com/laminas/laminas-diactoros.git",
                "reference": "4ff7400c1c12e404144992ef43c8b733fd9ad516"
            },
            "dist": {
                "type": "zip",
                "url": "https://api.github.com/repos/laminas/laminas-diactoros/zipball/4ff7400c1c12e404144992ef43c8b733fd9ad516",
                "reference": "4ff7400c1c12e404144992ef43c8b733fd9ad516",
                "shasum": ""
            },
            "require": {
                "laminas/laminas-zendframework-bridge": "^1.0",
                "php": "^7.3 || ~8.0.0",
                "psr/http-factory": "^1.0",
                "psr/http-message": "^1.0"
            },
            "conflict": {
                "phpspec/prophecy": "<1.9.0"
            },
            "provide": {
                "psr/http-factory-implementation": "1.0",
                "psr/http-message-implementation": "1.0"
            },
            "replace": {
                "zendframework/zend-diactoros": "^2.2.1"
            },
            "require-dev": {
                "ext-curl": "*",
                "ext-dom": "*",
                "ext-gd": "*",
                "ext-libxml": "*",
                "http-interop/http-factory-tests": "^0.8.0",
                "laminas/laminas-coding-standard": "~1.0.0",
                "php-http/psr7-integration-tests": "^1.1",
                "phpspec/prophecy-phpunit": "^2.0",
                "phpunit/phpunit": "^9.1"
            },
            "type": "library",
            "extra": {
                "laminas": {
                    "config-provider": "Laminas\\Diactoros\\ConfigProvider",
                    "module": "Laminas\\Diactoros"
                }
            },
            "autoload": {
                "files": [
                    "src/functions/create_uploaded_file.php",
                    "src/functions/marshal_headers_from_sapi.php",
                    "src/functions/marshal_method_from_sapi.php",
                    "src/functions/marshal_protocol_version_from_sapi.php",
                    "src/functions/marshal_uri_from_sapi.php",
                    "src/functions/normalize_server.php",
                    "src/functions/normalize_uploaded_files.php",
                    "src/functions/parse_cookie_header.php",
                    "src/functions/create_uploaded_file.legacy.php",
                    "src/functions/marshal_headers_from_sapi.legacy.php",
                    "src/functions/marshal_method_from_sapi.legacy.php",
                    "src/functions/marshal_protocol_version_from_sapi.legacy.php",
                    "src/functions/marshal_uri_from_sapi.legacy.php",
                    "src/functions/normalize_server.legacy.php",
                    "src/functions/normalize_uploaded_files.legacy.php",
                    "src/functions/parse_cookie_header.legacy.php"
                ],
                "psr-4": {
                    "Laminas\\Diactoros\\": "src/"
                }
            },
            "notification-url": "https://packagist.org/downloads/",
            "license": [
                "BSD-3-Clause"
            ],
            "description": "PSR HTTP Message implementations",
            "homepage": "https://laminas.dev",
            "keywords": [
                "http",
                "laminas",
                "psr",
                "psr-17",
                "psr-7"
            ],
            "support": {
                "chat": "https://laminas.dev/chat",
                "docs": "https://docs.laminas.dev/laminas-diactoros/",
                "forum": "https://discourse.laminas.dev",
                "issues": "https://github.com/laminas/laminas-diactoros/issues",
                "rss": "https://github.com/laminas/laminas-diactoros/releases.atom",
                "source": "https://github.com/laminas/laminas-diactoros"
            },
            "funding": [
                {
                    "url": "https://funding.communitybridge.org/projects/laminas-project",
                    "type": "community_bridge"
                }
            ],
            "time": "2020-11-18T18:39:28+00:00"
        },
        {
            "name": "laminas/laminas-zendframework-bridge",
            "version": "1.1.1",
            "source": {
                "type": "git",
                "url": "https://github.com/laminas/laminas-zendframework-bridge.git",
                "reference": "6ede70583e101030bcace4dcddd648f760ddf642"
            },
            "dist": {
                "type": "zip",
                "url": "https://api.github.com/repos/laminas/laminas-zendframework-bridge/zipball/6ede70583e101030bcace4dcddd648f760ddf642",
                "reference": "6ede70583e101030bcace4dcddd648f760ddf642",
                "shasum": ""
            },
            "require": {
                "php": "^5.6 || ^7.0 || ^8.0"
            },
            "require-dev": {
                "phpunit/phpunit": "^5.7 || ^6.5 || ^7.5 || ^8.1 || ^9.3",
                "squizlabs/php_codesniffer": "^3.5"
            },
            "type": "library",
            "extra": {
                "laminas": {
                    "module": "Laminas\\ZendFrameworkBridge"
                }
            },
            "autoload": {
                "files": [
                    "src/autoload.php"
                ],
                "psr-4": {
                    "Laminas\\ZendFrameworkBridge\\": "src//"
                }
            },
            "notification-url": "https://packagist.org/downloads/",
            "license": [
                "BSD-3-Clause"
            ],
            "description": "Alias legacy ZF class names to Laminas Project equivalents.",
            "keywords": [
                "ZendFramework",
                "autoloading",
                "laminas",
                "zf"
            ],
            "support": {
                "forum": "https://discourse.laminas.dev/",
                "issues": "https://github.com/laminas/laminas-zendframework-bridge/issues",
                "rss": "https://github.com/laminas/laminas-zendframework-bridge/releases.atom",
                "source": "https://github.com/laminas/laminas-zendframework-bridge"
            },
            "funding": [
                {
                    "url": "https://funding.communitybridge.org/projects/laminas-project",
                    "type": "community_bridge"
                }
            ],
            "time": "2020-09-14T14:23:00+00:00"
        },
        {
            "name": "laravel/framework",
            "version": "v6.20.15",
            "source": {
                "type": "git",
                "url": "https://github.com/laravel/framework.git",
                "reference": "b42c2d845cdd827ac5a53cacf16af4a0b5dd8be1"
            },
            "dist": {
                "type": "zip",
                "url": "https://api.github.com/repos/laravel/framework/zipball/b42c2d845cdd827ac5a53cacf16af4a0b5dd8be1",
                "reference": "b42c2d845cdd827ac5a53cacf16af4a0b5dd8be1",
                "shasum": ""
            },
            "require": {
                "doctrine/inflector": "^1.4|^2.0",
                "dragonmantank/cron-expression": "^2.3.1",
                "egulias/email-validator": "^2.1.10",
                "ext-json": "*",
                "ext-mbstring": "*",
                "ext-openssl": "*",
                "league/commonmark": "^1.3",
                "league/flysystem": "^1.1",
                "monolog/monolog": "^1.12|^2.0",
                "nesbot/carbon": "^2.31",
                "opis/closure": "^3.6",
                "php": "^7.2.5|^8.0",
                "psr/container": "^1.0",
                "psr/simple-cache": "^1.0",
                "ramsey/uuid": "^3.7",
                "swiftmailer/swiftmailer": "^6.0",
                "symfony/console": "^4.3.4",
                "symfony/debug": "^4.3.4",
                "symfony/finder": "^4.3.4",
                "symfony/http-foundation": "^4.3.4",
                "symfony/http-kernel": "^4.3.4",
                "symfony/polyfill-php73": "^1.17",
                "symfony/process": "^4.3.4",
                "symfony/routing": "^4.3.4",
                "symfony/var-dumper": "^4.3.4",
                "tijsverkoyen/css-to-inline-styles": "^2.2.1",
                "vlucas/phpdotenv": "^3.3"
            },
            "conflict": {
                "tightenco/collect": "<5.5.33"
            },
            "replace": {
                "illuminate/auth": "self.version",
                "illuminate/broadcasting": "self.version",
                "illuminate/bus": "self.version",
                "illuminate/cache": "self.version",
                "illuminate/config": "self.version",
                "illuminate/console": "self.version",
                "illuminate/container": "self.version",
                "illuminate/contracts": "self.version",
                "illuminate/cookie": "self.version",
                "illuminate/database": "self.version",
                "illuminate/encryption": "self.version",
                "illuminate/events": "self.version",
                "illuminate/filesystem": "self.version",
                "illuminate/hashing": "self.version",
                "illuminate/http": "self.version",
                "illuminate/log": "self.version",
                "illuminate/mail": "self.version",
                "illuminate/notifications": "self.version",
                "illuminate/pagination": "self.version",
                "illuminate/pipeline": "self.version",
                "illuminate/queue": "self.version",
                "illuminate/redis": "self.version",
                "illuminate/routing": "self.version",
                "illuminate/session": "self.version",
                "illuminate/support": "self.version",
                "illuminate/translation": "self.version",
                "illuminate/validation": "self.version",
                "illuminate/view": "self.version"
            },
            "require-dev": {
                "aws/aws-sdk-php": "^3.155",
                "doctrine/dbal": "^2.6",
                "filp/whoops": "^2.8",
                "guzzlehttp/guzzle": "^6.3.1|^7.0.1",
                "league/flysystem-cached-adapter": "^1.0",
                "mockery/mockery": "~1.3.3|^1.4.2",
                "moontoast/math": "^1.1",
                "orchestra/testbench-core": "^4.8",
                "pda/pheanstalk": "^4.0",
                "phpunit/phpunit": "^7.5.15|^8.4|^9.3.3",
                "predis/predis": "^1.1.1",
                "symfony/cache": "^4.3.4"
            },
            "suggest": {
                "aws/aws-sdk-php": "Required to use the SQS queue driver, DynamoDb failed job storage and SES mail driver (^3.155).",
                "doctrine/dbal": "Required to rename columns and drop SQLite columns (^2.6).",
                "ext-ftp": "Required to use the Flysystem FTP driver.",
                "ext-gd": "Required to use Illuminate\\Http\\Testing\\FileFactory::image().",
                "ext-memcached": "Required to use the memcache cache driver.",
                "ext-pcntl": "Required to use all features of the queue worker.",
                "ext-posix": "Required to use all features of the queue worker.",
                "ext-redis": "Required to use the Redis cache and queue drivers (^4.0|^5.0).",
                "fakerphp/faker": "Required to use the eloquent factory builder (^1.9.1).",
                "filp/whoops": "Required for friendly error pages in development (^2.8).",
                "guzzlehttp/guzzle": "Required to use the Mailgun mail driver and the ping methods on schedules (^6.3.1|^7.0.1).",
                "laravel/tinker": "Required to use the tinker console command (^2.0).",
                "league/flysystem-aws-s3-v3": "Required to use the Flysystem S3 driver (^1.0).",
                "league/flysystem-cached-adapter": "Required to use the Flysystem cache (^1.0).",
                "league/flysystem-sftp": "Required to use the Flysystem SFTP driver (^1.0).",
                "moontoast/math": "Required to use ordered UUIDs (^1.1).",
                "nyholm/psr7": "Required to use PSR-7 bridging features (^1.2).",
                "pda/pheanstalk": "Required to use the beanstalk queue driver (^4.0).",
                "predis/predis": "Required to use the predis connector (^1.1.2).",
                "psr/http-message": "Required to allow Storage::put to accept a StreamInterface (^1.0).",
                "pusher/pusher-php-server": "Required to use the Pusher broadcast driver (^4.0).",
                "symfony/cache": "Required to PSR-6 cache bridge (^4.3.4).",
                "symfony/psr-http-message-bridge": "Required to use PSR-7 bridging features (^1.2).",
                "wildbit/swiftmailer-postmark": "Required to use Postmark mail driver (^3.0)."
            },
            "type": "library",
            "extra": {
                "branch-alias": {
                    "dev-master": "6.x-dev"
                }
            },
            "autoload": {
                "files": [
                    "src/Illuminate/Foundation/helpers.php",
                    "src/Illuminate/Support/helpers.php"
                ],
                "psr-4": {
                    "Illuminate\\": "src/Illuminate/"
                }
            },
            "notification-url": "https://packagist.org/downloads/",
            "license": [
                "MIT"
            ],
            "authors": [
                {
                    "name": "Taylor Otwell",
                    "email": "taylor@laravel.com"
                }
            ],
            "description": "The Laravel Framework.",
            "homepage": "https://laravel.com",
            "keywords": [
                "framework",
                "laravel"
            ],
            "support": {
                "issues": "https://github.com/laravel/framework/issues",
                "source": "https://github.com/laravel/framework"
            },
            "time": "2021-01-26T14:39:47+00:00"
        },
        {
            "name": "laravel/helpers",
            "version": "v1.4.0",
            "source": {
                "type": "git",
                "url": "https://github.com/laravel/helpers.git",
                "reference": "cde8ea2427db4f37d67729846b70452499210a21"
            },
            "dist": {
                "type": "zip",
                "url": "https://api.github.com/repos/laravel/helpers/zipball/cde8ea2427db4f37d67729846b70452499210a21",
                "reference": "cde8ea2427db4f37d67729846b70452499210a21",
                "shasum": ""
            },
            "require": {
                "illuminate/support": "~5.8.0|^6.0|^7.0|^8.0",
                "php": "^7.1.3|^8.0"
            },
            "require-dev": {
                "phpunit/phpunit": "^7.0|^8.0|^9.0"
            },
            "type": "library",
            "extra": {
                "branch-alias": {
                    "dev-master": "1.x-dev"
                }
            },
            "autoload": {
                "files": [
                    "src/helpers.php"
                ]
            },
            "notification-url": "https://packagist.org/downloads/",
            "license": [
                "MIT"
            ],
            "authors": [
                {
                    "name": "Taylor Otwell",
                    "email": "taylor@laravel.com"
                },
                {
                    "name": "Dries Vints",
                    "email": "dries.vints@gmail.com"
                }
            ],
            "description": "Provides backwards compatibility for helpers in the latest Laravel release.",
            "keywords": [
                "helpers",
                "laravel"
            ],
            "support": {
                "source": "https://github.com/laravel/helpers/tree/v1.4.0"
            },
            "time": "2020-11-03T16:38:41+00:00"
        },
        {
            "name": "laravel/passport",
            "version": "v9.4.0",
            "source": {
                "type": "git",
                "url": "https://github.com/laravel/passport.git",
                "reference": "011bd500e8ae3d459b692467880a49ff1ecd60c0"
            },
            "dist": {
                "type": "zip",
                "url": "https://api.github.com/repos/laravel/passport/zipball/011bd500e8ae3d459b692467880a49ff1ecd60c0",
                "reference": "011bd500e8ae3d459b692467880a49ff1ecd60c0",
                "shasum": ""
            },
            "require": {
                "ext-json": "*",
                "firebase/php-jwt": "^5.0",
                "illuminate/auth": "^6.18.31|^7.22.4",
                "illuminate/console": "^6.18.31|^7.22.4",
                "illuminate/container": "^6.18.31|^7.22.4",
                "illuminate/contracts": "^6.18.31|^7.22.4",
                "illuminate/cookie": "^6.18.31|^7.22.4",
                "illuminate/database": "^6.18.31|^7.22.4",
                "illuminate/encryption": "^6.18.31|^7.22.4",
                "illuminate/http": "^6.18.31|^7.22.4",
                "illuminate/support": "^6.18.31|^7.22.4",
                "laminas/laminas-diactoros": "^2.2",
                "lcobucci/jwt": "^3.4|^4.0",
                "league/oauth2-server": "^8.2.3",
                "nyholm/psr7": "^1.0",
                "php": "^7.2|^8.0",
                "phpseclib/phpseclib": "^2.0",
                "symfony/psr-http-message-bridge": "^2.0"
            },
            "require-dev": {
                "mockery/mockery": "^1.0",
                "orchestra/testbench": "^4.4|^5.0",
                "phpunit/phpunit": "^8.5|^9.3"
            },
            "type": "library",
            "extra": {
                "branch-alias": {
                    "dev-master": "9.x-dev"
                },
                "laravel": {
                    "providers": [
                        "Laravel\\Passport\\PassportServiceProvider"
                    ]
                }
            },
            "autoload": {
                "psr-4": {
                    "Laravel\\Passport\\": "src/"
                }
            },
            "notification-url": "https://packagist.org/downloads/",
            "license": [
                "MIT"
            ],
            "authors": [
                {
                    "name": "Taylor Otwell",
                    "email": "taylor@laravel.com"
                }
            ],
            "description": "Laravel Passport provides OAuth2 server support to Laravel.",
            "keywords": [
                "laravel",
                "oauth",
                "passport"
            ],
            "support": {
                "issues": "https://github.com/laravel/passport/issues",
                "source": "https://github.com/laravel/passport"
            },
            "time": "2020-12-04T09:37:12+00:00"
        },
        {
            "name": "laravel/slack-notification-channel",
            "version": "v2.3.1",
            "source": {
                "type": "git",
                "url": "https://github.com/laravel/slack-notification-channel.git",
                "reference": "f428e76b8d0a0a2ff413ab225eeb829b9a8ffc20"
            },
            "dist": {
                "type": "zip",
                "url": "https://api.github.com/repos/laravel/slack-notification-channel/zipball/f428e76b8d0a0a2ff413ab225eeb829b9a8ffc20",
                "reference": "f428e76b8d0a0a2ff413ab225eeb829b9a8ffc20",
                "shasum": ""
            },
            "require": {
                "guzzlehttp/guzzle": "^6.0|^7.0",
                "illuminate/notifications": "~5.8.0|^6.0|^7.0|^8.0",
                "php": "^7.1.3|^8.0"
            },
            "require-dev": {
                "mockery/mockery": "^1.0",
                "phpunit/phpunit": "^7.0|^8.0|^9.0"
            },
            "type": "library",
            "extra": {
                "branch-alias": {
                    "dev-master": "2.x-dev"
                },
                "laravel": {
                    "providers": [
                        "Illuminate\\Notifications\\SlackChannelServiceProvider"
                    ]
                }
            },
            "autoload": {
                "psr-4": {
                    "Illuminate\\Notifications\\": "src/"
                }
            },
            "notification-url": "https://packagist.org/downloads/",
            "license": [
                "MIT"
            ],
            "authors": [
                {
                    "name": "Taylor Otwell",
                    "email": "taylor@laravel.com"
                }
            ],
            "description": "Slack Notification Channel for laravel.",
            "keywords": [
                "laravel",
                "notifications",
                "slack"
            ],
            "support": {
                "issues": "https://github.com/laravel/slack-notification-channel/issues",
                "source": "https://github.com/laravel/slack-notification-channel/tree/v2.3.1"
            },
            "time": "2021-01-26T20:04:54+00:00"
        },
        {
            "name": "laravel/tinker",
            "version": "v2.6.0",
            "source": {
                "type": "git",
                "url": "https://github.com/laravel/tinker.git",
                "reference": "daae1c43f1300fe88c05d83db6f3d8f76677ad88"
            },
            "dist": {
                "type": "zip",
                "url": "https://api.github.com/repos/laravel/tinker/zipball/daae1c43f1300fe88c05d83db6f3d8f76677ad88",
                "reference": "daae1c43f1300fe88c05d83db6f3d8f76677ad88",
                "shasum": ""
            },
            "require": {
                "illuminate/console": "^6.0|^7.0|^8.0",
                "illuminate/contracts": "^6.0|^7.0|^8.0",
                "illuminate/support": "^6.0|^7.0|^8.0",
                "php": "^7.2.5|^8.0",
                "psy/psysh": "^0.10.4",
                "symfony/var-dumper": "^4.3.4|^5.0"
            },
            "require-dev": {
                "mockery/mockery": "~1.3.3|^1.4.2",
                "phpunit/phpunit": "^8.5.8|^9.3.3"
            },
            "suggest": {
                "illuminate/database": "The Illuminate Database package (^6.0|^7.0|^8.0)."
            },
            "type": "library",
            "extra": {
                "branch-alias": {
                    "dev-master": "2.x-dev"
                },
                "laravel": {
                    "providers": [
                        "Laravel\\Tinker\\TinkerServiceProvider"
                    ]
                }
            },
            "autoload": {
                "psr-4": {
                    "Laravel\\Tinker\\": "src/"
                }
            },
            "notification-url": "https://packagist.org/downloads/",
            "license": [
                "MIT"
            ],
            "authors": [
                {
                    "name": "Taylor Otwell",
                    "email": "taylor@laravel.com"
                }
            ],
            "description": "Powerful REPL for the Laravel framework.",
            "keywords": [
                "REPL",
                "Tinker",
                "laravel",
                "psysh"
            ],
            "support": {
                "issues": "https://github.com/laravel/tinker/issues",
                "source": "https://github.com/laravel/tinker/tree/v2.6.0"
            },
            "time": "2021-01-26T20:35:18+00:00"
        },
        {
            "name": "laravelcollective/html",
            "version": "v6.2.1",
            "source": {
                "type": "git",
                "url": "https://github.com/LaravelCollective/html.git",
                "reference": "ae15b9c4bf918ec3a78f092b8555551dd693fde3"
            },
            "dist": {
                "type": "zip",
                "url": "https://api.github.com/repos/LaravelCollective/html/zipball/ae15b9c4bf918ec3a78f092b8555551dd693fde3",
                "reference": "ae15b9c4bf918ec3a78f092b8555551dd693fde3",
                "shasum": ""
            },
            "require": {
                "illuminate/http": "^6.0|^7.0|^8.0",
                "illuminate/routing": "^6.0|^7.0|^8.0",
                "illuminate/session": "^6.0|^7.0|^8.0",
                "illuminate/support": "^6.0|^7.0|^8.0",
                "illuminate/view": "^6.0|^7.0|^8.0",
                "php": ">=7.2.5"
            },
            "require-dev": {
                "illuminate/database": "^6.0|^7.0|^8.0",
                "mockery/mockery": "~1.0",
                "phpunit/phpunit": "~8.5"
            },
            "type": "library",
            "extra": {
                "branch-alias": {
                    "dev-master": "6.x-dev"
                },
                "laravel": {
                    "providers": [
                        "Collective\\Html\\HtmlServiceProvider"
                    ],
                    "aliases": {
                        "Form": "Collective\\Html\\FormFacade",
                        "Html": "Collective\\Html\\HtmlFacade"
                    }
                }
            },
            "autoload": {
                "psr-4": {
                    "Collective\\Html\\": "src/"
                },
                "files": [
                    "src/helpers.php"
                ]
            },
            "notification-url": "https://packagist.org/downloads/",
            "license": [
                "MIT"
            ],
            "authors": [
                {
                    "name": "Adam Engebretson",
                    "email": "adam@laravelcollective.com"
                },
                {
                    "name": "Taylor Otwell",
                    "email": "taylorotwell@gmail.com"
                }
            ],
            "description": "HTML and Form Builders for the Laravel Framework",
            "homepage": "https://laravelcollective.com",
            "support": {
                "issues": "https://github.com/LaravelCollective/html/issues",
                "source": "https://github.com/LaravelCollective/html"
            },
            "time": "2020-12-15T20:20:05+00:00"
        },
        {
            "name": "lcobucci/jwt",
            "version": "3.4.3",
            "source": {
                "type": "git",
                "url": "https://github.com/lcobucci/jwt.git",
                "reference": "cd83b5421df3dbbbc66bd07a5b970c9efb6371b9"
            },
            "dist": {
                "type": "zip",
                "url": "https://api.github.com/repos/lcobucci/jwt/zipball/cd83b5421df3dbbbc66bd07a5b970c9efb6371b9",
                "reference": "cd83b5421df3dbbbc66bd07a5b970c9efb6371b9",
                "shasum": ""
            },
            "require": {
                "ext-mbstring": "*",
                "ext-openssl": "*",
                "php": "^5.6 || ^7.0"
            },
            "require-dev": {
                "mikey179/vfsstream": "~1.5",
                "phpmd/phpmd": "~2.2",
                "phpunit/php-invoker": "~1.1",
                "phpunit/phpunit": "^5.7 || ^7.3",
                "squizlabs/php_codesniffer": "~2.3"
            },
            "suggest": {
                "lcobucci/clock": "*"
            },
            "type": "library",
            "extra": {
                "branch-alias": {
                    "dev-master": "3.1-dev"
                }
            },
            "autoload": {
                "psr-4": {
                    "Lcobucci\\JWT\\": "src"
                },
                "files": [
                    "compat/class-aliases.php",
                    "compat/json-exception-polyfill.php",
                    "compat/lcobucci-clock-polyfill.php"
                ]
            },
            "notification-url": "https://packagist.org/downloads/",
            "license": [
                "BSD-3-Clause"
            ],
            "authors": [
                {
                    "name": "Luís Otávio Cobucci Oblonczyk",
                    "email": "lcobucci@gmail.com",
                    "role": "Developer"
                }
            ],
            "description": "A simple library to work with JSON Web Token and JSON Web Signature",
            "keywords": [
                "JWS",
                "jwt"
            ],
            "support": {
                "issues": "https://github.com/lcobucci/jwt/issues",
                "source": "https://github.com/lcobucci/jwt/tree/3.4.3"
            },
            "funding": [
                {
                    "url": "https://github.com/lcobucci",
                    "type": "github"
                },
                {
                    "url": "https://www.patreon.com/lcobucci",
                    "type": "patreon"
                }
            ],
            "time": "2021-01-27T23:38:30+00:00"
        },
        {
            "name": "league/commonmark",
            "version": "1.6.2",
            "source": {
                "type": "git",
                "url": "https://github.com/thephpleague/commonmark.git",
                "reference": "7d70d2f19c84bcc16275ea47edabee24747352eb"
            },
            "dist": {
                "type": "zip",
                "url": "https://api.github.com/repos/thephpleague/commonmark/zipball/7d70d2f19c84bcc16275ea47edabee24747352eb",
                "reference": "7d70d2f19c84bcc16275ea47edabee24747352eb",
                "shasum": ""
            },
            "require": {
                "ext-mbstring": "*",
                "php": "^7.1 || ^8.0"
            },
            "conflict": {
                "scrutinizer/ocular": "1.7.*"
            },
            "require-dev": {
                "cebe/markdown": "~1.0",
                "commonmark/commonmark.js": "0.29.2",
                "erusev/parsedown": "~1.0",
                "ext-json": "*",
                "github/gfm": "0.29.0",
                "michelf/php-markdown": "~1.4",
                "mikehaertl/php-shellcommand": "^1.4",
                "phpstan/phpstan": "^0.12",
                "phpunit/phpunit": "^7.5 || ^8.5 || ^9.2",
                "scrutinizer/ocular": "^1.5",
                "symfony/finder": "^4.2"
            },
            "bin": [
                "bin/commonmark"
            ],
            "type": "library",
            "autoload": {
                "psr-4": {
                    "League\\CommonMark\\": "src"
                }
            },
            "notification-url": "https://packagist.org/downloads/",
            "license": [
                "BSD-3-Clause"
            ],
            "authors": [
                {
                    "name": "Colin O'Dell",
                    "email": "colinodell@gmail.com",
                    "homepage": "https://www.colinodell.com",
                    "role": "Lead Developer"
                }
            ],
            "description": "Highly-extensible PHP Markdown parser which fully supports the CommonMark spec and Github-Flavored Markdown (GFM)",
            "homepage": "https://commonmark.thephpleague.com",
            "keywords": [
                "commonmark",
                "flavored",
                "gfm",
                "github",
                "github-flavored",
                "markdown",
                "md",
                "parser"
            ],
            "funding": [
                {
                    "url": "https://enjoy.gitstore.app/repositories/thephpleague/commonmark",
                    "type": "custom"
                },
                {
                    "url": "https://www.colinodell.com/sponsor",
                    "type": "custom"
                },
                {
                    "url": "https://www.paypal.me/colinpodell/10.00",
                    "type": "custom"
                },
                {
                    "url": "https://github.com/colinodell",
                    "type": "github"
                },
                {
                    "url": "https://www.patreon.com/colinodell",
                    "type": "patreon"
                },
                {
                    "url": "https://tidelift.com/funding/github/packagist/league/commonmark",
                    "type": "tidelift"
                }
            ],
            "time": "2021-05-12T11:39:41+00:00"
        },
        {
            "name": "league/event",
            "version": "2.2.0",
            "source": {
                "type": "git",
                "url": "https://github.com/thephpleague/event.git",
                "reference": "d2cc124cf9a3fab2bb4ff963307f60361ce4d119"
            },
            "dist": {
                "type": "zip",
                "url": "https://api.github.com/repos/thephpleague/event/zipball/d2cc124cf9a3fab2bb4ff963307f60361ce4d119",
                "reference": "d2cc124cf9a3fab2bb4ff963307f60361ce4d119",
                "shasum": ""
            },
            "require": {
                "php": ">=5.4.0"
            },
            "require-dev": {
                "henrikbjorn/phpspec-code-coverage": "~1.0.1",
                "phpspec/phpspec": "^2.2"
            },
            "type": "library",
            "extra": {
                "branch-alias": {
                    "dev-master": "2.2-dev"
                }
            },
            "autoload": {
                "psr-4": {
                    "League\\Event\\": "src/"
                }
            },
            "notification-url": "https://packagist.org/downloads/",
            "license": [
                "MIT"
            ],
            "authors": [
                {
                    "name": "Frank de Jonge",
                    "email": "info@frenky.net"
                }
            ],
            "description": "Event package",
            "keywords": [
                "emitter",
                "event",
                "listener"
            ],
            "support": {
                "issues": "https://github.com/thephpleague/event/issues",
                "source": "https://github.com/thephpleague/event/tree/master"
            },
            "time": "2018-11-26T11:52:41+00:00"
        },
        {
            "name": "league/flysystem",
            "version": "1.1.3",
            "source": {
                "type": "git",
                "url": "https://github.com/thephpleague/flysystem.git",
                "reference": "9be3b16c877d477357c015cec057548cf9b2a14a"
            },
            "dist": {
                "type": "zip",
                "url": "https://api.github.com/repos/thephpleague/flysystem/zipball/9be3b16c877d477357c015cec057548cf9b2a14a",
                "reference": "9be3b16c877d477357c015cec057548cf9b2a14a",
                "shasum": ""
            },
            "require": {
                "ext-fileinfo": "*",
                "league/mime-type-detection": "^1.3",
                "php": "^7.2.5 || ^8.0"
            },
            "conflict": {
                "league/flysystem-sftp": "<1.0.6"
            },
            "require-dev": {
                "phpspec/prophecy": "^1.11.1",
                "phpunit/phpunit": "^8.5.8"
            },
            "suggest": {
                "ext-fileinfo": "Required for MimeType",
                "ext-ftp": "Allows you to use FTP server storage",
                "ext-openssl": "Allows you to use FTPS server storage",
                "league/flysystem-aws-s3-v2": "Allows you to use S3 storage with AWS SDK v2",
                "league/flysystem-aws-s3-v3": "Allows you to use S3 storage with AWS SDK v3",
                "league/flysystem-azure": "Allows you to use Windows Azure Blob storage",
                "league/flysystem-cached-adapter": "Flysystem adapter decorator for metadata caching",
                "league/flysystem-eventable-filesystem": "Allows you to use EventableFilesystem",
                "league/flysystem-rackspace": "Allows you to use Rackspace Cloud Files",
                "league/flysystem-sftp": "Allows you to use SFTP server storage via phpseclib",
                "league/flysystem-webdav": "Allows you to use WebDAV storage",
                "league/flysystem-ziparchive": "Allows you to use ZipArchive adapter",
                "spatie/flysystem-dropbox": "Allows you to use Dropbox storage",
                "srmklive/flysystem-dropbox-v2": "Allows you to use Dropbox storage for PHP 5 applications"
            },
            "type": "library",
            "extra": {
                "branch-alias": {
                    "dev-master": "1.1-dev"
                }
            },
            "autoload": {
                "psr-4": {
                    "League\\Flysystem\\": "src/"
                }
            },
            "notification-url": "https://packagist.org/downloads/",
            "license": [
                "MIT"
            ],
            "authors": [
                {
                    "name": "Frank de Jonge",
                    "email": "info@frenky.net"
                }
            ],
            "description": "Filesystem abstraction: Many filesystems, one API.",
            "keywords": [
                "Cloud Files",
                "WebDAV",
                "abstraction",
                "aws",
                "cloud",
                "copy.com",
                "dropbox",
                "file systems",
                "files",
                "filesystem",
                "filesystems",
                "ftp",
                "rackspace",
                "remote",
                "s3",
                "sftp",
                "storage"
            ],
            "support": {
                "issues": "https://github.com/thephpleague/flysystem/issues",
                "source": "https://github.com/thephpleague/flysystem/tree/1.x"
            },
            "funding": [
                {
                    "url": "https://offset.earth/frankdejonge",
                    "type": "other"
                }
            ],
            "time": "2020-08-23T07:39:11+00:00"
        },
        {
            "name": "league/flysystem-aws-s3-v3",
            "version": "1.0.29",
            "source": {
                "type": "git",
                "url": "https://github.com/thephpleague/flysystem-aws-s3-v3.git",
                "reference": "4e25cc0582a36a786c31115e419c6e40498f6972"
            },
            "dist": {
                "type": "zip",
                "url": "https://api.github.com/repos/thephpleague/flysystem-aws-s3-v3/zipball/4e25cc0582a36a786c31115e419c6e40498f6972",
                "reference": "4e25cc0582a36a786c31115e419c6e40498f6972",
                "shasum": ""
            },
            "require": {
                "aws/aws-sdk-php": "^3.20.0",
                "league/flysystem": "^1.0.40",
                "php": ">=5.5.0"
            },
            "require-dev": {
                "henrikbjorn/phpspec-code-coverage": "~1.0.1",
                "phpspec/phpspec": "^2.0.0"
            },
            "type": "library",
            "extra": {
                "branch-alias": {
                    "dev-master": "1.0-dev"
                }
            },
            "autoload": {
                "psr-4": {
                    "League\\Flysystem\\AwsS3v3\\": "src/"
                }
            },
            "notification-url": "https://packagist.org/downloads/",
            "license": [
                "MIT"
            ],
            "authors": [
                {
                    "name": "Frank de Jonge",
                    "email": "info@frenky.net"
                }
            ],
            "description": "Flysystem adapter for the AWS S3 SDK v3.x",
            "support": {
                "issues": "https://github.com/thephpleague/flysystem-aws-s3-v3/issues",
                "source": "https://github.com/thephpleague/flysystem-aws-s3-v3/tree/1.0.29"
            },
            "time": "2020-10-08T18:58:37+00:00"
        },
        {
            "name": "league/fractal",
            "version": "0.19.2",
            "source": {
                "type": "git",
                "url": "https://github.com/thephpleague/fractal.git",
                "reference": "06dc15f6ba38f2dde2f919d3095d13b571190a7c"
            },
            "dist": {
                "type": "zip",
                "url": "https://api.github.com/repos/thephpleague/fractal/zipball/06dc15f6ba38f2dde2f919d3095d13b571190a7c",
                "reference": "06dc15f6ba38f2dde2f919d3095d13b571190a7c",
                "shasum": ""
            },
            "require": {
                "php": ">=5.4"
            },
            "require-dev": {
                "doctrine/orm": "^2.5",
                "illuminate/contracts": "~5.0",
                "mockery/mockery": "~0.9",
                "pagerfanta/pagerfanta": "~1.0.0",
                "phpunit/phpunit": "^4.8.35 || ^7.5",
                "squizlabs/php_codesniffer": "~1.5|~2.0|~3.4",
                "zendframework/zend-paginator": "~2.3"
            },
            "suggest": {
                "illuminate/pagination": "The Illuminate Pagination component.",
                "pagerfanta/pagerfanta": "Pagerfanta Paginator",
                "zendframework/zend-paginator": "Zend Framework Paginator"
            },
            "type": "library",
            "extra": {
                "branch-alias": {
                    "dev-master": "0.13-dev"
                }
            },
            "autoload": {
                "psr-4": {
                    "League\\Fractal\\": "src"
                }
            },
            "notification-url": "https://packagist.org/downloads/",
            "license": [
                "MIT"
            ],
            "authors": [
                {
                    "name": "Phil Sturgeon",
                    "email": "me@philsturgeon.uk",
                    "homepage": "http://philsturgeon.uk/",
                    "role": "Developer"
                }
            ],
            "description": "Handle the output of complex data structures ready for API output.",
            "homepage": "http://fractal.thephpleague.com/",
            "keywords": [
                "api",
                "json",
                "league",
                "rest"
            ],
            "support": {
                "issues": "https://github.com/thephpleague/fractal/issues",
                "source": "https://github.com/thephpleague/fractal/tree/0.19.2"
            },
            "time": "2020-01-24T23:17:29+00:00"
        },
        {
            "name": "league/html-to-markdown",
            "version": "4.10.0",
            "source": {
                "type": "git",
                "url": "https://github.com/thephpleague/html-to-markdown.git",
                "reference": "0868ae7a552e809e5cd8f93ba022071640408e88"
            },
            "dist": {
                "type": "zip",
                "url": "https://api.github.com/repos/thephpleague/html-to-markdown/zipball/0868ae7a552e809e5cd8f93ba022071640408e88",
                "reference": "0868ae7a552e809e5cd8f93ba022071640408e88",
                "shasum": ""
            },
            "require": {
                "ext-dom": "*",
                "ext-xml": "*",
                "php": ">=5.3.3"
            },
            "require-dev": {
                "mikehaertl/php-shellcommand": "~1.1.0",
                "phpunit/phpunit": "^4.8|^5.7",
                "scrutinizer/ocular": "~1.1"
            },
            "bin": [
                "bin/html-to-markdown"
            ],
            "type": "library",
            "extra": {
                "branch-alias": {
                    "dev-master": "4.10-dev"
                }
            },
            "autoload": {
                "psr-4": {
                    "League\\HTMLToMarkdown\\": "src/"
                }
            },
            "notification-url": "https://packagist.org/downloads/",
            "license": [
                "MIT"
            ],
            "authors": [
                {
                    "name": "Colin O'Dell",
                    "email": "colinodell@gmail.com",
                    "homepage": "https://www.colinodell.com",
                    "role": "Lead Developer"
                },
                {
                    "name": "Nick Cernis",
                    "email": "nick@cern.is",
                    "homepage": "http://modernnerd.net",
                    "role": "Original Author"
                }
            ],
            "description": "An HTML-to-markdown conversion helper for PHP",
            "homepage": "https://github.com/thephpleague/html-to-markdown",
            "keywords": [
                "html",
                "markdown"
            ],
            "support": {
                "issues": "https://github.com/thephpleague/html-to-markdown/issues",
                "source": "https://github.com/thephpleague/html-to-markdown/tree/4.10.0"
            },
            "funding": [
                {
                    "url": "https://www.colinodell.com/sponsor",
                    "type": "custom"
                },
                {
                    "url": "https://www.paypal.me/colinpodell/10.00",
                    "type": "custom"
                },
                {
                    "url": "https://github.com/colinodell",
                    "type": "github"
                },
                {
                    "url": "https://www.patreon.com/colinodell",
                    "type": "patreon"
                }
            ],
            "time": "2020-07-01T00:34:03+00:00"
        },
        {
            "name": "league/mime-type-detection",
            "version": "1.7.0",
            "source": {
                "type": "git",
                "url": "https://github.com/thephpleague/mime-type-detection.git",
                "reference": "3b9dff8aaf7323590c1d2e443db701eb1f9aa0d3"
            },
            "dist": {
                "type": "zip",
                "url": "https://api.github.com/repos/thephpleague/mime-type-detection/zipball/3b9dff8aaf7323590c1d2e443db701eb1f9aa0d3",
                "reference": "3b9dff8aaf7323590c1d2e443db701eb1f9aa0d3",
                "shasum": ""
            },
            "require": {
                "ext-fileinfo": "*",
                "php": "^7.2 || ^8.0"
            },
            "require-dev": {
                "friendsofphp/php-cs-fixer": "^2.18",
                "phpstan/phpstan": "^0.12.68",
                "phpunit/phpunit": "^8.5.8 || ^9.3"
            },
            "type": "library",
            "autoload": {
                "psr-4": {
                    "League\\MimeTypeDetection\\": "src"
                }
            },
            "notification-url": "https://packagist.org/downloads/",
            "license": [
                "MIT"
            ],
            "authors": [
                {
                    "name": "Frank de Jonge",
                    "email": "info@frankdejonge.nl"
                }
            ],
            "description": "Mime-type detection for Flysystem",
            "support": {
                "issues": "https://github.com/thephpleague/mime-type-detection/issues",
                "source": "https://github.com/thephpleague/mime-type-detection/tree/1.7.0"
            },
            "funding": [
                {
                    "url": "https://github.com/frankdejonge",
                    "type": "github"
                },
                {
                    "url": "https://tidelift.com/funding/github/packagist/league/flysystem",
                    "type": "tidelift"
                }
            ],
            "time": "2021-01-18T20:58:21+00:00"
        },
        {
            "name": "league/oauth2-server",
            "version": "8.2.4",
            "source": {
                "type": "git",
                "url": "https://github.com/thephpleague/oauth2-server.git",
                "reference": "622eaa1f28eb4a2dea0cfc7e4f5280fac794e83c"
            },
            "dist": {
                "type": "zip",
                "url": "https://api.github.com/repos/thephpleague/oauth2-server/zipball/622eaa1f28eb4a2dea0cfc7e4f5280fac794e83c",
                "reference": "622eaa1f28eb4a2dea0cfc7e4f5280fac794e83c",
                "shasum": ""
            },
            "require": {
                "defuse/php-encryption": "^2.2.1",
                "ext-json": "*",
                "ext-openssl": "*",
                "lcobucci/jwt": "^3.4 || ^4.0",
                "league/event": "^2.2",
                "php": "^7.2 || ^8.0",
                "psr/http-message": "^1.0.1"
            },
            "replace": {
                "league/oauth2server": "*",
                "lncd/oauth2": "*"
            },
            "require-dev": {
                "laminas/laminas-diactoros": "^2.4.1",
                "phpstan/phpstan": "^0.12.57",
                "phpstan/phpstan-phpunit": "^0.12.16",
                "phpunit/phpunit": "^8.5.13",
                "roave/security-advisories": "dev-master"
            },
            "type": "library",
            "autoload": {
                "psr-4": {
                    "League\\OAuth2\\Server\\": "src/"
                }
            },
            "notification-url": "https://packagist.org/downloads/",
            "license": [
                "MIT"
            ],
            "authors": [
                {
                    "name": "Alex Bilbie",
                    "email": "hello@alexbilbie.com",
                    "homepage": "http://www.alexbilbie.com",
                    "role": "Developer"
                },
                {
                    "name": "Andy Millington",
                    "email": "andrew@noexceptions.io",
                    "homepage": "https://www.noexceptions.io",
                    "role": "Developer"
                }
            ],
            "description": "A lightweight and powerful OAuth 2.0 authorization and resource server library with support for all the core specification grants. This library will allow you to secure your API with OAuth and allow your applications users to approve apps that want to access their data from your API.",
            "homepage": "https://oauth2.thephpleague.com/",
            "keywords": [
                "Authentication",
                "api",
                "auth",
                "authorisation",
                "authorization",
                "oauth",
                "oauth 2",
                "oauth 2.0",
                "oauth2",
                "protect",
                "resource",
                "secure",
                "server"
            ],
            "support": {
                "issues": "https://github.com/thephpleague/oauth2-server/issues",
                "source": "https://github.com/thephpleague/oauth2-server/tree/8.2.4"
            },
            "funding": [
                {
                    "url": "https://github.com/sephster",
                    "type": "github"
                }
            ],
            "time": "2020-12-10T11:35:44+00:00"
        },
        {
            "name": "mariuzzo/laravel-js-localization",
            "version": "v1.7.0",
            "source": {
                "type": "git",
                "url": "https://github.com/rmariuzzo/Laravel-JS-Localization.git",
                "reference": "9e92f50134e8decb57c4530725b5d08b61002242"
            },
            "dist": {
                "type": "zip",
                "url": "https://api.github.com/repos/rmariuzzo/Laravel-JS-Localization/zipball/9e92f50134e8decb57c4530725b5d08b61002242",
                "reference": "9e92f50134e8decb57c4530725b5d08b61002242",
                "shasum": ""
            },
            "require": {
                "illuminate/config": "^4.2 || ^5.0 || ^6.0 || ^7.0 || ^8.0",
                "illuminate/console": "^4.2 || ^5.0 || ^6.0 || ^7.0 || ^8.0",
                "illuminate/filesystem": "^4.2 || ^5.0 || ^6.0 || ^7.0 || ^8.0",
                "php": "^5.4 || ^7.0",
                "tedivm/jshrink": "~1.0"
            },
            "require-dev": {
                "orchestra/testbench": "^2.2 || ^3.0 || ^4.0 || ^5.0 || ^6.0",
                "phpunit/phpunit": "^4.0 || ^5.0 || ^6.0 || ^7.0 || ^8.0 || ^9.0"
            },
            "type": "library",
            "extra": {
                "laravel": {
                    "providers": [
                        "Mariuzzo\\LaravelJsLocalization\\LaravelJsLocalizationServiceProvider"
                    ]
                }
            },
            "autoload": {
                "psr-4": {
                    "Mariuzzo\\LaravelJsLocalization\\": "src/Mariuzzo/LaravelJsLocalization/"
                }
            },
            "notification-url": "https://packagist.org/downloads/",
            "license": [
                "MIT"
            ],
            "authors": [
                {
                    "name": "Rubens Mariuzzo",
                    "email": "rubens@mariuzzo.com",
                    "homepage": "https://github.com/rmariuzzo",
                    "role": "Developer"
                },
                {
                    "name": "German Popoter",
                    "email": "me@gpopoteur.com",
                    "homepage": "https://github.com/gpopoteur",
                    "role": "Developer"
                },
                {
                    "name": "Galievskiy Dmitriy",
                    "homepage": "https://github.com/xAockd",
                    "role": "Developer"
                },
                {
                    "name": "Ramon Ackermann",
                    "homepage": "https://github.com/sboo",
                    "role": "Developer"
                },
                {
                    "name": "Anton Komarev",
                    "homepage": "https://github.com/antonkomarev",
                    "role": "Developer"
                },
                {
                    "name": "Pascal Baljet",
                    "homepage": "https://github.com/pascalbaljetmedia",
                    "role": "Developer"
                }
            ],
            "description": "Laravel Localization in JavaScript",
            "homepage": "https://github.com/rmariuzzo/laravel-js-localization",
            "keywords": [
                "JS",
                "i18n",
                "javascript",
                "lang",
                "laravel",
                "laravel 5",
                "localization"
            ],
            "support": {
                "issues": "https://github.com/rmariuzzo/laravel-js-localization/issues",
                "source": "https://github.com/rmariuzzo/laravel-js-localization"
            },
            "time": "2020-09-16T23:46:26+00:00"
        },
        {
            "name": "mnapoli/front-yaml",
            "version": "1.8.0",
            "source": {
                "type": "git",
                "url": "https://github.com/mnapoli/FrontYAML.git",
                "reference": "76baa8ca538e111bfe53ac49c6a512ec5ea2bf54"
            },
            "dist": {
                "type": "zip",
                "url": "https://api.github.com/repos/mnapoli/FrontYAML/zipball/76baa8ca538e111bfe53ac49c6a512ec5ea2bf54",
                "reference": "76baa8ca538e111bfe53ac49c6a512ec5ea2bf54",
                "shasum": ""
            },
            "require": {
                "erusev/parsedown": "~1.0",
                "php": ">=7.3",
                "symfony/yaml": "~2.1|^3.0|^4.0|^5.0"
            },
            "require-dev": {
                "league/commonmark": "~1.4",
                "phpunit/phpunit": "^9.4"
            },
            "type": "library",
            "autoload": {
                "psr-4": {
                    "Mni\\FrontYAML\\": "src/"
                }
            },
            "notification-url": "https://packagist.org/downloads/",
            "license": [
                "MIT"
            ],
            "support": {
                "issues": "https://github.com/mnapoli/FrontYAML/issues",
                "source": "https://github.com/mnapoli/FrontYAML/tree/1.8.0"
            },
            "time": "2020-12-04T10:52:19+00:00"
        },
        {
            "name": "mnapoli/silly",
            "version": "1.7.2",
            "source": {
                "type": "git",
                "url": "https://github.com/mnapoli/silly.git",
                "reference": "66807f87abd2ab8e5708754d70b4b601f5614c32"
            },
            "dist": {
                "type": "zip",
                "url": "https://api.github.com/repos/mnapoli/silly/zipball/66807f87abd2ab8e5708754d70b4b601f5614c32",
                "reference": "66807f87abd2ab8e5708754d70b4b601f5614c32",
                "shasum": ""
            },
            "require": {
                "php": ">=7.0",
                "php-di/invoker": "~2.0",
                "psr/container": "^1.0",
                "symfony/console": "~3.0|~4.0|~5.0"
            },
            "require-dev": {
                "friendsofphp/php-cs-fixer": "^2.12",
                "mnapoli/phpunit-easymock": "~1.0",
                "phpunit/phpunit": "~6.4"
            },
            "type": "library",
            "autoload": {
                "psr-4": {
                    "Silly\\": "src/"
                }
            },
            "notification-url": "https://packagist.org/downloads/",
            "license": [
                "MIT"
            ],
            "description": "Silly CLI micro-framework based on Symfony Console",
            "keywords": [
                "PSR-11",
                "cli",
                "console",
                "framework",
                "micro-framework",
                "silly"
            ],
            "support": {
                "issues": "https://github.com/mnapoli/silly/issues",
                "source": "https://github.com/mnapoli/silly/tree/1.7.2"
            },
            "time": "2019-11-26T20:07:27+00:00"
        },
        {
            "name": "mobiledetect/mobiledetectlib",
            "version": "2.8.35",
            "source": {
                "type": "git",
                "url": "https://github.com/serbanghita/Mobile-Detect.git",
                "reference": "68a35170fdf36e7b35f9c125e5102338dbc3ff65"
            },
            "dist": {
                "type": "zip",
                "url": "https://api.github.com/repos/serbanghita/Mobile-Detect/zipball/68a35170fdf36e7b35f9c125e5102338dbc3ff65",
                "reference": "68a35170fdf36e7b35f9c125e5102338dbc3ff65",
                "shasum": ""
            },
            "require": {
                "php": ">=5.0.0"
            },
            "require-dev": {
                "phpunit/phpunit": "~4.8.35||~5.7"
            },
            "type": "library",
            "autoload": {
                "classmap": [
                    "Mobile_Detect.php"
                ],
                "psr-0": {
                    "Detection": "namespaced/"
                }
            },
            "notification-url": "https://packagist.org/downloads/",
            "license": [
                "MIT"
            ],
            "authors": [
                {
                    "name": "Serban Ghita",
                    "email": "serbanghita@gmail.com",
                    "homepage": "http://mobiledetect.net",
                    "role": "Developer"
                }
            ],
            "description": "Mobile_Detect is a lightweight PHP class for detecting mobile devices. It uses the User-Agent string combined with specific HTTP headers to detect the mobile environment.",
            "homepage": "https://github.com/serbanghita/Mobile-Detect",
            "keywords": [
                "detect mobile devices",
                "mobile",
                "mobile detect",
                "mobile detector",
                "php mobile detect"
            ],
            "support": {
                "issues": "https://github.com/serbanghita/Mobile-Detect/issues",
                "source": "https://github.com/serbanghita/Mobile-Detect/tree/2.8.35"
            },
            "time": "2021-01-25T19:09:34+00:00"
        },
        {
            "name": "monolog/monolog",
            "version": "2.2.0",
            "source": {
                "type": "git",
                "url": "https://github.com/Seldaek/monolog.git",
                "reference": "1cb1cde8e8dd0f70cc0fe51354a59acad9302084"
            },
            "dist": {
                "type": "zip",
                "url": "https://api.github.com/repos/Seldaek/monolog/zipball/1cb1cde8e8dd0f70cc0fe51354a59acad9302084",
                "reference": "1cb1cde8e8dd0f70cc0fe51354a59acad9302084",
                "shasum": ""
            },
            "require": {
                "php": ">=7.2",
                "psr/log": "^1.0.1"
            },
            "provide": {
                "psr/log-implementation": "1.0.0"
            },
            "require-dev": {
                "aws/aws-sdk-php": "^2.4.9 || ^3.0",
                "doctrine/couchdb": "~1.0@dev",
                "elasticsearch/elasticsearch": "^7",
                "graylog2/gelf-php": "^1.4.2",
                "mongodb/mongodb": "^1.8",
                "php-amqplib/php-amqplib": "~2.4",
                "php-console/php-console": "^3.1.3",
                "phpspec/prophecy": "^1.6.1",
                "phpstan/phpstan": "^0.12.59",
                "phpunit/phpunit": "^8.5",
                "predis/predis": "^1.1",
                "rollbar/rollbar": "^1.3",
                "ruflin/elastica": ">=0.90 <7.0.1",
                "swiftmailer/swiftmailer": "^5.3|^6.0"
            },
            "suggest": {
                "aws/aws-sdk-php": "Allow sending log messages to AWS services like DynamoDB",
                "doctrine/couchdb": "Allow sending log messages to a CouchDB server",
                "elasticsearch/elasticsearch": "Allow sending log messages to an Elasticsearch server via official client",
                "ext-amqp": "Allow sending log messages to an AMQP server (1.0+ required)",
                "ext-mbstring": "Allow to work properly with unicode symbols",
                "ext-mongodb": "Allow sending log messages to a MongoDB server (via driver)",
                "graylog2/gelf-php": "Allow sending log messages to a GrayLog2 server",
                "mongodb/mongodb": "Allow sending log messages to a MongoDB server (via library)",
                "php-amqplib/php-amqplib": "Allow sending log messages to an AMQP server using php-amqplib",
                "php-console/php-console": "Allow sending log messages to Google Chrome",
                "rollbar/rollbar": "Allow sending log messages to Rollbar",
                "ruflin/elastica": "Allow sending log messages to an Elastic Search server"
            },
            "type": "library",
            "extra": {
                "branch-alias": {
                    "dev-main": "2.x-dev"
                }
            },
            "autoload": {
                "psr-4": {
                    "Monolog\\": "src/Monolog"
                }
            },
            "notification-url": "https://packagist.org/downloads/",
            "license": [
                "MIT"
            ],
            "authors": [
                {
                    "name": "Jordi Boggiano",
                    "email": "j.boggiano@seld.be",
                    "homepage": "https://seld.be"
                }
            ],
            "description": "Sends your logs to files, sockets, inboxes, databases and various web services",
            "homepage": "https://github.com/Seldaek/monolog",
            "keywords": [
                "log",
                "logging",
                "psr-3"
            ],
            "support": {
                "issues": "https://github.com/Seldaek/monolog/issues",
                "source": "https://github.com/Seldaek/monolog/tree/2.2.0"
            },
            "funding": [
                {
                    "url": "https://github.com/Seldaek",
                    "type": "github"
                },
                {
                    "url": "https://tidelift.com/funding/github/packagist/monolog/monolog",
                    "type": "tidelift"
                }
            ],
            "time": "2020-12-14T13:15:25+00:00"
        },
        {
            "name": "mpociot/documentarian",
            "version": "0.4.0",
            "source": {
                "type": "git",
                "url": "https://github.com/mpociot/documentarian.git",
                "reference": "c7dc266b6646a49f82b304a3451e41161cc4b1c3"
            },
            "dist": {
                "type": "zip",
                "url": "https://api.github.com/repos/mpociot/documentarian/zipball/c7dc266b6646a49f82b304a3451e41161cc4b1c3",
                "reference": "c7dc266b6646a49f82b304a3451e41161cc4b1c3",
                "shasum": ""
            },
            "require": {
                "illuminate/view": "5.*|^6.0|^7.0",
                "mnapoli/front-yaml": "^1.5",
                "mnapoli/silly": "~1.0",
                "php": ">=5.5.9",
                "windwalker/renderer": "3.*"
            },
            "require-dev": {
                "phpunit/phpunit": "^4.8"
            },
            "bin": [
                "documentarian"
            ],
            "type": "library",
            "autoload": {
                "files": [
                    "includes/helpers.php"
                ],
                "psr-4": {
                    "Mpociot\\Documentarian\\": "src/"
                }
            },
            "notification-url": "https://packagist.org/downloads/",
            "license": [
                "Apache 2"
            ],
            "authors": [
                {
                    "name": "Marcel Pociot",
                    "email": "m.pociot@gmail.com"
                }
            ],
            "support": {
                "issues": "https://github.com/mpociot/documentarian/issues",
                "source": "https://github.com/mpociot/documentarian/tree/0.4.0"
            },
            "time": "2020-03-06T07:31:21+00:00"
        },
        {
            "name": "mpociot/laravel-apidoc-generator",
            "version": "4.8.2",
            "source": {
                "type": "git",
                "url": "https://github.com/mpociot/laravel-apidoc-generator.git",
                "reference": "9015d39020dc1d7e80b0cd012bc1e999fd2542ca"
            },
            "dist": {
                "type": "zip",
                "url": "https://api.github.com/repos/mpociot/laravel-apidoc-generator/zipball/9015d39020dc1d7e80b0cd012bc1e999fd2542ca",
                "reference": "9015d39020dc1d7e80b0cd012bc1e999fd2542ca",
                "shasum": ""
            },
            "require": {
                "ext-json": "*",
                "fzaninotto/faker": "^1.8",
                "illuminate/console": "^5.7|^6.0|^7.0",
                "illuminate/routing": "^5.7|^6.0|^7.0",
                "illuminate/support": "^5.7|^6.0|^7.0",
                "league/flysystem": "^1.0",
                "mpociot/documentarian": "^0.4.0",
                "mpociot/reflection-docblock": "^1.0.1",
                "nunomaduro/collision": "^3.0|^4.0",
                "php": ">=7.2.0",
                "ramsey/uuid": "^3.8|^4.0",
                "symfony/var-exporter": "^4.0|^5.0"
            },
            "require-dev": {
                "dms/phpunit-arraysubset-asserts": "^0.1.0",
                "laravel/lumen-framework": "^5.7|^6.0|^7.0",
                "league/fractal": "^0.19.0",
                "orchestra/testbench": "^3.7|^4.0|^5.0",
                "phpstan/phpstan": "^0.11.15",
                "phpunit/phpunit": "^8.0"
            },
            "suggest": {
                "league/fractal": "Required for transformers support"
            },
            "type": "library",
            "extra": {
                "laravel": {
                    "providers": [
                        "Mpociot\\ApiDoc\\ApiDocGeneratorServiceProvider"
                    ]
                },
                "branch-alias": {
                    "dev-v4": "4.x-dev"
                }
            },
            "autoload": {
                "psr-4": {
                    "Mpociot\\ApiDoc\\": "src/"
                }
            },
            "notification-url": "https://packagist.org/downloads/",
            "license": [
                "MIT"
            ],
            "authors": [
                {
                    "name": "Marcel Pociot",
                    "email": "m.pociot@gmail.com"
                }
            ],
            "description": "Generate beautiful API documentation from your Laravel application",
            "homepage": "http://github.com/mpociot/laravel-apidoc-generator",
            "keywords": [
                "api",
                "documentation",
                "laravel"
            ],
            "support": {
                "issues": "https://github.com/mpociot/laravel-apidoc-generator/issues",
                "source": "https://github.com/mpociot/laravel-apidoc-generator/tree/master"
            },
            "time": "2020-05-28T14:10:08+00:00"
        },
        {
            "name": "mpociot/reflection-docblock",
            "version": "1.0.1",
            "source": {
                "type": "git",
                "url": "https://github.com/mpociot/reflection-docblock.git",
                "reference": "c8b2e2b1f5cebbb06e2b5ccbf2958f2198867587"
            },
            "dist": {
                "type": "zip",
                "url": "https://api.github.com/repos/mpociot/reflection-docblock/zipball/c8b2e2b1f5cebbb06e2b5ccbf2958f2198867587",
                "reference": "c8b2e2b1f5cebbb06e2b5ccbf2958f2198867587",
                "shasum": ""
            },
            "require": {
                "php": ">=5.3.3"
            },
            "require-dev": {
                "phpunit/phpunit": "~4.0"
            },
            "suggest": {
                "dflydev/markdown": "~1.0",
                "erusev/parsedown": "~1.0"
            },
            "type": "library",
            "extra": {
                "branch-alias": {
                    "dev-master": "2.0.x-dev"
                }
            },
            "autoload": {
                "psr-0": {
                    "Mpociot": [
                        "src/"
                    ]
                }
            },
            "notification-url": "https://packagist.org/downloads/",
            "license": [
                "MIT"
            ],
            "authors": [
                {
                    "name": "Mike van Riel",
                    "email": "mike.vanriel@naenius.com"
                }
            ],
            "support": {
                "issues": "https://github.com/mpociot/reflection-docblock/issues",
                "source": "https://github.com/mpociot/reflection-docblock/tree/master"
            },
            "time": "2016-06-20T20:53:12+00:00"
        },
        {
            "name": "mtdowling/jmespath.php",
            "version": "2.6.0",
            "source": {
                "type": "git",
                "url": "https://github.com/jmespath/jmespath.php.git",
                "reference": "42dae2cbd13154083ca6d70099692fef8ca84bfb"
            },
            "dist": {
                "type": "zip",
                "url": "https://api.github.com/repos/jmespath/jmespath.php/zipball/42dae2cbd13154083ca6d70099692fef8ca84bfb",
                "reference": "42dae2cbd13154083ca6d70099692fef8ca84bfb",
                "shasum": ""
            },
            "require": {
                "php": "^5.4 || ^7.0 || ^8.0",
                "symfony/polyfill-mbstring": "^1.17"
            },
            "require-dev": {
                "composer/xdebug-handler": "^1.4",
                "phpunit/phpunit": "^4.8.36 || ^7.5.15"
            },
            "bin": [
                "bin/jp.php"
            ],
            "type": "library",
            "extra": {
                "branch-alias": {
                    "dev-master": "2.6-dev"
                }
            },
            "autoload": {
                "psr-4": {
                    "JmesPath\\": "src/"
                },
                "files": [
                    "src/JmesPath.php"
                ]
            },
            "notification-url": "https://packagist.org/downloads/",
            "license": [
                "MIT"
            ],
            "authors": [
                {
                    "name": "Michael Dowling",
                    "email": "mtdowling@gmail.com",
                    "homepage": "https://github.com/mtdowling"
                }
            ],
            "description": "Declaratively specify how to extract elements from a JSON document",
            "keywords": [
                "json",
                "jsonpath"
            ],
            "support": {
                "issues": "https://github.com/jmespath/jmespath.php/issues",
                "source": "https://github.com/jmespath/jmespath.php/tree/2.6.0"
            },
            "time": "2020-07-31T21:01:56+00:00"
        },
        {
            "name": "nesbot/carbon",
            "version": "2.44.0",
            "source": {
                "type": "git",
                "url": "https://github.com/briannesbitt/Carbon.git",
                "reference": "e6ef33cb1f67a4bed831ed6d0f7e156739a5d8cd"
            },
            "dist": {
                "type": "zip",
                "url": "https://api.github.com/repos/briannesbitt/Carbon/zipball/e6ef33cb1f67a4bed831ed6d0f7e156739a5d8cd",
                "reference": "e6ef33cb1f67a4bed831ed6d0f7e156739a5d8cd",
                "shasum": ""
            },
            "require": {
                "ext-json": "*",
                "php": "^7.1.8 || ^8.0",
                "symfony/polyfill-mbstring": "^1.0",
                "symfony/translation": "^3.4 || ^4.0 || ^5.0"
            },
            "require-dev": {
                "doctrine/orm": "^2.7",
                "friendsofphp/php-cs-fixer": "^2.14 || ^3.0",
                "kylekatarnls/multi-tester": "^2.0",
                "phpmd/phpmd": "^2.9",
                "phpstan/extension-installer": "^1.0",
                "phpstan/phpstan": "^0.12.54",
                "phpunit/phpunit": "^7.5.20 || ^8.5.14",
                "squizlabs/php_codesniffer": "^3.4"
            },
            "bin": [
                "bin/carbon"
            ],
            "type": "library",
            "extra": {
                "branch-alias": {
                    "dev-master": "2.x-dev",
                    "dev-3.x": "3.x-dev"
                },
                "laravel": {
                    "providers": [
                        "Carbon\\Laravel\\ServiceProvider"
                    ]
                },
                "phpstan": {
                    "includes": [
                        "extension.neon"
                    ]
                }
            },
            "autoload": {
                "psr-4": {
                    "Carbon\\": "src/Carbon/"
                }
            },
            "notification-url": "https://packagist.org/downloads/",
            "license": [
                "MIT"
            ],
            "authors": [
                {
                    "name": "Brian Nesbitt",
                    "email": "brian@nesbot.com",
                    "homepage": "http://nesbot.com"
                },
                {
                    "name": "kylekatarnls",
                    "homepage": "http://github.com/kylekatarnls"
                }
            ],
            "description": "An API extension for DateTime that supports 281 different languages.",
            "homepage": "http://carbon.nesbot.com",
            "keywords": [
                "date",
                "datetime",
                "time"
            ],
            "support": {
                "issues": "https://github.com/briannesbitt/Carbon/issues",
                "source": "https://github.com/briannesbitt/Carbon"
            },
            "funding": [
                {
                    "url": "https://opencollective.com/Carbon",
                    "type": "open_collective"
                },
                {
                    "url": "https://tidelift.com/funding/github/packagist/nesbot/carbon",
                    "type": "tidelift"
                }
            ],
            "time": "2021-01-26T20:46:41+00:00"
        },
        {
            "name": "nikic/php-parser",
            "version": "v4.10.4",
            "source": {
                "type": "git",
                "url": "https://github.com/nikic/PHP-Parser.git",
                "reference": "c6d052fc58cb876152f89f532b95a8d7907e7f0e"
            },
            "dist": {
                "type": "zip",
                "url": "https://api.github.com/repos/nikic/PHP-Parser/zipball/c6d052fc58cb876152f89f532b95a8d7907e7f0e",
                "reference": "c6d052fc58cb876152f89f532b95a8d7907e7f0e",
                "shasum": ""
            },
            "require": {
                "ext-tokenizer": "*",
                "php": ">=7.0"
            },
            "require-dev": {
                "ircmaxell/php-yacc": "^0.0.7",
                "phpunit/phpunit": "^6.5 || ^7.0 || ^8.0 || ^9.0"
            },
            "bin": [
                "bin/php-parse"
            ],
            "type": "library",
            "extra": {
                "branch-alias": {
                    "dev-master": "4.9-dev"
                }
            },
            "autoload": {
                "psr-4": {
                    "PhpParser\\": "lib/PhpParser"
                }
            },
            "notification-url": "https://packagist.org/downloads/",
            "license": [
                "BSD-3-Clause"
            ],
            "authors": [
                {
                    "name": "Nikita Popov"
                }
            ],
            "description": "A PHP parser written in PHP",
            "keywords": [
                "parser",
                "php"
            ],
            "support": {
                "issues": "https://github.com/nikic/PHP-Parser/issues",
                "source": "https://github.com/nikic/PHP-Parser/tree/v4.10.4"
            },
            "time": "2020-12-20T10:01:03+00:00"
        },
        {
            "name": "nunomaduro/collision",
            "version": "v3.1.0",
            "source": {
                "type": "git",
                "url": "https://github.com/nunomaduro/collision.git",
                "reference": "88b58b5bd9bdcc54756480fb3ce87234696544ee"
            },
            "dist": {
                "type": "zip",
                "url": "https://api.github.com/repos/nunomaduro/collision/zipball/88b58b5bd9bdcc54756480fb3ce87234696544ee",
                "reference": "88b58b5bd9bdcc54756480fb3ce87234696544ee",
                "shasum": ""
            },
            "require": {
                "filp/whoops": "^2.1.4",
                "jakub-onderka/php-console-highlighter": "0.3.*|0.4.*",
                "php": "^7.1 || ^8.0",
                "symfony/console": "~2.8|~3.3|~4.0"
            },
            "require-dev": {
                "laravel/framework": "^6.0",
                "phpunit/phpunit": "^8.0 || ^9.0"
            },
            "type": "library",
            "extra": {
                "laravel": {
                    "providers": [
                        "NunoMaduro\\Collision\\Adapters\\Laravel\\CollisionServiceProvider"
                    ]
                }
            },
            "autoload": {
                "psr-4": {
                    "NunoMaduro\\Collision\\": "src/"
                }
            },
            "notification-url": "https://packagist.org/downloads/",
            "license": [
                "MIT"
            ],
            "authors": [
                {
                    "name": "Nuno Maduro",
                    "email": "enunomaduro@gmail.com"
                }
            ],
            "description": "Cli error handling for console/command-line PHP applications.",
            "keywords": [
                "artisan",
                "cli",
                "command-line",
                "console",
                "error",
                "handling",
                "laravel",
                "laravel-zero",
                "php",
                "symfony"
            ],
            "support": {
                "issues": "https://github.com/nunomaduro/collision/issues",
                "source": "https://github.com/nunomaduro/collision"
            },
            "funding": [
                {
                    "url": "https://www.paypal.com/cgi-bin/webscr?cmd=_s-xclick&hosted_button_id=66BYDWAT92N6L",
                    "type": "custom"
                },
                {
                    "url": "https://github.com/nunomaduro",
                    "type": "github"
                },
                {
                    "url": "https://www.patreon.com/nunomaduro",
                    "type": "patreon"
                }
            ],
            "time": "2020-10-29T16:05:21+00:00"
        },
        {
            "name": "nyholm/psr7",
            "version": "1.3.2",
            "source": {
                "type": "git",
                "url": "https://github.com/Nyholm/psr7.git",
                "reference": "a272953743c454ac4af9626634daaf5ab3ce1173"
            },
            "dist": {
                "type": "zip",
                "url": "https://api.github.com/repos/Nyholm/psr7/zipball/a272953743c454ac4af9626634daaf5ab3ce1173",
                "reference": "a272953743c454ac4af9626634daaf5ab3ce1173",
                "shasum": ""
            },
            "require": {
                "php": ">=7.1",
                "php-http/message-factory": "^1.0",
                "psr/http-factory": "^1.0",
                "psr/http-message": "^1.0"
            },
            "provide": {
                "psr/http-factory-implementation": "1.0",
                "psr/http-message-implementation": "1.0"
            },
            "require-dev": {
                "http-interop/http-factory-tests": "^0.8",
                "php-http/psr7-integration-tests": "^1.0",
                "phpunit/phpunit": "^7.5 || 8.5 || 9.4",
                "symfony/error-handler": "^4.4"
            },
            "type": "library",
            "extra": {
                "branch-alias": {
                    "dev-master": "1.0-dev"
                }
            },
            "autoload": {
                "psr-4": {
                    "Nyholm\\Psr7\\": "src/"
                }
            },
            "notification-url": "https://packagist.org/downloads/",
            "license": [
                "MIT"
            ],
            "authors": [
                {
                    "name": "Tobias Nyholm",
                    "email": "tobias.nyholm@gmail.com"
                },
                {
                    "name": "Martijn van der Ven",
                    "email": "martijn@vanderven.se"
                }
            ],
            "description": "A fast PHP7 implementation of PSR-7",
            "homepage": "https://tnyholm.se",
            "keywords": [
                "psr-17",
                "psr-7"
            ],
            "support": {
                "issues": "https://github.com/Nyholm/psr7/issues",
                "source": "https://github.com/Nyholm/psr7/tree/1.3.2"
            },
            "funding": [
                {
                    "url": "https://github.com/Zegnat",
                    "type": "github"
                },
                {
                    "url": "https://github.com/nyholm",
                    "type": "github"
                }
            ],
            "time": "2020-11-14T17:35:34+00:00"
        },
        {
            "name": "opis/closure",
            "version": "3.6.1",
            "source": {
                "type": "git",
                "url": "https://github.com/opis/closure.git",
                "reference": "943b5d70cc5ae7483f6aff6ff43d7e34592ca0f5"
            },
            "dist": {
                "type": "zip",
                "url": "https://api.github.com/repos/opis/closure/zipball/943b5d70cc5ae7483f6aff6ff43d7e34592ca0f5",
                "reference": "943b5d70cc5ae7483f6aff6ff43d7e34592ca0f5",
                "shasum": ""
            },
            "require": {
                "php": "^5.4 || ^7.0 || ^8.0"
            },
            "require-dev": {
                "jeremeamia/superclosure": "^2.0",
                "phpunit/phpunit": "^4.0 || ^5.0 || ^6.0 || ^7.0 || ^8.0 || ^9.0"
            },
            "type": "library",
            "extra": {
                "branch-alias": {
                    "dev-master": "3.6.x-dev"
                }
            },
            "autoload": {
                "psr-4": {
                    "Opis\\Closure\\": "src/"
                },
                "files": [
                    "functions.php"
                ]
            },
            "notification-url": "https://packagist.org/downloads/",
            "license": [
                "MIT"
            ],
            "authors": [
                {
                    "name": "Marius Sarca",
                    "email": "marius.sarca@gmail.com"
                },
                {
                    "name": "Sorin Sarca",
                    "email": "sarca_sorin@hotmail.com"
                }
            ],
            "description": "A library that can be used to serialize closures (anonymous functions) and arbitrary objects.",
            "homepage": "https://opis.io/closure",
            "keywords": [
                "anonymous functions",
                "closure",
                "function",
                "serializable",
                "serialization",
                "serialize"
            ],
            "support": {
                "issues": "https://github.com/opis/closure/issues",
                "source": "https://github.com/opis/closure/tree/3.6.1"
            },
            "time": "2020-11-07T02:01:34+00:00"
        },
        {
            "name": "paragonie/random_compat",
            "version": "v9.99.99",
            "source": {
                "type": "git",
                "url": "https://github.com/paragonie/random_compat.git",
                "reference": "84b4dfb120c6f9b4ff7b3685f9b8f1aa365a0c95"
            },
            "dist": {
                "type": "zip",
                "url": "https://api.github.com/repos/paragonie/random_compat/zipball/84b4dfb120c6f9b4ff7b3685f9b8f1aa365a0c95",
                "reference": "84b4dfb120c6f9b4ff7b3685f9b8f1aa365a0c95",
                "shasum": ""
            },
            "require": {
                "php": "^7"
            },
            "require-dev": {
                "phpunit/phpunit": "4.*|5.*",
                "vimeo/psalm": "^1"
            },
            "suggest": {
                "ext-libsodium": "Provides a modern crypto API that can be used to generate random bytes."
            },
            "type": "library",
            "notification-url": "https://packagist.org/downloads/",
            "license": [
                "MIT"
            ],
            "authors": [
                {
                    "name": "Paragon Initiative Enterprises",
                    "email": "security@paragonie.com",
                    "homepage": "https://paragonie.com"
                }
            ],
            "description": "PHP 5.x polyfill for random_bytes() and random_int() from PHP 7",
            "keywords": [
                "csprng",
                "polyfill",
                "pseudorandom",
                "random"
            ],
            "support": {
                "email": "info@paragonie.com",
                "issues": "https://github.com/paragonie/random_compat/issues",
                "source": "https://github.com/paragonie/random_compat"
            },
            "time": "2018-07-02T15:55:56+00:00"
        },
        {
            "name": "paypal/rest-api-sdk-php",
            "version": "1.14.0",
            "source": {
                "type": "git",
                "url": "https://github.com/paypal/PayPal-PHP-SDK.git",
                "reference": "72e2f2466975bf128a31e02b15110180f059fc04"
            },
            "dist": {
                "type": "zip",
                "url": "https://api.github.com/repos/paypal/PayPal-PHP-SDK/zipball/72e2f2466975bf128a31e02b15110180f059fc04",
                "reference": "72e2f2466975bf128a31e02b15110180f059fc04",
                "shasum": ""
            },
            "require": {
                "ext-curl": "*",
                "ext-json": "*",
                "php": ">=5.3.0",
                "psr/log": "^1.0.0"
            },
            "require-dev": {
                "phpunit/phpunit": "^4.8.35"
            },
            "type": "library",
            "autoload": {
                "psr-0": {
                    "PayPal": "lib/"
                }
            },
            "notification-url": "https://packagist.org/downloads/",
            "license": [
                "Apache-2.0"
            ],
            "authors": [
                {
                    "name": "PayPal",
                    "homepage": "https://github.com/paypal/rest-api-sdk-php/contributors"
                }
            ],
            "description": "PayPal's PHP SDK for REST APIs",
            "homepage": "http://paypal.github.io/PayPal-PHP-SDK/",
            "keywords": [
                "payments",
                "paypal",
                "rest",
                "sdk"
            ],
            "support": {
                "issues": "https://github.com/paypal/PayPal-PHP-SDK/issues",
                "source": "https://github.com/paypal/PayPal-PHP-SDK/tree/master"
            },
            "abandoned": true,
            "time": "2019-01-04T20:04:25+00:00"
        },
        {
            "name": "php-di/invoker",
            "version": "2.3.0",
            "source": {
                "type": "git",
                "url": "https://github.com/PHP-DI/Invoker.git",
                "reference": "992fec6c56f2d1ad1ad5fee28267867c85bfb8f9"
            },
            "dist": {
                "type": "zip",
                "url": "https://api.github.com/repos/PHP-DI/Invoker/zipball/992fec6c56f2d1ad1ad5fee28267867c85bfb8f9",
                "reference": "992fec6c56f2d1ad1ad5fee28267867c85bfb8f9",
                "shasum": ""
            },
            "require": {
                "php": ">=7.3",
                "psr/container": "~1.0"
            },
            "require-dev": {
                "athletic/athletic": "~0.1.8",
                "mnapoli/hard-mode": "~0.3.0",
                "phpunit/phpunit": "^9.0"
            },
            "type": "library",
            "autoload": {
                "psr-4": {
                    "Invoker\\": "src/"
                }
            },
            "notification-url": "https://packagist.org/downloads/",
            "license": [
                "MIT"
            ],
            "description": "Generic and extensible callable invoker",
            "homepage": "https://github.com/PHP-DI/Invoker",
            "keywords": [
                "callable",
                "dependency",
                "dependency-injection",
                "injection",
                "invoke",
                "invoker"
            ],
            "support": {
                "issues": "https://github.com/PHP-DI/Invoker/issues",
                "source": "https://github.com/PHP-DI/Invoker/tree/2.3.0"
            },
            "funding": [
                {
                    "url": "https://github.com/mnapoli",
                    "type": "github"
                }
            ],
            "time": "2021-01-15T10:25:40+00:00"
        },
        {
            "name": "php-ds/php-ds",
            "version": "v1.3.0",
            "source": {
                "type": "git",
                "url": "https://github.com/php-ds/polyfill.git",
                "reference": "b98396862fb8a13cbdbbaf4d18be28ee5c01ed3c"
            },
            "dist": {
                "type": "zip",
                "url": "https://api.github.com/repos/php-ds/polyfill/zipball/b98396862fb8a13cbdbbaf4d18be28ee5c01ed3c",
                "reference": "b98396862fb8a13cbdbbaf4d18be28ee5c01ed3c",
                "shasum": ""
            },
            "require": {
                "ext-json": "*",
                "php": ">=7.0.0"
            },
            "provide": {
                "ext-ds": "1.3.0"
            },
            "require-dev": {
                "php-ds/tests": "^1.3"
            },
            "suggest": {
                "ext-ds": "to improve performance and reduce memory usage"
            },
            "type": "library",
            "autoload": {
                "psr-4": {
                    "Ds\\": "src"
                }
            },
            "notification-url": "https://packagist.org/downloads/",
            "license": [
                "MIT"
            ],
            "authors": [
                {
                    "name": "Rudi Theunissen",
                    "email": "rudolf.theunissen@gmail.com"
                }
            ],
            "keywords": [
                "data structures",
                "ds",
                "php",
                "polyfill"
            ],
            "support": {
                "issues": "https://github.com/php-ds/polyfill/issues",
                "source": "https://github.com/php-ds/polyfill/tree/v1.3.0"
            },
            "time": "2020-10-14T04:23:31+00:00"
        },
        {
            "name": "php-http/cache-plugin",
            "version": "1.7.1",
            "source": {
                "type": "git",
                "url": "https://github.com/php-http/cache-plugin.git",
                "reference": "a1cb3e2a4f095f820e0a0e078f3dfd2d9c83a0f7"
            },
            "dist": {
                "type": "zip",
                "url": "https://api.github.com/repos/php-http/cache-plugin/zipball/a1cb3e2a4f095f820e0a0e078f3dfd2d9c83a0f7",
                "reference": "a1cb3e2a4f095f820e0a0e078f3dfd2d9c83a0f7",
                "shasum": ""
            },
            "require": {
                "php": "^7.1 || ^8.0",
                "php-http/client-common": "^1.9 || ^2.0",
                "php-http/message-factory": "^1.0",
                "psr/cache": "^1.0",
                "symfony/options-resolver": "^2.6 || ^3.0 || ^4.0 || ^5.0"
            },
            "require-dev": {
                "phpspec/phpspec": "^5.1 || ^6.0"
            },
            "type": "library",
            "extra": {
                "branch-alias": {
                    "dev-master": "1.6-dev"
                }
            },
            "autoload": {
                "psr-4": {
                    "Http\\Client\\Common\\Plugin\\": "src/"
                }
            },
            "notification-url": "https://packagist.org/downloads/",
            "license": [
                "MIT"
            ],
            "authors": [
                {
                    "name": "Márk Sági-Kazár",
                    "email": "mark.sagikazar@gmail.com"
                }
            ],
            "description": "PSR-6 Cache plugin for HTTPlug",
            "homepage": "http://httplug.io",
            "keywords": [
                "cache",
                "http",
                "httplug",
                "plugin"
            ],
            "support": {
                "issues": "https://github.com/php-http/cache-plugin/issues",
                "source": "https://github.com/php-http/cache-plugin/tree/master"
            },
            "time": "2020-07-13T10:55:38+00:00"
        },
        {
            "name": "php-http/client-common",
            "version": "2.3.0",
            "source": {
                "type": "git",
                "url": "https://github.com/php-http/client-common.git",
                "reference": "e37e46c610c87519753135fb893111798c69076a"
            },
            "dist": {
                "type": "zip",
                "url": "https://api.github.com/repos/php-http/client-common/zipball/e37e46c610c87519753135fb893111798c69076a",
                "reference": "e37e46c610c87519753135fb893111798c69076a",
                "shasum": ""
            },
            "require": {
                "php": "^7.1 || ^8.0",
                "php-http/httplug": "^2.0",
                "php-http/message": "^1.6",
                "php-http/message-factory": "^1.0",
                "psr/http-client": "^1.0",
                "psr/http-factory": "^1.0",
                "psr/http-message": "^1.0",
                "symfony/options-resolver": "^2.6 || ^3.4.20 || ~4.0.15 || ~4.1.9 || ^4.2.1 || ^5.0",
                "symfony/polyfill-php80": "^1.17"
            },
            "require-dev": {
                "doctrine/instantiator": "^1.1",
                "guzzlehttp/psr7": "^1.4",
                "nyholm/psr7": "^1.2",
                "phpspec/phpspec": "^5.1 || ^6.0",
                "phpspec/prophecy": "^1.10.2",
                "phpunit/phpunit": "^7.5.15 || ^8.5 || ^9.3"
            },
            "suggest": {
                "ext-json": "To detect JSON responses with the ContentTypePlugin",
                "ext-libxml": "To detect XML responses with the ContentTypePlugin",
                "php-http/cache-plugin": "PSR-6 Cache plugin",
                "php-http/logger-plugin": "PSR-3 Logger plugin",
                "php-http/stopwatch-plugin": "Symfony Stopwatch plugin"
            },
            "type": "library",
            "extra": {
                "branch-alias": {
                    "dev-master": "2.3.x-dev"
                }
            },
            "autoload": {
                "psr-4": {
                    "Http\\Client\\Common\\": "src/"
                }
            },
            "notification-url": "https://packagist.org/downloads/",
            "license": [
                "MIT"
            ],
            "authors": [
                {
                    "name": "Márk Sági-Kazár",
                    "email": "mark.sagikazar@gmail.com"
                }
            ],
            "description": "Common HTTP Client implementations and tools for HTTPlug",
            "homepage": "http://httplug.io",
            "keywords": [
                "client",
                "common",
                "http",
                "httplug"
            ],
            "support": {
                "issues": "https://github.com/php-http/client-common/issues",
                "source": "https://github.com/php-http/client-common/tree/2.3.0"
            },
            "time": "2020-07-21T10:04:13+00:00"
        },
        {
            "name": "php-http/discovery",
            "version": "1.13.0",
            "source": {
                "type": "git",
                "url": "https://github.com/php-http/discovery.git",
                "reference": "788f72d64c43dc361e7fcc7464c3d947c64984a7"
            },
            "dist": {
                "type": "zip",
                "url": "https://api.github.com/repos/php-http/discovery/zipball/788f72d64c43dc361e7fcc7464c3d947c64984a7",
                "reference": "788f72d64c43dc361e7fcc7464c3d947c64984a7",
                "shasum": ""
            },
            "require": {
                "php": "^7.1 || ^8.0"
            },
            "conflict": {
                "nyholm/psr7": "<1.0"
            },
            "require-dev": {
                "graham-campbell/phpspec-skip-example-extension": "^5.0",
                "php-http/httplug": "^1.0 || ^2.0",
                "php-http/message-factory": "^1.0",
                "phpspec/phpspec": "^5.1 || ^6.1",
                "puli/composer-plugin": "1.0.0-beta10"
            },
            "suggest": {
                "php-http/message": "Allow to use Guzzle, Diactoros or Slim Framework factories",
                "puli/composer-plugin": "Sets up Puli which is recommended for Discovery to work. Check http://docs.php-http.org/en/latest/discovery.html for more details."
            },
            "type": "library",
            "extra": {
                "branch-alias": {
                    "dev-master": "1.9-dev"
                }
            },
            "autoload": {
                "psr-4": {
                    "Http\\Discovery\\": "src/"
                }
            },
            "notification-url": "https://packagist.org/downloads/",
            "license": [
                "MIT"
            ],
            "authors": [
                {
                    "name": "Márk Sági-Kazár",
                    "email": "mark.sagikazar@gmail.com"
                }
            ],
            "description": "Finds installed HTTPlug implementations and PSR-7 message factories",
            "homepage": "http://php-http.org",
            "keywords": [
                "adapter",
                "client",
                "discovery",
                "factory",
                "http",
                "message",
                "psr7"
            ],
            "support": {
                "issues": "https://github.com/php-http/discovery/issues",
                "source": "https://github.com/php-http/discovery/tree/1.13.0"
            },
            "time": "2020-11-27T14:49:42+00:00"
        },
        {
            "name": "php-http/httplug",
            "version": "2.2.0",
            "source": {
                "type": "git",
                "url": "https://github.com/php-http/httplug.git",
                "reference": "191a0a1b41ed026b717421931f8d3bd2514ffbf9"
            },
            "dist": {
                "type": "zip",
                "url": "https://api.github.com/repos/php-http/httplug/zipball/191a0a1b41ed026b717421931f8d3bd2514ffbf9",
                "reference": "191a0a1b41ed026b717421931f8d3bd2514ffbf9",
                "shasum": ""
            },
            "require": {
                "php": "^7.1 || ^8.0",
                "php-http/promise": "^1.1",
                "psr/http-client": "^1.0",
                "psr/http-message": "^1.0"
            },
            "require-dev": {
                "friends-of-phpspec/phpspec-code-coverage": "^4.1",
                "phpspec/phpspec": "^5.1 || ^6.0"
            },
            "type": "library",
            "extra": {
                "branch-alias": {
                    "dev-master": "2.x-dev"
                }
            },
            "autoload": {
                "psr-4": {
                    "Http\\Client\\": "src/"
                }
            },
            "notification-url": "https://packagist.org/downloads/",
            "license": [
                "MIT"
            ],
            "authors": [
                {
                    "name": "Eric GELOEN",
                    "email": "geloen.eric@gmail.com"
                },
                {
                    "name": "Márk Sági-Kazár",
                    "email": "mark.sagikazar@gmail.com",
                    "homepage": "https://sagikazarmark.hu"
                }
            ],
            "description": "HTTPlug, the HTTP client abstraction for PHP",
            "homepage": "http://httplug.io",
            "keywords": [
                "client",
                "http"
            ],
            "support": {
                "issues": "https://github.com/php-http/httplug/issues",
                "source": "https://github.com/php-http/httplug/tree/master"
            },
            "time": "2020-07-13T15:43:23+00:00"
        },
        {
            "name": "php-http/message",
            "version": "1.11.0",
            "source": {
                "type": "git",
                "url": "https://github.com/php-http/message.git",
                "reference": "fb0dbce7355cad4f4f6a225f537c34d013571f29"
            },
            "dist": {
                "type": "zip",
                "url": "https://api.github.com/repos/php-http/message/zipball/fb0dbce7355cad4f4f6a225f537c34d013571f29",
                "reference": "fb0dbce7355cad4f4f6a225f537c34d013571f29",
                "shasum": ""
            },
            "require": {
                "clue/stream-filter": "^1.5",
                "php": "^7.1 || ^8.0",
                "php-http/message-factory": "^1.0.2",
                "psr/http-message": "^1.0"
            },
            "provide": {
                "php-http/message-factory-implementation": "1.0"
            },
            "require-dev": {
                "ergebnis/composer-normalize": "^2.6",
                "ext-zlib": "*",
                "guzzlehttp/psr7": "^1.0",
                "laminas/laminas-diactoros": "^2.0",
                "phpspec/phpspec": "^5.1 || ^6.3",
                "slim/slim": "^3.0"
            },
            "suggest": {
                "ext-zlib": "Used with compressor/decompressor streams",
                "guzzlehttp/psr7": "Used with Guzzle PSR-7 Factories",
                "laminas/laminas-diactoros": "Used with Diactoros Factories",
                "slim/slim": "Used with Slim Framework PSR-7 implementation"
            },
            "type": "library",
            "extra": {
                "branch-alias": {
                    "dev-master": "1.10-dev"
                }
            },
            "autoload": {
                "psr-4": {
                    "Http\\Message\\": "src/"
                },
                "files": [
                    "src/filters.php"
                ]
            },
            "notification-url": "https://packagist.org/downloads/",
            "license": [
                "MIT"
            ],
            "authors": [
                {
                    "name": "Márk Sági-Kazár",
                    "email": "mark.sagikazar@gmail.com"
                }
            ],
            "description": "HTTP Message related tools",
            "homepage": "http://php-http.org",
            "keywords": [
                "http",
                "message",
                "psr-7"
            ],
            "support": {
                "issues": "https://github.com/php-http/message/issues",
                "source": "https://github.com/php-http/message/tree/1.11.0"
            },
            "time": "2021-02-01T08:54:58+00:00"
        },
        {
            "name": "php-http/message-factory",
            "version": "v1.0.2",
            "source": {
                "type": "git",
                "url": "https://github.com/php-http/message-factory.git",
                "reference": "a478cb11f66a6ac48d8954216cfed9aa06a501a1"
            },
            "dist": {
                "type": "zip",
                "url": "https://api.github.com/repos/php-http/message-factory/zipball/a478cb11f66a6ac48d8954216cfed9aa06a501a1",
                "reference": "a478cb11f66a6ac48d8954216cfed9aa06a501a1",
                "shasum": ""
            },
            "require": {
                "php": ">=5.4",
                "psr/http-message": "^1.0"
            },
            "type": "library",
            "extra": {
                "branch-alias": {
                    "dev-master": "1.0-dev"
                }
            },
            "autoload": {
                "psr-4": {
                    "Http\\Message\\": "src/"
                }
            },
            "notification-url": "https://packagist.org/downloads/",
            "license": [
                "MIT"
            ],
            "authors": [
                {
                    "name": "Márk Sági-Kazár",
                    "email": "mark.sagikazar@gmail.com"
                }
            ],
            "description": "Factory interfaces for PSR-7 HTTP Message",
            "homepage": "http://php-http.org",
            "keywords": [
                "factory",
                "http",
                "message",
                "stream",
                "uri"
            ],
            "support": {
                "issues": "https://github.com/php-http/message-factory/issues",
                "source": "https://github.com/php-http/message-factory/tree/master"
            },
            "time": "2015-12-19T14:08:53+00:00"
        },
        {
            "name": "php-http/multipart-stream-builder",
            "version": "1.1.2",
            "source": {
                "type": "git",
                "url": "https://github.com/php-http/multipart-stream-builder.git",
                "reference": "121299c2aad475a19087bc6298a1c9aa4d5c1ecc"
            },
            "dist": {
                "type": "zip",
                "url": "https://api.github.com/repos/php-http/multipart-stream-builder/zipball/121299c2aad475a19087bc6298a1c9aa4d5c1ecc",
                "reference": "121299c2aad475a19087bc6298a1c9aa4d5c1ecc",
                "shasum": ""
            },
            "require": {
                "php": "^7.1 || ^8.0",
                "php-http/discovery": "^1.7",
                "php-http/message-factory": "^1.0.2",
                "psr/http-factory": "^1.0",
                "psr/http-message": "^1.0"
            },
            "require-dev": {
                "nyholm/psr7": "^1.0",
                "php-http/message": "^1.5",
                "phpunit/phpunit": "^7.5.15 || ^8.5 || ^9.3"
            },
            "type": "library",
            "extra": {
                "branch-alias": {
                    "dev-master": "1.1-dev"
                }
            },
            "autoload": {
                "psr-4": {
                    "Http\\Message\\MultipartStream\\": "src/"
                }
            },
            "notification-url": "https://packagist.org/downloads/",
            "license": [
                "MIT"
            ],
            "authors": [
                {
                    "name": "Tobias Nyholm",
                    "email": "tobias.nyholm@gmail.com"
                }
            ],
            "description": "A builder class that help you create a multipart stream",
            "homepage": "http://php-http.org",
            "keywords": [
                "factory",
                "http",
                "message",
                "multipart stream",
                "stream"
            ],
            "support": {
                "issues": "https://github.com/php-http/multipart-stream-builder/issues",
                "source": "https://github.com/php-http/multipart-stream-builder/tree/1.1.2"
            },
            "time": "2020-07-13T15:48:43+00:00"
        },
        {
            "name": "php-http/promise",
            "version": "1.1.0",
            "source": {
                "type": "git",
                "url": "https://github.com/php-http/promise.git",
                "reference": "4c4c1f9b7289a2ec57cde7f1e9762a5789506f88"
            },
            "dist": {
                "type": "zip",
                "url": "https://api.github.com/repos/php-http/promise/zipball/4c4c1f9b7289a2ec57cde7f1e9762a5789506f88",
                "reference": "4c4c1f9b7289a2ec57cde7f1e9762a5789506f88",
                "shasum": ""
            },
            "require": {
                "php": "^7.1 || ^8.0"
            },
            "require-dev": {
                "friends-of-phpspec/phpspec-code-coverage": "^4.3.2",
                "phpspec/phpspec": "^5.1.2 || ^6.2"
            },
            "type": "library",
            "extra": {
                "branch-alias": {
                    "dev-master": "1.1-dev"
                }
            },
            "autoload": {
                "psr-4": {
                    "Http\\Promise\\": "src/"
                }
            },
            "notification-url": "https://packagist.org/downloads/",
            "license": [
                "MIT"
            ],
            "authors": [
                {
                    "name": "Joel Wurtz",
                    "email": "joel.wurtz@gmail.com"
                },
                {
                    "name": "Márk Sági-Kazár",
                    "email": "mark.sagikazar@gmail.com"
                }
            ],
            "description": "Promise used for asynchronous HTTP requests",
            "homepage": "http://httplug.io",
            "keywords": [
                "promise"
            ],
            "support": {
                "issues": "https://github.com/php-http/promise/issues",
                "source": "https://github.com/php-http/promise/tree/1.1.0"
            },
            "time": "2020-07-07T09:29:14+00:00"
        },
        {
            "name": "phpoption/phpoption",
            "version": "1.7.5",
            "source": {
                "type": "git",
                "url": "https://github.com/schmittjoh/php-option.git",
                "reference": "994ecccd8f3283ecf5ac33254543eb0ac946d525"
            },
            "dist": {
                "type": "zip",
                "url": "https://api.github.com/repos/schmittjoh/php-option/zipball/994ecccd8f3283ecf5ac33254543eb0ac946d525",
                "reference": "994ecccd8f3283ecf5ac33254543eb0ac946d525",
                "shasum": ""
            },
            "require": {
                "php": "^5.5.9 || ^7.0 || ^8.0"
            },
            "require-dev": {
                "bamarni/composer-bin-plugin": "^1.4.1",
                "phpunit/phpunit": "^4.8.35 || ^5.7.27 || ^6.5.6 || ^7.0 || ^8.0 || ^9.0"
            },
            "type": "library",
            "extra": {
                "branch-alias": {
                    "dev-master": "1.7-dev"
                }
            },
            "autoload": {
                "psr-4": {
                    "PhpOption\\": "src/PhpOption/"
                }
            },
            "notification-url": "https://packagist.org/downloads/",
            "license": [
                "Apache-2.0"
            ],
            "authors": [
                {
                    "name": "Johannes M. Schmitt",
                    "email": "schmittjoh@gmail.com"
                },
                {
                    "name": "Graham Campbell",
                    "email": "graham@alt-three.com"
                }
            ],
            "description": "Option Type for PHP",
            "keywords": [
                "language",
                "option",
                "php",
                "type"
            ],
            "support": {
                "issues": "https://github.com/schmittjoh/php-option/issues",
                "source": "https://github.com/schmittjoh/php-option/tree/1.7.5"
            },
            "funding": [
                {
                    "url": "https://github.com/GrahamCampbell",
                    "type": "github"
                },
                {
                    "url": "https://tidelift.com/funding/github/packagist/phpoption/phpoption",
                    "type": "tidelift"
                }
            ],
            "time": "2020-07-20T17:29:33+00:00"
        },
        {
            "name": "phpseclib/phpseclib",
            "version": "2.0.31",
            "source": {
                "type": "git",
                "url": "https://github.com/phpseclib/phpseclib.git",
                "reference": "233a920cb38636a43b18d428f9a8db1f0a1a08f4"
            },
            "dist": {
                "type": "zip",
                "url": "https://api.github.com/repos/phpseclib/phpseclib/zipball/233a920cb38636a43b18d428f9a8db1f0a1a08f4",
                "reference": "233a920cb38636a43b18d428f9a8db1f0a1a08f4",
                "shasum": ""
            },
            "require": {
                "php": ">=5.3.3"
            },
            "require-dev": {
                "phing/phing": "~2.7",
                "phpunit/phpunit": "^4.8.35|^5.7|^6.0|^9.4",
                "squizlabs/php_codesniffer": "~2.0"
            },
            "suggest": {
                "ext-gmp": "Install the GMP (GNU Multiple Precision) extension in order to speed up arbitrary precision integer arithmetic operations.",
                "ext-libsodium": "SSH2/SFTP can make use of some algorithms provided by the libsodium-php extension.",
                "ext-mcrypt": "Install the Mcrypt extension in order to speed up a few other cryptographic operations.",
                "ext-openssl": "Install the OpenSSL extension in order to speed up a wide variety of cryptographic operations."
            },
            "type": "library",
            "autoload": {
                "files": [
                    "phpseclib/bootstrap.php"
                ],
                "psr-4": {
                    "phpseclib\\": "phpseclib/"
                }
            },
            "notification-url": "https://packagist.org/downloads/",
            "license": [
                "MIT"
            ],
            "authors": [
                {
                    "name": "Jim Wigginton",
                    "email": "terrafrost@php.net",
                    "role": "Lead Developer"
                },
                {
                    "name": "Patrick Monnerat",
                    "email": "pm@datasphere.ch",
                    "role": "Developer"
                },
                {
                    "name": "Andreas Fischer",
                    "email": "bantu@phpbb.com",
                    "role": "Developer"
                },
                {
                    "name": "Hans-Jürgen Petrich",
                    "email": "petrich@tronic-media.com",
                    "role": "Developer"
                },
                {
                    "name": "Graham Campbell",
                    "email": "graham@alt-three.com",
                    "role": "Developer"
                }
            ],
            "description": "PHP Secure Communications Library - Pure-PHP implementations of RSA, AES, SSH2, SFTP, X.509 etc.",
            "homepage": "http://phpseclib.sourceforge.net",
            "keywords": [
                "BigInteger",
                "aes",
                "asn.1",
                "asn1",
                "blowfish",
                "crypto",
                "cryptography",
                "encryption",
                "rsa",
                "security",
                "sftp",
                "signature",
                "signing",
                "ssh",
                "twofish",
                "x.509",
                "x509"
            ],
            "support": {
                "issues": "https://github.com/phpseclib/phpseclib/issues",
                "source": "https://github.com/phpseclib/phpseclib/tree/2.0.31"
            },
            "funding": [
                {
                    "url": "https://github.com/terrafrost",
                    "type": "github"
                },
                {
                    "url": "https://www.patreon.com/phpseclib",
                    "type": "patreon"
                },
                {
                    "url": "https://tidelift.com/funding/github/packagist/phpseclib/phpseclib",
                    "type": "tidelift"
                }
            ],
            "time": "2021-04-06T13:56:45+00:00"
        },
        {
            "name": "psr/cache",
            "version": "1.0.1",
            "source": {
                "type": "git",
                "url": "https://github.com/php-fig/cache.git",
                "reference": "d11b50ad223250cf17b86e38383413f5a6764bf8"
            },
            "dist": {
                "type": "zip",
                "url": "https://api.github.com/repos/php-fig/cache/zipball/d11b50ad223250cf17b86e38383413f5a6764bf8",
                "reference": "d11b50ad223250cf17b86e38383413f5a6764bf8",
                "shasum": ""
            },
            "require": {
                "php": ">=5.3.0"
            },
            "type": "library",
            "extra": {
                "branch-alias": {
                    "dev-master": "1.0.x-dev"
                }
            },
            "autoload": {
                "psr-4": {
                    "Psr\\Cache\\": "src/"
                }
            },
            "notification-url": "https://packagist.org/downloads/",
            "license": [
                "MIT"
            ],
            "authors": [
                {
                    "name": "PHP-FIG",
                    "homepage": "http://www.php-fig.org/"
                }
            ],
            "description": "Common interface for caching libraries",
            "keywords": [
                "cache",
                "psr",
                "psr-6"
            ],
            "support": {
                "source": "https://github.com/php-fig/cache/tree/master"
            },
            "time": "2016-08-06T20:24:11+00:00"
        },
        {
            "name": "psr/container",
            "version": "1.0.0",
            "source": {
                "type": "git",
                "url": "https://github.com/php-fig/container.git",
                "reference": "b7ce3b176482dbbc1245ebf52b181af44c2cf55f"
            },
            "dist": {
                "type": "zip",
                "url": "https://api.github.com/repos/php-fig/container/zipball/b7ce3b176482dbbc1245ebf52b181af44c2cf55f",
                "reference": "b7ce3b176482dbbc1245ebf52b181af44c2cf55f",
                "shasum": ""
            },
            "require": {
                "php": ">=5.3.0"
            },
            "type": "library",
            "extra": {
                "branch-alias": {
                    "dev-master": "1.0.x-dev"
                }
            },
            "autoload": {
                "psr-4": {
                    "Psr\\Container\\": "src/"
                }
            },
            "notification-url": "https://packagist.org/downloads/",
            "license": [
                "MIT"
            ],
            "authors": [
                {
                    "name": "PHP-FIG",
                    "homepage": "http://www.php-fig.org/"
                }
            ],
            "description": "Common Container Interface (PHP FIG PSR-11)",
            "homepage": "https://github.com/php-fig/container",
            "keywords": [
                "PSR-11",
                "container",
                "container-interface",
                "container-interop",
                "psr"
            ],
            "support": {
                "issues": "https://github.com/php-fig/container/issues",
                "source": "https://github.com/php-fig/container/tree/master"
            },
            "time": "2017-02-14T16:28:37+00:00"
        },
        {
            "name": "psr/http-client",
            "version": "1.0.1",
            "source": {
                "type": "git",
                "url": "https://github.com/php-fig/http-client.git",
                "reference": "2dfb5f6c5eff0e91e20e913f8c5452ed95b86621"
            },
            "dist": {
                "type": "zip",
                "url": "https://api.github.com/repos/php-fig/http-client/zipball/2dfb5f6c5eff0e91e20e913f8c5452ed95b86621",
                "reference": "2dfb5f6c5eff0e91e20e913f8c5452ed95b86621",
                "shasum": ""
            },
            "require": {
                "php": "^7.0 || ^8.0",
                "psr/http-message": "^1.0"
            },
            "type": "library",
            "extra": {
                "branch-alias": {
                    "dev-master": "1.0.x-dev"
                }
            },
            "autoload": {
                "psr-4": {
                    "Psr\\Http\\Client\\": "src/"
                }
            },
            "notification-url": "https://packagist.org/downloads/",
            "license": [
                "MIT"
            ],
            "authors": [
                {
                    "name": "PHP-FIG",
                    "homepage": "http://www.php-fig.org/"
                }
            ],
            "description": "Common interface for HTTP clients",
            "homepage": "https://github.com/php-fig/http-client",
            "keywords": [
                "http",
                "http-client",
                "psr",
                "psr-18"
            ],
            "support": {
                "source": "https://github.com/php-fig/http-client/tree/master"
            },
            "time": "2020-06-29T06:28:15+00:00"
        },
        {
            "name": "psr/http-factory",
            "version": "1.0.1",
            "source": {
                "type": "git",
                "url": "https://github.com/php-fig/http-factory.git",
                "reference": "12ac7fcd07e5b077433f5f2bee95b3a771bf61be"
            },
            "dist": {
                "type": "zip",
                "url": "https://api.github.com/repos/php-fig/http-factory/zipball/12ac7fcd07e5b077433f5f2bee95b3a771bf61be",
                "reference": "12ac7fcd07e5b077433f5f2bee95b3a771bf61be",
                "shasum": ""
            },
            "require": {
                "php": ">=7.0.0",
                "psr/http-message": "^1.0"
            },
            "type": "library",
            "extra": {
                "branch-alias": {
                    "dev-master": "1.0.x-dev"
                }
            },
            "autoload": {
                "psr-4": {
                    "Psr\\Http\\Message\\": "src/"
                }
            },
            "notification-url": "https://packagist.org/downloads/",
            "license": [
                "MIT"
            ],
            "authors": [
                {
                    "name": "PHP-FIG",
                    "homepage": "http://www.php-fig.org/"
                }
            ],
            "description": "Common interfaces for PSR-7 HTTP message factories",
            "keywords": [
                "factory",
                "http",
                "message",
                "psr",
                "psr-17",
                "psr-7",
                "request",
                "response"
            ],
            "support": {
                "source": "https://github.com/php-fig/http-factory/tree/master"
            },
            "time": "2019-04-30T12:38:16+00:00"
        },
        {
            "name": "psr/http-message",
            "version": "1.0.1",
            "source": {
                "type": "git",
                "url": "https://github.com/php-fig/http-message.git",
                "reference": "f6561bf28d520154e4b0ec72be95418abe6d9363"
            },
            "dist": {
                "type": "zip",
                "url": "https://api.github.com/repos/php-fig/http-message/zipball/f6561bf28d520154e4b0ec72be95418abe6d9363",
                "reference": "f6561bf28d520154e4b0ec72be95418abe6d9363",
                "shasum": ""
            },
            "require": {
                "php": ">=5.3.0"
            },
            "type": "library",
            "extra": {
                "branch-alias": {
                    "dev-master": "1.0.x-dev"
                }
            },
            "autoload": {
                "psr-4": {
                    "Psr\\Http\\Message\\": "src/"
                }
            },
            "notification-url": "https://packagist.org/downloads/",
            "license": [
                "MIT"
            ],
            "authors": [
                {
                    "name": "PHP-FIG",
                    "homepage": "http://www.php-fig.org/"
                }
            ],
            "description": "Common interface for HTTP messages",
            "homepage": "https://github.com/php-fig/http-message",
            "keywords": [
                "http",
                "http-message",
                "psr",
                "psr-7",
                "request",
                "response"
            ],
            "support": {
                "source": "https://github.com/php-fig/http-message/tree/master"
            },
            "time": "2016-08-06T14:39:51+00:00"
        },
        {
            "name": "psr/log",
            "version": "1.1.3",
            "source": {
                "type": "git",
                "url": "https://github.com/php-fig/log.git",
                "reference": "0f73288fd15629204f9d42b7055f72dacbe811fc"
            },
            "dist": {
                "type": "zip",
                "url": "https://api.github.com/repos/php-fig/log/zipball/0f73288fd15629204f9d42b7055f72dacbe811fc",
                "reference": "0f73288fd15629204f9d42b7055f72dacbe811fc",
                "shasum": ""
            },
            "require": {
                "php": ">=5.3.0"
            },
            "type": "library",
            "extra": {
                "branch-alias": {
                    "dev-master": "1.1.x-dev"
                }
            },
            "autoload": {
                "psr-4": {
                    "Psr\\Log\\": "Psr/Log/"
                }
            },
            "notification-url": "https://packagist.org/downloads/",
            "license": [
                "MIT"
            ],
            "authors": [
                {
                    "name": "PHP-FIG",
                    "homepage": "http://www.php-fig.org/"
                }
            ],
            "description": "Common interface for logging libraries",
            "homepage": "https://github.com/php-fig/log",
            "keywords": [
                "log",
                "psr",
                "psr-3"
            ],
            "support": {
                "source": "https://github.com/php-fig/log/tree/1.1.3"
            },
            "time": "2020-03-23T09:12:05+00:00"
        },
        {
            "name": "psr/simple-cache",
            "version": "1.0.1",
            "source": {
                "type": "git",
                "url": "https://github.com/php-fig/simple-cache.git",
                "reference": "408d5eafb83c57f6365a3ca330ff23aa4a5fa39b"
            },
            "dist": {
                "type": "zip",
                "url": "https://api.github.com/repos/php-fig/simple-cache/zipball/408d5eafb83c57f6365a3ca330ff23aa4a5fa39b",
                "reference": "408d5eafb83c57f6365a3ca330ff23aa4a5fa39b",
                "shasum": ""
            },
            "require": {
                "php": ">=5.3.0"
            },
            "type": "library",
            "extra": {
                "branch-alias": {
                    "dev-master": "1.0.x-dev"
                }
            },
            "autoload": {
                "psr-4": {
                    "Psr\\SimpleCache\\": "src/"
                }
            },
            "notification-url": "https://packagist.org/downloads/",
            "license": [
                "MIT"
            ],
            "authors": [
                {
                    "name": "PHP-FIG",
                    "homepage": "http://www.php-fig.org/"
                }
            ],
            "description": "Common interfaces for simple caching",
            "keywords": [
                "cache",
                "caching",
                "psr",
                "psr-16",
                "simple-cache"
            ],
            "support": {
                "source": "https://github.com/php-fig/simple-cache/tree/master"
            },
            "time": "2017-10-23T01:57:42+00:00"
        },
        {
            "name": "psy/psysh",
            "version": "v0.10.6",
            "source": {
                "type": "git",
                "url": "https://github.com/bobthecow/psysh.git",
                "reference": "6f990c19f91729de8b31e639d6e204ea59f19cf3"
            },
            "dist": {
                "type": "zip",
                "url": "https://api.github.com/repos/bobthecow/psysh/zipball/6f990c19f91729de8b31e639d6e204ea59f19cf3",
                "reference": "6f990c19f91729de8b31e639d6e204ea59f19cf3",
                "shasum": ""
            },
            "require": {
                "dnoegel/php-xdg-base-dir": "0.1.*",
                "ext-json": "*",
                "ext-tokenizer": "*",
                "nikic/php-parser": "~4.0|~3.0|~2.0|~1.3",
                "php": "^8.0 || ^7.0 || ^5.5.9",
                "symfony/console": "~5.0|~4.0|~3.0|^2.4.2|~2.3.10",
                "symfony/var-dumper": "~5.0|~4.0|~3.0|~2.7"
            },
            "require-dev": {
                "bamarni/composer-bin-plugin": "^1.2",
                "hoa/console": "3.17.*"
            },
            "suggest": {
                "ext-pcntl": "Enabling the PCNTL extension makes PsySH a lot happier :)",
                "ext-pdo-sqlite": "The doc command requires SQLite to work.",
                "ext-posix": "If you have PCNTL, you'll want the POSIX extension as well.",
                "ext-readline": "Enables support for arrow-key history navigation, and showing and manipulating command history.",
                "hoa/console": "A pure PHP readline implementation. You'll want this if your PHP install doesn't already support readline or libedit."
            },
            "bin": [
                "bin/psysh"
            ],
            "type": "library",
            "extra": {
                "branch-alias": {
                    "dev-main": "0.10.x-dev"
                }
            },
            "autoload": {
                "files": [
                    "src/functions.php"
                ],
                "psr-4": {
                    "Psy\\": "src/"
                }
            },
            "notification-url": "https://packagist.org/downloads/",
            "license": [
                "MIT"
            ],
            "authors": [
                {
                    "name": "Justin Hileman",
                    "email": "justin@justinhileman.info",
                    "homepage": "http://justinhileman.com"
                }
            ],
            "description": "An interactive shell for modern PHP.",
            "homepage": "http://psysh.org",
            "keywords": [
                "REPL",
                "console",
                "interactive",
                "shell"
            ],
            "support": {
                "issues": "https://github.com/bobthecow/psysh/issues",
                "source": "https://github.com/bobthecow/psysh/tree/v0.10.6"
            },
            "time": "2021-01-18T15:53:43+00:00"
        },
        {
            "name": "ralouphie/getallheaders",
            "version": "3.0.3",
            "source": {
                "type": "git",
                "url": "https://github.com/ralouphie/getallheaders.git",
                "reference": "120b605dfeb996808c31b6477290a714d356e822"
            },
            "dist": {
                "type": "zip",
                "url": "https://api.github.com/repos/ralouphie/getallheaders/zipball/120b605dfeb996808c31b6477290a714d356e822",
                "reference": "120b605dfeb996808c31b6477290a714d356e822",
                "shasum": ""
            },
            "require": {
                "php": ">=5.6"
            },
            "require-dev": {
                "php-coveralls/php-coveralls": "^2.1",
                "phpunit/phpunit": "^5 || ^6.5"
            },
            "type": "library",
            "autoload": {
                "files": [
                    "src/getallheaders.php"
                ]
            },
            "notification-url": "https://packagist.org/downloads/",
            "license": [
                "MIT"
            ],
            "authors": [
                {
                    "name": "Ralph Khattar",
                    "email": "ralph.khattar@gmail.com"
                }
            ],
            "description": "A polyfill for getallheaders.",
            "support": {
                "issues": "https://github.com/ralouphie/getallheaders/issues",
                "source": "https://github.com/ralouphie/getallheaders/tree/develop"
            },
            "time": "2019-03-08T08:55:37+00:00"
        },
        {
            "name": "ramsey/uuid",
            "version": "3.9.3",
            "source": {
                "type": "git",
                "url": "https://github.com/ramsey/uuid.git",
                "reference": "7e1633a6964b48589b142d60542f9ed31bd37a92"
            },
            "dist": {
                "type": "zip",
                "url": "https://api.github.com/repos/ramsey/uuid/zipball/7e1633a6964b48589b142d60542f9ed31bd37a92",
                "reference": "7e1633a6964b48589b142d60542f9ed31bd37a92",
                "shasum": ""
            },
            "require": {
                "ext-json": "*",
                "paragonie/random_compat": "^1 | ^2 | 9.99.99",
                "php": "^5.4 | ^7 | ^8",
                "symfony/polyfill-ctype": "^1.8"
            },
            "replace": {
                "rhumsaa/uuid": "self.version"
            },
            "require-dev": {
                "codeception/aspect-mock": "^1 | ^2",
                "doctrine/annotations": "^1.2",
                "goaop/framework": "1.0.0-alpha.2 | ^1 | ^2.1",
                "jakub-onderka/php-parallel-lint": "^1",
                "mockery/mockery": "^0.9.11 | ^1",
                "moontoast/math": "^1.1",
                "paragonie/random-lib": "^2",
                "php-mock/php-mock-phpunit": "^0.3 | ^1.1",
                "phpunit/phpunit": "^4.8 | ^5.4 | ^6.5",
                "squizlabs/php_codesniffer": "^3.5"
            },
            "suggest": {
                "ext-ctype": "Provides support for PHP Ctype functions",
                "ext-libsodium": "Provides the PECL libsodium extension for use with the SodiumRandomGenerator",
                "ext-openssl": "Provides the OpenSSL extension for use with the OpenSslGenerator",
                "ext-uuid": "Provides the PECL UUID extension for use with the PeclUuidTimeGenerator and PeclUuidRandomGenerator",
                "moontoast/math": "Provides support for converting UUID to 128-bit integer (in string form).",
                "paragonie/random-lib": "Provides RandomLib for use with the RandomLibAdapter",
                "ramsey/uuid-console": "A console application for generating UUIDs with ramsey/uuid",
                "ramsey/uuid-doctrine": "Allows the use of Ramsey\\Uuid\\Uuid as Doctrine field type."
            },
            "type": "library",
            "extra": {
                "branch-alias": {
                    "dev-master": "3.x-dev"
                }
            },
            "autoload": {
                "psr-4": {
                    "Ramsey\\Uuid\\": "src/"
                },
                "files": [
                    "src/functions.php"
                ]
            },
            "notification-url": "https://packagist.org/downloads/",
            "license": [
                "MIT"
            ],
            "authors": [
                {
                    "name": "Ben Ramsey",
                    "email": "ben@benramsey.com",
                    "homepage": "https://benramsey.com"
                },
                {
                    "name": "Marijn Huizendveld",
                    "email": "marijn.huizendveld@gmail.com"
                },
                {
                    "name": "Thibaud Fabre",
                    "email": "thibaud@aztech.io"
                }
            ],
            "description": "Formerly rhumsaa/uuid. A PHP 5.4+ library for generating RFC 4122 version 1, 3, 4, and 5 universally unique identifiers (UUID).",
            "homepage": "https://github.com/ramsey/uuid",
            "keywords": [
                "guid",
                "identifier",
                "uuid"
            ],
            "support": {
                "issues": "https://github.com/ramsey/uuid/issues",
                "rss": "https://github.com/ramsey/uuid/releases.atom",
                "source": "https://github.com/ramsey/uuid",
                "wiki": "https://github.com/ramsey/uuid/wiki"
            },
            "time": "2020-02-21T04:36:14+00:00"
        },
        {
            "name": "react/promise",
            "version": "v2.8.0",
            "source": {
                "type": "git",
                "url": "https://github.com/reactphp/promise.git",
                "reference": "f3cff96a19736714524ca0dd1d4130de73dbbbc4"
            },
            "dist": {
                "type": "zip",
                "url": "https://api.github.com/repos/reactphp/promise/zipball/f3cff96a19736714524ca0dd1d4130de73dbbbc4",
                "reference": "f3cff96a19736714524ca0dd1d4130de73dbbbc4",
                "shasum": ""
            },
            "require": {
                "php": ">=5.4.0"
            },
            "require-dev": {
                "phpunit/phpunit": "^7.0 || ^6.5 || ^5.7 || ^4.8.36"
            },
            "type": "library",
            "autoload": {
                "psr-4": {
                    "React\\Promise\\": "src/"
                },
                "files": [
                    "src/functions_include.php"
                ]
            },
            "notification-url": "https://packagist.org/downloads/",
            "license": [
                "MIT"
            ],
            "authors": [
                {
                    "name": "Jan Sorgalla",
                    "email": "jsorgalla@gmail.com"
                }
            ],
            "description": "A lightweight implementation of CommonJS Promises/A for PHP",
            "keywords": [
                "promise",
                "promises"
            ],
            "support": {
                "issues": "https://github.com/reactphp/promise/issues",
                "source": "https://github.com/reactphp/promise/tree/v2.8.0"
            },
            "time": "2020-05-12T15:16:56+00:00"
        },
        {
            "name": "sentry/sdk",
            "version": "3.1.0",
            "source": {
                "type": "git",
                "url": "https://github.com/getsentry/sentry-php-sdk.git",
                "reference": "f03133b067fdf03fed09ff03daf3f1d68f5f3673"
            },
            "dist": {
                "type": "zip",
                "url": "https://api.github.com/repos/getsentry/sentry-php-sdk/zipball/f03133b067fdf03fed09ff03daf3f1d68f5f3673",
                "reference": "f03133b067fdf03fed09ff03daf3f1d68f5f3673",
                "shasum": ""
            },
            "require": {
                "http-interop/http-factory-guzzle": "^1.0",
                "sentry/sentry": "^3.1",
                "symfony/http-client": "^4.3|^5.0"
            },
            "type": "metapackage",
            "notification-url": "https://packagist.org/downloads/",
            "license": [
                "MIT"
            ],
            "authors": [
                {
                    "name": "Sentry",
                    "email": "accounts@sentry.io"
                }
            ],
            "description": "This is a metapackage shipping sentry/sentry with a recommended HTTP client.",
            "homepage": "http://sentry.io",
            "keywords": [
                "crash-reporting",
                "crash-reports",
                "error-handler",
                "error-monitoring",
                "log",
                "logging",
                "sentry"
            ],
            "support": {
                "source": "https://github.com/getsentry/sentry-php-sdk/tree/3.1.0"
            },
            "funding": [
                {
                    "url": "https://sentry.io/",
                    "type": "custom"
                },
                {
                    "url": "https://sentry.io/pricing/",
                    "type": "custom"
                }
            ],
            "time": "2020-12-01T10:31:45+00:00"
        },
        {
            "name": "sentry/sentry",
            "version": "3.1.3",
            "source": {
                "type": "git",
                "url": "https://github.com/getsentry/sentry-php.git",
                "reference": "db8a322f87983bb4f3cd8db01f9a9a593efe72a3"
            },
            "dist": {
                "type": "zip",
                "url": "https://api.github.com/repos/getsentry/sentry-php/zipball/db8a322f87983bb4f3cd8db01f9a9a593efe72a3",
                "reference": "db8a322f87983bb4f3cd8db01f9a9a593efe72a3",
                "shasum": ""
            },
            "require": {
                "ext-json": "*",
                "ext-mbstring": "*",
                "guzzlehttp/promises": "^1.4",
                "guzzlehttp/psr7": "^1.7",
                "jean85/pretty-package-versions": "^1.5",
                "ocramius/package-versions": "^1.8",
                "php": "^7.2|^8.0",
                "php-http/async-client-implementation": "^1.0",
                "php-http/client-common": "^1.5|^2.0",
                "php-http/discovery": "^1.6.1",
                "php-http/httplug": "^1.1|^2.0",
                "php-http/message": "^1.5",
                "psr/http-factory": "^1.0",
                "psr/http-message-implementation": "^1.0",
                "psr/log": "^1.0",
                "symfony/options-resolver": "^3.4.43|^4.4.11|^5.0.11",
                "symfony/polyfill-php80": "^1.17",
                "symfony/polyfill-uuid": "^1.13.1"
            },
            "conflict": {
                "php-http/client-common": "1.8.0",
                "raven/raven": "*"
            },
            "require-dev": {
                "friendsofphp/php-cs-fixer": "^2.17",
                "http-interop/http-factory-guzzle": "^1.0",
                "monolog/monolog": "^1.3|^2.0",
                "nikic/php-parser": "^4.10.3",
                "php-http/mock-client": "^1.3",
                "phpstan/extension-installer": "^1.0",
                "phpstan/phpstan": "^0.12",
                "phpstan/phpstan-phpunit": "^0.12",
                "phpunit/phpunit": "^8.5.13|^9.4",
                "symfony/phpunit-bridge": "^5.2",
                "vimeo/psalm": "^4.2"
            },
            "suggest": {
                "monolog/monolog": "Allow sending log messages to Sentry by using the included Monolog handler."
            },
            "type": "library",
            "extra": {
                "branch-alias": {
                    "dev-master": "3.1.x-dev"
                }
            },
            "autoload": {
                "files": [
                    "src/functions.php"
                ],
                "psr-4": {
                    "Sentry\\": "src/"
                }
            },
            "notification-url": "https://packagist.org/downloads/",
            "license": [
                "BSD-3-Clause"
            ],
            "authors": [
                {
                    "name": "Sentry",
                    "email": "accounts@sentry.io"
                }
            ],
            "description": "A PHP SDK for Sentry (http://sentry.io)",
            "homepage": "http://sentry.io",
            "keywords": [
                "crash-reporting",
                "crash-reports",
                "error-handler",
                "error-monitoring",
                "log",
                "logging",
                "sentry"
            ],
            "support": {
                "issues": "https://github.com/getsentry/sentry-php/issues",
                "source": "https://github.com/getsentry/sentry-php/tree/3.1.3"
            },
            "funding": [
                {
                    "url": "https://sentry.io/",
                    "type": "custom"
                },
                {
                    "url": "https://sentry.io/pricing/",
                    "type": "custom"
                }
            ],
            "time": "2021-01-25T08:47:45+00:00"
        },
        {
            "name": "sentry/sentry-laravel",
            "version": "2.3.1",
            "source": {
                "type": "git",
                "url": "https://github.com/getsentry/sentry-laravel.git",
                "reference": "3c8b6c02fbb6b50cb8e236cd1845155b45fc881e"
            },
            "dist": {
                "type": "zip",
                "url": "https://api.github.com/repos/getsentry/sentry-laravel/zipball/3c8b6c02fbb6b50cb8e236cd1845155b45fc881e",
                "reference": "3c8b6c02fbb6b50cb8e236cd1845155b45fc881e",
                "shasum": ""
            },
            "require": {
                "illuminate/support": "5.0 - 5.8 | ^6.0 | ^7.0 | ^8.0",
                "php": "^7.2 | ^8.0",
                "sentry/sdk": "^3.1",
                "sentry/sentry": "3.1.*"
            },
            "require-dev": {
                "friendsofphp/php-cs-fixer": "2.16.*",
                "laravel/framework": "^8.0",
                "mockery/mockery": "1.3.*",
                "orchestra/testbench": "^6.0",
                "phpunit/phpunit": "^9.3"
            },
            "type": "library",
            "extra": {
                "branch-alias": {
                    "dev-master": "2.x-dev",
                    "dev-0.x": "0.x-dev"
                },
                "laravel": {
                    "providers": [
                        "Sentry\\Laravel\\ServiceProvider",
                        "Sentry\\Laravel\\Tracing\\ServiceProvider"
                    ],
                    "aliases": {
                        "Sentry": "Sentry\\Laravel\\Facade"
                    }
                }
            },
            "autoload": {
                "psr-0": {
                    "Sentry\\Laravel\\": "src/"
                }
            },
            "notification-url": "https://packagist.org/downloads/",
            "license": [
                "Apache-2.0"
            ],
            "authors": [
                {
                    "name": "Sentry",
                    "email": "accounts@sentry.io"
                }
            ],
            "description": "Laravel SDK for Sentry (https://sentry.io)",
            "homepage": "https://sentry.io",
            "keywords": [
                "crash-reporting",
                "crash-reports",
                "error-handler",
                "error-monitoring",
                "laravel",
                "log",
                "logging",
                "sentry"
            ],
            "support": {
                "issues": "https://github.com/getsentry/sentry-laravel/issues",
                "source": "https://github.com/getsentry/sentry-laravel/tree/2.3.1"
            },
            "funding": [
                {
                    "url": "https://sentry.io/",
                    "type": "custom"
                },
                {
                    "url": "https://sentry.io/pricing/",
                    "type": "custom"
                }
            ],
            "time": "2020-12-07T09:19:29+00:00"
        },
        {
            "name": "swiftmailer/swiftmailer",
            "version": "v6.2.5",
            "source": {
                "type": "git",
                "url": "https://github.com/swiftmailer/swiftmailer.git",
                "reference": "698a6a9f54d7eb321274de3ad19863802c879fb7"
            },
            "dist": {
                "type": "zip",
                "url": "https://api.github.com/repos/swiftmailer/swiftmailer/zipball/698a6a9f54d7eb321274de3ad19863802c879fb7",
                "reference": "698a6a9f54d7eb321274de3ad19863802c879fb7",
                "shasum": ""
            },
            "require": {
                "egulias/email-validator": "^2.0",
                "php": ">=7.0.0",
                "symfony/polyfill-iconv": "^1.0",
                "symfony/polyfill-intl-idn": "^1.10",
                "symfony/polyfill-mbstring": "^1.0"
            },
            "require-dev": {
                "mockery/mockery": "^1.0",
                "symfony/phpunit-bridge": "^4.4|^5.0"
            },
            "suggest": {
                "ext-intl": "Needed to support internationalized email addresses"
            },
            "type": "library",
            "extra": {
                "branch-alias": {
                    "dev-master": "6.2-dev"
                }
            },
            "autoload": {
                "files": [
                    "lib/swift_required.php"
                ]
            },
            "notification-url": "https://packagist.org/downloads/",
            "license": [
                "MIT"
            ],
            "authors": [
                {
                    "name": "Chris Corbyn"
                },
                {
                    "name": "Fabien Potencier",
                    "email": "fabien@symfony.com"
                }
            ],
            "description": "Swiftmailer, free feature-rich PHP mailer",
            "homepage": "https://swiftmailer.symfony.com",
            "keywords": [
                "email",
                "mail",
                "mailer"
            ],
            "support": {
                "issues": "https://github.com/swiftmailer/swiftmailer/issues",
                "source": "https://github.com/swiftmailer/swiftmailer/tree/v6.2.5"
            },
            "funding": [
                {
                    "url": "https://github.com/fabpot",
                    "type": "github"
                },
                {
                    "url": "https://tidelift.com/funding/github/packagist/swiftmailer/swiftmailer",
                    "type": "tidelift"
                }
            ],
            "time": "2021-01-12T09:35:59+00:00"
        },
        {
            "name": "symfony/cache",
            "version": "v5.2.2",
            "source": {
                "type": "git",
                "url": "https://github.com/symfony/cache.git",
                "reference": "d6aed6c1bbf6f59e521f46437475a0ff4878d388"
            },
            "dist": {
                "type": "zip",
                "url": "https://api.github.com/repos/symfony/cache/zipball/d6aed6c1bbf6f59e521f46437475a0ff4878d388",
                "reference": "d6aed6c1bbf6f59e521f46437475a0ff4878d388",
                "shasum": ""
            },
            "require": {
                "php": ">=7.2.5",
                "psr/cache": "~1.0",
                "psr/log": "^1.1",
                "symfony/cache-contracts": "^1.1.7|^2",
                "symfony/polyfill-php80": "^1.15",
                "symfony/service-contracts": "^1.1|^2",
                "symfony/var-exporter": "^4.4|^5.0"
            },
            "conflict": {
                "doctrine/dbal": "<2.10",
                "symfony/dependency-injection": "<4.4",
                "symfony/http-kernel": "<4.4",
                "symfony/var-dumper": "<4.4"
            },
            "provide": {
                "psr/cache-implementation": "1.0",
                "psr/simple-cache-implementation": "1.0",
                "symfony/cache-implementation": "1.0"
            },
            "require-dev": {
                "cache/integration-tests": "dev-master",
                "doctrine/cache": "^1.6",
                "doctrine/dbal": "^2.10|^3.0",
                "predis/predis": "^1.1",
                "psr/simple-cache": "^1.0",
                "symfony/config": "^4.4|^5.0",
                "symfony/dependency-injection": "^4.4|^5.0",
                "symfony/filesystem": "^4.4|^5.0",
                "symfony/http-kernel": "^4.4|^5.0",
                "symfony/messenger": "^4.4|^5.0",
                "symfony/var-dumper": "^4.4|^5.0"
            },
            "type": "library",
            "autoload": {
                "psr-4": {
                    "Symfony\\Component\\Cache\\": ""
                },
                "exclude-from-classmap": [
                    "/Tests/"
                ]
            },
            "notification-url": "https://packagist.org/downloads/",
            "license": [
                "MIT"
            ],
            "authors": [
                {
                    "name": "Nicolas Grekas",
                    "email": "p@tchwork.com"
                },
                {
                    "name": "Symfony Community",
                    "homepage": "https://symfony.com/contributors"
                }
            ],
            "description": "Provides an extended PSR-6, PSR-16 (and tags) implementation",
            "homepage": "https://symfony.com",
            "keywords": [
                "caching",
                "psr6"
            ],
            "support": {
                "source": "https://github.com/symfony/cache/tree/v5.2.2"
            },
            "funding": [
                {
                    "url": "https://symfony.com/sponsor",
                    "type": "custom"
                },
                {
                    "url": "https://github.com/fabpot",
                    "type": "github"
                },
                {
                    "url": "https://tidelift.com/funding/github/packagist/symfony/symfony",
                    "type": "tidelift"
                }
            ],
            "time": "2021-01-27T11:24:50+00:00"
        },
        {
            "name": "symfony/cache-contracts",
            "version": "v2.2.0",
            "source": {
                "type": "git",
                "url": "https://github.com/symfony/cache-contracts.git",
                "reference": "8034ca0b61d4dd967f3698aaa1da2507b631d0cb"
            },
            "dist": {
                "type": "zip",
                "url": "https://api.github.com/repos/symfony/cache-contracts/zipball/8034ca0b61d4dd967f3698aaa1da2507b631d0cb",
                "reference": "8034ca0b61d4dd967f3698aaa1da2507b631d0cb",
                "shasum": ""
            },
            "require": {
                "php": ">=7.2.5",
                "psr/cache": "^1.0"
            },
            "suggest": {
                "symfony/cache-implementation": ""
            },
            "type": "library",
            "extra": {
                "branch-alias": {
                    "dev-master": "2.2-dev"
                },
                "thanks": {
                    "name": "symfony/contracts",
                    "url": "https://github.com/symfony/contracts"
                }
            },
            "autoload": {
                "psr-4": {
                    "Symfony\\Contracts\\Cache\\": ""
                }
            },
            "notification-url": "https://packagist.org/downloads/",
            "license": [
                "MIT"
            ],
            "authors": [
                {
                    "name": "Nicolas Grekas",
                    "email": "p@tchwork.com"
                },
                {
                    "name": "Symfony Community",
                    "homepage": "https://symfony.com/contributors"
                }
            ],
            "description": "Generic abstractions related to caching",
            "homepage": "https://symfony.com",
            "keywords": [
                "abstractions",
                "contracts",
                "decoupling",
                "interfaces",
                "interoperability",
                "standards"
            ],
            "support": {
                "source": "https://github.com/symfony/cache-contracts/tree/v2.2.0"
            },
            "funding": [
                {
                    "url": "https://symfony.com/sponsor",
                    "type": "custom"
                },
                {
                    "url": "https://github.com/fabpot",
                    "type": "github"
                },
                {
                    "url": "https://tidelift.com/funding/github/packagist/symfony/symfony",
                    "type": "tidelift"
                }
            ],
            "time": "2020-09-07T11:33:47+00:00"
        },
        {
            "name": "symfony/console",
            "version": "v4.4.19",
            "source": {
                "type": "git",
                "url": "https://github.com/symfony/console.git",
                "reference": "24026c44fc37099fa145707fecd43672831b837a"
            },
            "dist": {
                "type": "zip",
                "url": "https://api.github.com/repos/symfony/console/zipball/24026c44fc37099fa145707fecd43672831b837a",
                "reference": "24026c44fc37099fa145707fecd43672831b837a",
                "shasum": ""
            },
            "require": {
                "php": ">=7.1.3",
                "symfony/polyfill-mbstring": "~1.0",
                "symfony/polyfill-php73": "^1.8",
                "symfony/polyfill-php80": "^1.15",
                "symfony/service-contracts": "^1.1|^2"
            },
            "conflict": {
                "symfony/dependency-injection": "<3.4",
                "symfony/event-dispatcher": "<4.3|>=5",
                "symfony/lock": "<4.4",
                "symfony/process": "<3.3"
            },
            "provide": {
                "psr/log-implementation": "1.0"
            },
            "require-dev": {
                "psr/log": "~1.0",
                "symfony/config": "^3.4|^4.0|^5.0",
                "symfony/dependency-injection": "^3.4|^4.0|^5.0",
                "symfony/event-dispatcher": "^4.3",
                "symfony/lock": "^4.4|^5.0",
                "symfony/process": "^3.4|^4.0|^5.0",
                "symfony/var-dumper": "^4.3|^5.0"
            },
            "suggest": {
                "psr/log": "For using the console logger",
                "symfony/event-dispatcher": "",
                "symfony/lock": "",
                "symfony/process": ""
            },
            "type": "library",
            "autoload": {
                "psr-4": {
                    "Symfony\\Component\\Console\\": ""
                },
                "exclude-from-classmap": [
                    "/Tests/"
                ]
            },
            "notification-url": "https://packagist.org/downloads/",
            "license": [
                "MIT"
            ],
            "authors": [
                {
                    "name": "Fabien Potencier",
                    "email": "fabien@symfony.com"
                },
                {
                    "name": "Symfony Community",
                    "homepage": "https://symfony.com/contributors"
                }
            ],
            "description": "Eases the creation of beautiful and testable command line interfaces",
            "homepage": "https://symfony.com",
            "support": {
                "source": "https://github.com/symfony/console/tree/v4.4.19"
            },
            "funding": [
                {
                    "url": "https://symfony.com/sponsor",
                    "type": "custom"
                },
                {
                    "url": "https://github.com/fabpot",
                    "type": "github"
                },
                {
                    "url": "https://tidelift.com/funding/github/packagist/symfony/symfony",
                    "type": "tidelift"
                }
            ],
            "time": "2021-01-27T09:09:26+00:00"
        },
        {
            "name": "symfony/css-selector",
            "version": "v5.2.2",
            "source": {
                "type": "git",
                "url": "https://github.com/symfony/css-selector.git",
                "reference": "f65f217b3314504a1ec99c2d6ef69016bb13490f"
            },
            "dist": {
                "type": "zip",
                "url": "https://api.github.com/repos/symfony/css-selector/zipball/f65f217b3314504a1ec99c2d6ef69016bb13490f",
                "reference": "f65f217b3314504a1ec99c2d6ef69016bb13490f",
                "shasum": ""
            },
            "require": {
                "php": ">=7.2.5"
            },
            "type": "library",
            "autoload": {
                "psr-4": {
                    "Symfony\\Component\\CssSelector\\": ""
                },
                "exclude-from-classmap": [
                    "/Tests/"
                ]
            },
            "notification-url": "https://packagist.org/downloads/",
            "license": [
                "MIT"
            ],
            "authors": [
                {
                    "name": "Fabien Potencier",
                    "email": "fabien@symfony.com"
                },
                {
                    "name": "Jean-François Simon",
                    "email": "jeanfrancois.simon@sensiolabs.com"
                },
                {
                    "name": "Symfony Community",
                    "homepage": "https://symfony.com/contributors"
                }
            ],
            "description": "Converts CSS selectors to XPath expressions",
            "homepage": "https://symfony.com",
            "support": {
                "source": "https://github.com/symfony/css-selector/tree/v5.2.2"
            },
            "funding": [
                {
                    "url": "https://symfony.com/sponsor",
                    "type": "custom"
                },
                {
                    "url": "https://github.com/fabpot",
                    "type": "github"
                },
                {
                    "url": "https://tidelift.com/funding/github/packagist/symfony/symfony",
                    "type": "tidelift"
                }
            ],
            "time": "2021-01-27T10:01:46+00:00"
        },
        {
            "name": "symfony/debug",
            "version": "v4.4.19",
            "source": {
                "type": "git",
                "url": "https://github.com/symfony/debug.git",
                "reference": "af4987aa4a5630e9615be9d9c3ed1b0f24ca449c"
            },
            "dist": {
                "type": "zip",
                "url": "https://api.github.com/repos/symfony/debug/zipball/af4987aa4a5630e9615be9d9c3ed1b0f24ca449c",
                "reference": "af4987aa4a5630e9615be9d9c3ed1b0f24ca449c",
                "shasum": ""
            },
            "require": {
                "php": ">=7.1.3",
                "psr/log": "~1.0",
                "symfony/polyfill-php80": "^1.15"
            },
            "conflict": {
                "symfony/http-kernel": "<3.4"
            },
            "require-dev": {
                "symfony/http-kernel": "^3.4|^4.0|^5.0"
            },
            "type": "library",
            "autoload": {
                "psr-4": {
                    "Symfony\\Component\\Debug\\": ""
                },
                "exclude-from-classmap": [
                    "/Tests/"
                ]
            },
            "notification-url": "https://packagist.org/downloads/",
            "license": [
                "MIT"
            ],
            "authors": [
                {
                    "name": "Fabien Potencier",
                    "email": "fabien@symfony.com"
                },
                {
                    "name": "Symfony Community",
                    "homepage": "https://symfony.com/contributors"
                }
            ],
            "description": "Provides tools to ease debugging PHP code",
            "homepage": "https://symfony.com",
            "support": {
                "source": "https://github.com/symfony/debug/tree/v4.4.19"
            },
            "funding": [
                {
                    "url": "https://symfony.com/sponsor",
                    "type": "custom"
                },
                {
                    "url": "https://github.com/fabpot",
                    "type": "github"
                },
                {
                    "url": "https://tidelift.com/funding/github/packagist/symfony/symfony",
                    "type": "tidelift"
                }
            ],
            "time": "2021-01-27T09:09:26+00:00"
        },
        {
            "name": "symfony/deprecation-contracts",
            "version": "v2.2.0",
            "source": {
                "type": "git",
                "url": "https://github.com/symfony/deprecation-contracts.git",
                "reference": "5fa56b4074d1ae755beb55617ddafe6f5d78f665"
            },
            "dist": {
                "type": "zip",
                "url": "https://api.github.com/repos/symfony/deprecation-contracts/zipball/5fa56b4074d1ae755beb55617ddafe6f5d78f665",
                "reference": "5fa56b4074d1ae755beb55617ddafe6f5d78f665",
                "shasum": ""
            },
            "require": {
                "php": ">=7.1"
            },
            "type": "library",
            "extra": {
                "branch-alias": {
                    "dev-master": "2.2-dev"
                },
                "thanks": {
                    "name": "symfony/contracts",
                    "url": "https://github.com/symfony/contracts"
                }
            },
            "autoload": {
                "files": [
                    "function.php"
                ]
            },
            "notification-url": "https://packagist.org/downloads/",
            "license": [
                "MIT"
            ],
            "authors": [
                {
                    "name": "Nicolas Grekas",
                    "email": "p@tchwork.com"
                },
                {
                    "name": "Symfony Community",
                    "homepage": "https://symfony.com/contributors"
                }
            ],
            "description": "A generic function and convention to trigger deprecation notices",
            "homepage": "https://symfony.com",
            "support": {
                "source": "https://github.com/symfony/deprecation-contracts/tree/master"
            },
            "funding": [
                {
                    "url": "https://symfony.com/sponsor",
                    "type": "custom"
                },
                {
                    "url": "https://github.com/fabpot",
                    "type": "github"
                },
                {
                    "url": "https://tidelift.com/funding/github/packagist/symfony/symfony",
                    "type": "tidelift"
                }
            ],
            "time": "2020-09-07T11:33:47+00:00"
        },
        {
            "name": "symfony/error-handler",
            "version": "v4.4.19",
            "source": {
                "type": "git",
                "url": "https://github.com/symfony/error-handler.git",
                "reference": "d603654eaeb713503bba3e308b9e748e5a6d3f2e"
            },
            "dist": {
                "type": "zip",
                "url": "https://api.github.com/repos/symfony/error-handler/zipball/d603654eaeb713503bba3e308b9e748e5a6d3f2e",
                "reference": "d603654eaeb713503bba3e308b9e748e5a6d3f2e",
                "shasum": ""
            },
            "require": {
                "php": ">=7.1.3",
                "psr/log": "~1.0",
                "symfony/debug": "^4.4.5",
                "symfony/polyfill-php80": "^1.15",
                "symfony/var-dumper": "^4.4|^5.0"
            },
            "require-dev": {
                "symfony/http-kernel": "^4.4|^5.0",
                "symfony/serializer": "^4.4|^5.0"
            },
            "type": "library",
            "autoload": {
                "psr-4": {
                    "Symfony\\Component\\ErrorHandler\\": ""
                },
                "exclude-from-classmap": [
                    "/Tests/"
                ]
            },
            "notification-url": "https://packagist.org/downloads/",
            "license": [
                "MIT"
            ],
            "authors": [
                {
                    "name": "Fabien Potencier",
                    "email": "fabien@symfony.com"
                },
                {
                    "name": "Symfony Community",
                    "homepage": "https://symfony.com/contributors"
                }
            ],
            "description": "Provides tools to manage errors and ease debugging PHP code",
            "homepage": "https://symfony.com",
            "support": {
                "source": "https://github.com/symfony/error-handler/tree/v4.4.19"
            },
            "funding": [
                {
                    "url": "https://symfony.com/sponsor",
                    "type": "custom"
                },
                {
                    "url": "https://github.com/fabpot",
                    "type": "github"
                },
                {
                    "url": "https://tidelift.com/funding/github/packagist/symfony/symfony",
                    "type": "tidelift"
                }
            ],
            "time": "2021-01-27T09:09:26+00:00"
        },
        {
            "name": "symfony/event-dispatcher",
            "version": "v4.4.19",
            "source": {
                "type": "git",
                "url": "https://github.com/symfony/event-dispatcher.git",
                "reference": "c352647244bd376bf7d31efbd5401f13f50dad0c"
            },
            "dist": {
                "type": "zip",
                "url": "https://api.github.com/repos/symfony/event-dispatcher/zipball/c352647244bd376bf7d31efbd5401f13f50dad0c",
                "reference": "c352647244bd376bf7d31efbd5401f13f50dad0c",
                "shasum": ""
            },
            "require": {
                "php": ">=7.1.3",
                "symfony/event-dispatcher-contracts": "^1.1"
            },
            "conflict": {
                "symfony/dependency-injection": "<3.4"
            },
            "provide": {
                "psr/event-dispatcher-implementation": "1.0",
                "symfony/event-dispatcher-implementation": "1.1"
            },
            "require-dev": {
                "psr/log": "~1.0",
                "symfony/config": "^3.4|^4.0|^5.0",
                "symfony/dependency-injection": "^3.4|^4.0|^5.0",
                "symfony/error-handler": "~3.4|~4.4",
                "symfony/expression-language": "^3.4|^4.0|^5.0",
                "symfony/http-foundation": "^3.4|^4.0|^5.0",
                "symfony/service-contracts": "^1.1|^2",
                "symfony/stopwatch": "^3.4|^4.0|^5.0"
            },
            "suggest": {
                "symfony/dependency-injection": "",
                "symfony/http-kernel": ""
            },
            "type": "library",
            "autoload": {
                "psr-4": {
                    "Symfony\\Component\\EventDispatcher\\": ""
                },
                "exclude-from-classmap": [
                    "/Tests/"
                ]
            },
            "notification-url": "https://packagist.org/downloads/",
            "license": [
                "MIT"
            ],
            "authors": [
                {
                    "name": "Fabien Potencier",
                    "email": "fabien@symfony.com"
                },
                {
                    "name": "Symfony Community",
                    "homepage": "https://symfony.com/contributors"
                }
            ],
            "description": "Provides tools that allow your application components to communicate with each other by dispatching events and listening to them",
            "homepage": "https://symfony.com",
            "support": {
                "source": "https://github.com/symfony/event-dispatcher/tree/v4.4.19"
            },
            "funding": [
                {
                    "url": "https://symfony.com/sponsor",
                    "type": "custom"
                },
                {
                    "url": "https://github.com/fabpot",
                    "type": "github"
                },
                {
                    "url": "https://tidelift.com/funding/github/packagist/symfony/symfony",
                    "type": "tidelift"
                }
            ],
            "time": "2021-01-27T09:09:26+00:00"
        },
        {
            "name": "symfony/event-dispatcher-contracts",
            "version": "v1.1.9",
            "source": {
                "type": "git",
                "url": "https://github.com/symfony/event-dispatcher-contracts.git",
                "reference": "84e23fdcd2517bf37aecbd16967e83f0caee25a7"
            },
            "dist": {
                "type": "zip",
                "url": "https://api.github.com/repos/symfony/event-dispatcher-contracts/zipball/84e23fdcd2517bf37aecbd16967e83f0caee25a7",
                "reference": "84e23fdcd2517bf37aecbd16967e83f0caee25a7",
                "shasum": ""
            },
            "require": {
                "php": ">=7.1.3"
            },
            "suggest": {
                "psr/event-dispatcher": "",
                "symfony/event-dispatcher-implementation": ""
            },
            "type": "library",
            "extra": {
                "branch-alias": {
                    "dev-master": "1.1-dev"
                },
                "thanks": {
                    "name": "symfony/contracts",
                    "url": "https://github.com/symfony/contracts"
                }
            },
            "autoload": {
                "psr-4": {
                    "Symfony\\Contracts\\EventDispatcher\\": ""
                }
            },
            "notification-url": "https://packagist.org/downloads/",
            "license": [
                "MIT"
            ],
            "authors": [
                {
                    "name": "Nicolas Grekas",
                    "email": "p@tchwork.com"
                },
                {
                    "name": "Symfony Community",
                    "homepage": "https://symfony.com/contributors"
                }
            ],
            "description": "Generic abstractions related to dispatching event",
            "homepage": "https://symfony.com",
            "keywords": [
                "abstractions",
                "contracts",
                "decoupling",
                "interfaces",
                "interoperability",
                "standards"
            ],
            "support": {
                "source": "https://github.com/symfony/event-dispatcher-contracts/tree/v1.1.9"
            },
            "funding": [
                {
                    "url": "https://symfony.com/sponsor",
                    "type": "custom"
                },
                {
                    "url": "https://github.com/fabpot",
                    "type": "github"
                },
                {
                    "url": "https://tidelift.com/funding/github/packagist/symfony/symfony",
                    "type": "tidelift"
                }
            ],
            "time": "2020-07-06T13:19:58+00:00"
        },
        {
            "name": "symfony/finder",
            "version": "v4.4.19",
            "source": {
                "type": "git",
                "url": "https://github.com/symfony/finder.git",
                "reference": "25d79cfccfc12e84e7a63a248c3f0720fdd92db6"
            },
            "dist": {
                "type": "zip",
                "url": "https://api.github.com/repos/symfony/finder/zipball/25d79cfccfc12e84e7a63a248c3f0720fdd92db6",
                "reference": "25d79cfccfc12e84e7a63a248c3f0720fdd92db6",
                "shasum": ""
            },
            "require": {
                "php": ">=7.1.3"
            },
            "type": "library",
            "autoload": {
                "psr-4": {
                    "Symfony\\Component\\Finder\\": ""
                },
                "exclude-from-classmap": [
                    "/Tests/"
                ]
            },
            "notification-url": "https://packagist.org/downloads/",
            "license": [
                "MIT"
            ],
            "authors": [
                {
                    "name": "Fabien Potencier",
                    "email": "fabien@symfony.com"
                },
                {
                    "name": "Symfony Community",
                    "homepage": "https://symfony.com/contributors"
                }
            ],
            "description": "Finds files and directories via an intuitive fluent interface",
            "homepage": "https://symfony.com",
            "support": {
                "source": "https://github.com/symfony/finder/tree/v4.4.19"
            },
            "funding": [
                {
                    "url": "https://symfony.com/sponsor",
                    "type": "custom"
                },
                {
                    "url": "https://github.com/fabpot",
                    "type": "github"
                },
                {
                    "url": "https://tidelift.com/funding/github/packagist/symfony/symfony",
                    "type": "tidelift"
                }
            ],
            "time": "2021-01-27T09:09:26+00:00"
        },
        {
            "name": "symfony/http-client",
            "version": "v5.2.2",
            "source": {
                "type": "git",
                "url": "https://github.com/symfony/http-client.git",
                "reference": "22cb1a7844fff206cc5186409776e78865405ea5"
            },
            "dist": {
                "type": "zip",
                "url": "https://api.github.com/repos/symfony/http-client/zipball/22cb1a7844fff206cc5186409776e78865405ea5",
                "reference": "22cb1a7844fff206cc5186409776e78865405ea5",
                "shasum": ""
            },
            "require": {
                "php": ">=7.2.5",
                "psr/log": "^1.0",
                "symfony/http-client-contracts": "^2.2",
                "symfony/polyfill-php73": "^1.11",
                "symfony/polyfill-php80": "^1.15",
                "symfony/service-contracts": "^1.0|^2"
            },
            "provide": {
                "php-http/async-client-implementation": "*",
                "php-http/client-implementation": "*",
                "psr/http-client-implementation": "1.0",
                "symfony/http-client-implementation": "1.1"
            },
            "require-dev": {
                "amphp/amp": "^2.5",
                "amphp/http-client": "^4.2.1",
                "amphp/http-tunnel": "^1.0",
                "amphp/socket": "^1.1",
                "guzzlehttp/promises": "^1.4",
                "nyholm/psr7": "^1.0",
                "php-http/httplug": "^1.0|^2.0",
                "psr/http-client": "^1.0",
                "symfony/dependency-injection": "^4.4|^5.0",
                "symfony/http-kernel": "^4.4.13|^5.1.5",
                "symfony/process": "^4.4|^5.0",
                "symfony/stopwatch": "^4.4|^5.0"
            },
            "type": "library",
            "autoload": {
                "psr-4": {
                    "Symfony\\Component\\HttpClient\\": ""
                },
                "exclude-from-classmap": [
                    "/Tests/"
                ]
            },
            "notification-url": "https://packagist.org/downloads/",
            "license": [
                "MIT"
            ],
            "authors": [
                {
                    "name": "Nicolas Grekas",
                    "email": "p@tchwork.com"
                },
                {
                    "name": "Symfony Community",
                    "homepage": "https://symfony.com/contributors"
                }
            ],
            "description": "Provides powerful methods to fetch HTTP resources synchronously or asynchronously",
            "homepage": "https://symfony.com",
            "support": {
                "source": "https://github.com/symfony/http-client/tree/v5.2.2"
            },
            "funding": [
                {
                    "url": "https://symfony.com/sponsor",
                    "type": "custom"
                },
                {
                    "url": "https://github.com/fabpot",
                    "type": "github"
                },
                {
                    "url": "https://tidelift.com/funding/github/packagist/symfony/symfony",
                    "type": "tidelift"
                }
            ],
            "time": "2021-01-27T10:15:41+00:00"
        },
        {
            "name": "symfony/http-client-contracts",
            "version": "v2.3.1",
            "source": {
                "type": "git",
                "url": "https://github.com/symfony/http-client-contracts.git",
                "reference": "41db680a15018f9c1d4b23516059633ce280ca33"
            },
            "dist": {
                "type": "zip",
                "url": "https://api.github.com/repos/symfony/http-client-contracts/zipball/41db680a15018f9c1d4b23516059633ce280ca33",
                "reference": "41db680a15018f9c1d4b23516059633ce280ca33",
                "shasum": ""
            },
            "require": {
                "php": ">=7.2.5"
            },
            "suggest": {
                "symfony/http-client-implementation": ""
            },
            "type": "library",
            "extra": {
                "branch-version": "2.3",
                "branch-alias": {
                    "dev-main": "2.3-dev"
                },
                "thanks": {
                    "name": "symfony/contracts",
                    "url": "https://github.com/symfony/contracts"
                }
            },
            "autoload": {
                "psr-4": {
                    "Symfony\\Contracts\\HttpClient\\": ""
                }
            },
            "notification-url": "https://packagist.org/downloads/",
            "license": [
                "MIT"
            ],
            "authors": [
                {
                    "name": "Nicolas Grekas",
                    "email": "p@tchwork.com"
                },
                {
                    "name": "Symfony Community",
                    "homepage": "https://symfony.com/contributors"
                }
            ],
            "description": "Generic abstractions related to HTTP clients",
            "homepage": "https://symfony.com",
            "keywords": [
                "abstractions",
                "contracts",
                "decoupling",
                "interfaces",
                "interoperability",
                "standards"
            ],
            "support": {
                "source": "https://github.com/symfony/http-client-contracts/tree/v2.3.1"
            },
            "funding": [
                {
                    "url": "https://symfony.com/sponsor",
                    "type": "custom"
                },
                {
                    "url": "https://github.com/fabpot",
                    "type": "github"
                },
                {
                    "url": "https://tidelift.com/funding/github/packagist/symfony/symfony",
                    "type": "tidelift"
                }
            ],
            "time": "2020-10-14T17:08:19+00:00"
        },
        {
            "name": "symfony/http-foundation",
            "version": "v4.4.19",
            "source": {
                "type": "git",
                "url": "https://github.com/symfony/http-foundation.git",
                "reference": "8888741b633f6c3d1e572b7735ad2cae3e03f9c5"
            },
            "dist": {
                "type": "zip",
                "url": "https://api.github.com/repos/symfony/http-foundation/zipball/8888741b633f6c3d1e572b7735ad2cae3e03f9c5",
                "reference": "8888741b633f6c3d1e572b7735ad2cae3e03f9c5",
                "shasum": ""
            },
            "require": {
                "php": ">=7.1.3",
                "symfony/mime": "^4.3|^5.0",
                "symfony/polyfill-mbstring": "~1.1",
                "symfony/polyfill-php80": "^1.15"
            },
            "require-dev": {
                "predis/predis": "~1.0",
                "symfony/expression-language": "^3.4|^4.0|^5.0"
            },
            "type": "library",
            "autoload": {
                "psr-4": {
                    "Symfony\\Component\\HttpFoundation\\": ""
                },
                "exclude-from-classmap": [
                    "/Tests/"
                ]
            },
            "notification-url": "https://packagist.org/downloads/",
            "license": [
                "MIT"
            ],
            "authors": [
                {
                    "name": "Fabien Potencier",
                    "email": "fabien@symfony.com"
                },
                {
                    "name": "Symfony Community",
                    "homepage": "https://symfony.com/contributors"
                }
            ],
            "description": "Defines an object-oriented layer for the HTTP specification",
            "homepage": "https://symfony.com",
            "support": {
                "source": "https://github.com/symfony/http-foundation/tree/v4.4.19"
            },
            "funding": [
                {
                    "url": "https://symfony.com/sponsor",
                    "type": "custom"
                },
                {
                    "url": "https://github.com/fabpot",
                    "type": "github"
                },
                {
                    "url": "https://tidelift.com/funding/github/packagist/symfony/symfony",
                    "type": "tidelift"
                }
            ],
            "time": "2021-01-27T09:09:26+00:00"
        },
        {
            "name": "symfony/http-kernel",
            "version": "v4.4.19",
            "source": {
                "type": "git",
                "url": "https://github.com/symfony/http-kernel.git",
                "reference": "07ea794a327d7c8c5d76e3058fde9fec6a711cb4"
            },
            "dist": {
                "type": "zip",
                "url": "https://api.github.com/repos/symfony/http-kernel/zipball/07ea794a327d7c8c5d76e3058fde9fec6a711cb4",
                "reference": "07ea794a327d7c8c5d76e3058fde9fec6a711cb4",
                "shasum": ""
            },
            "require": {
                "php": ">=7.1.3",
                "psr/log": "~1.0",
                "symfony/error-handler": "^4.4",
                "symfony/event-dispatcher": "^4.4",
                "symfony/http-client-contracts": "^1.1|^2",
                "symfony/http-foundation": "^4.4|^5.0",
                "symfony/polyfill-ctype": "^1.8",
                "symfony/polyfill-php73": "^1.9",
                "symfony/polyfill-php80": "^1.15"
            },
            "conflict": {
                "symfony/browser-kit": "<4.3",
                "symfony/config": "<3.4",
                "symfony/console": ">=5",
                "symfony/dependency-injection": "<4.3",
                "symfony/translation": "<4.2",
                "twig/twig": "<1.43|<2.13,>=2"
            },
            "provide": {
                "psr/log-implementation": "1.0"
            },
            "require-dev": {
                "psr/cache": "~1.0",
                "symfony/browser-kit": "^4.3|^5.0",
                "symfony/config": "^3.4|^4.0|^5.0",
                "symfony/console": "^3.4|^4.0",
                "symfony/css-selector": "^3.4|^4.0|^5.0",
                "symfony/dependency-injection": "^4.3|^5.0",
                "symfony/dom-crawler": "^3.4|^4.0|^5.0",
                "symfony/expression-language": "^3.4|^4.0|^5.0",
                "symfony/finder": "^3.4|^4.0|^5.0",
                "symfony/process": "^3.4|^4.0|^5.0",
                "symfony/routing": "^3.4|^4.0|^5.0",
                "symfony/stopwatch": "^3.4|^4.0|^5.0",
                "symfony/templating": "^3.4|^4.0|^5.0",
                "symfony/translation": "^4.2|^5.0",
                "symfony/translation-contracts": "^1.1|^2",
                "twig/twig": "^1.43|^2.13|^3.0.4"
            },
            "suggest": {
                "symfony/browser-kit": "",
                "symfony/config": "",
                "symfony/console": "",
                "symfony/dependency-injection": ""
            },
            "type": "library",
            "autoload": {
                "psr-4": {
                    "Symfony\\Component\\HttpKernel\\": ""
                },
                "exclude-from-classmap": [
                    "/Tests/"
                ]
            },
            "notification-url": "https://packagist.org/downloads/",
            "license": [
                "MIT"
            ],
            "authors": [
                {
                    "name": "Fabien Potencier",
                    "email": "fabien@symfony.com"
                },
                {
                    "name": "Symfony Community",
                    "homepage": "https://symfony.com/contributors"
                }
            ],
            "description": "Provides a structured process for converting a Request into a Response",
            "homepage": "https://symfony.com",
            "support": {
                "source": "https://github.com/symfony/http-kernel/tree/v4.4.19"
            },
            "funding": [
                {
                    "url": "https://symfony.com/sponsor",
                    "type": "custom"
                },
                {
                    "url": "https://github.com/fabpot",
                    "type": "github"
                },
                {
                    "url": "https://tidelift.com/funding/github/packagist/symfony/symfony",
                    "type": "tidelift"
                }
            ],
            "time": "2021-01-27T13:50:53+00:00"
        },
        {
            "name": "symfony/mime",
            "version": "v5.2.2",
            "source": {
                "type": "git",
                "url": "https://github.com/symfony/mime.git",
                "reference": "37bade585ea100d235c031b258eff93b5b6bb9a9"
            },
            "dist": {
                "type": "zip",
                "url": "https://api.github.com/repos/symfony/mime/zipball/37bade585ea100d235c031b258eff93b5b6bb9a9",
                "reference": "37bade585ea100d235c031b258eff93b5b6bb9a9",
                "shasum": ""
            },
            "require": {
                "php": ">=7.2.5",
                "symfony/deprecation-contracts": "^2.1",
                "symfony/polyfill-intl-idn": "^1.10",
                "symfony/polyfill-mbstring": "^1.0",
                "symfony/polyfill-php80": "^1.15"
            },
            "conflict": {
                "phpdocumentor/reflection-docblock": "<3.2.2",
                "phpdocumentor/type-resolver": "<1.4.0",
                "symfony/mailer": "<4.4"
            },
            "require-dev": {
                "egulias/email-validator": "^2.1.10",
                "phpdocumentor/reflection-docblock": "^3.0|^4.0|^5.0",
                "symfony/dependency-injection": "^4.4|^5.0",
                "symfony/property-access": "^4.4|^5.1",
                "symfony/property-info": "^4.4|^5.1",
                "symfony/serializer": "^5.2"
            },
            "type": "library",
            "autoload": {
                "psr-4": {
                    "Symfony\\Component\\Mime\\": ""
                },
                "exclude-from-classmap": [
                    "/Tests/"
                ]
            },
            "notification-url": "https://packagist.org/downloads/",
            "license": [
                "MIT"
            ],
            "authors": [
                {
                    "name": "Fabien Potencier",
                    "email": "fabien@symfony.com"
                },
                {
                    "name": "Symfony Community",
                    "homepage": "https://symfony.com/contributors"
                }
            ],
            "description": "Allows manipulating MIME messages",
            "homepage": "https://symfony.com",
            "keywords": [
                "mime",
                "mime-type"
            ],
            "support": {
                "source": "https://github.com/symfony/mime/tree/v5.2.2"
            },
            "funding": [
                {
                    "url": "https://symfony.com/sponsor",
                    "type": "custom"
                },
                {
                    "url": "https://github.com/fabpot",
                    "type": "github"
                },
                {
                    "url": "https://tidelift.com/funding/github/packagist/symfony/symfony",
                    "type": "tidelift"
                }
            ],
            "time": "2021-01-25T14:08:25+00:00"
        },
        {
            "name": "symfony/options-resolver",
            "version": "v5.2.2",
            "source": {
                "type": "git",
                "url": "https://github.com/symfony/options-resolver.git",
                "reference": "5d0f633f9bbfcf7ec642a2b5037268e61b0a62ce"
            },
            "dist": {
                "type": "zip",
                "url": "https://api.github.com/repos/symfony/options-resolver/zipball/5d0f633f9bbfcf7ec642a2b5037268e61b0a62ce",
                "reference": "5d0f633f9bbfcf7ec642a2b5037268e61b0a62ce",
                "shasum": ""
            },
            "require": {
                "php": ">=7.2.5",
                "symfony/deprecation-contracts": "^2.1",
                "symfony/polyfill-php73": "~1.0",
                "symfony/polyfill-php80": "^1.15"
            },
            "type": "library",
            "autoload": {
                "psr-4": {
                    "Symfony\\Component\\OptionsResolver\\": ""
                },
                "exclude-from-classmap": [
                    "/Tests/"
                ]
            },
            "notification-url": "https://packagist.org/downloads/",
            "license": [
                "MIT"
            ],
            "authors": [
                {
                    "name": "Fabien Potencier",
                    "email": "fabien@symfony.com"
                },
                {
                    "name": "Symfony Community",
                    "homepage": "https://symfony.com/contributors"
                }
            ],
            "description": "Provides an improved replacement for the array_replace PHP function",
            "homepage": "https://symfony.com",
            "keywords": [
                "config",
                "configuration",
                "options"
            ],
            "support": {
                "source": "https://github.com/symfony/options-resolver/tree/v5.2.2"
            },
            "funding": [
                {
                    "url": "https://symfony.com/sponsor",
                    "type": "custom"
                },
                {
                    "url": "https://github.com/fabpot",
                    "type": "github"
                },
                {
                    "url": "https://tidelift.com/funding/github/packagist/symfony/symfony",
                    "type": "tidelift"
                }
            ],
            "time": "2021-01-27T12:56:27+00:00"
        },
        {
            "name": "symfony/polyfill-ctype",
            "version": "v1.22.0",
            "source": {
                "type": "git",
                "url": "https://github.com/symfony/polyfill-ctype.git",
                "reference": "c6c942b1ac76c82448322025e084cadc56048b4e"
            },
            "dist": {
                "type": "zip",
                "url": "https://api.github.com/repos/symfony/polyfill-ctype/zipball/c6c942b1ac76c82448322025e084cadc56048b4e",
                "reference": "c6c942b1ac76c82448322025e084cadc56048b4e",
                "shasum": ""
            },
            "require": {
                "php": ">=7.1"
            },
            "suggest": {
                "ext-ctype": "For best performance"
            },
            "type": "library",
            "extra": {
                "branch-alias": {
                    "dev-main": "1.22-dev"
                },
                "thanks": {
                    "name": "symfony/polyfill",
                    "url": "https://github.com/symfony/polyfill"
                }
            },
            "autoload": {
                "psr-4": {
                    "Symfony\\Polyfill\\Ctype\\": ""
                },
                "files": [
                    "bootstrap.php"
                ]
            },
            "notification-url": "https://packagist.org/downloads/",
            "license": [
                "MIT"
            ],
            "authors": [
                {
                    "name": "Gert de Pagter",
                    "email": "BackEndTea@gmail.com"
                },
                {
                    "name": "Symfony Community",
                    "homepage": "https://symfony.com/contributors"
                }
            ],
            "description": "Symfony polyfill for ctype functions",
            "homepage": "https://symfony.com",
            "keywords": [
                "compatibility",
                "ctype",
                "polyfill",
                "portable"
            ],
            "support": {
                "source": "https://github.com/symfony/polyfill-ctype/tree/v1.22.0"
            },
            "funding": [
                {
                    "url": "https://symfony.com/sponsor",
                    "type": "custom"
                },
                {
                    "url": "https://github.com/fabpot",
                    "type": "github"
                },
                {
                    "url": "https://tidelift.com/funding/github/packagist/symfony/symfony",
                    "type": "tidelift"
                }
            ],
            "time": "2021-01-07T16:49:33+00:00"
        },
        {
            "name": "symfony/polyfill-iconv",
            "version": "v1.22.0",
            "source": {
                "type": "git",
                "url": "https://github.com/symfony/polyfill-iconv.git",
                "reference": "b34bfb8c4c22650ac080d2662ae3502e5f2f4ae6"
            },
            "dist": {
                "type": "zip",
                "url": "https://api.github.com/repos/symfony/polyfill-iconv/zipball/b34bfb8c4c22650ac080d2662ae3502e5f2f4ae6",
                "reference": "b34bfb8c4c22650ac080d2662ae3502e5f2f4ae6",
                "shasum": ""
            },
            "require": {
                "php": ">=7.1"
            },
            "suggest": {
                "ext-iconv": "For best performance"
            },
            "type": "library",
            "extra": {
                "branch-alias": {
                    "dev-main": "1.22-dev"
                },
                "thanks": {
                    "name": "symfony/polyfill",
                    "url": "https://github.com/symfony/polyfill"
                }
            },
            "autoload": {
                "psr-4": {
                    "Symfony\\Polyfill\\Iconv\\": ""
                },
                "files": [
                    "bootstrap.php"
                ]
            },
            "notification-url": "https://packagist.org/downloads/",
            "license": [
                "MIT"
            ],
            "authors": [
                {
                    "name": "Nicolas Grekas",
                    "email": "p@tchwork.com"
                },
                {
                    "name": "Symfony Community",
                    "homepage": "https://symfony.com/contributors"
                }
            ],
            "description": "Symfony polyfill for the Iconv extension",
            "homepage": "https://symfony.com",
            "keywords": [
                "compatibility",
                "iconv",
                "polyfill",
                "portable",
                "shim"
            ],
            "support": {
                "source": "https://github.com/symfony/polyfill-iconv/tree/v1.22.0"
            },
            "funding": [
                {
                    "url": "https://symfony.com/sponsor",
                    "type": "custom"
                },
                {
                    "url": "https://github.com/fabpot",
                    "type": "github"
                },
                {
                    "url": "https://tidelift.com/funding/github/packagist/symfony/symfony",
                    "type": "tidelift"
                }
            ],
            "time": "2021-01-07T16:49:33+00:00"
        },
        {
            "name": "symfony/polyfill-intl-idn",
            "version": "v1.22.0",
            "source": {
                "type": "git",
                "url": "https://github.com/symfony/polyfill-intl-idn.git",
                "reference": "0eb8293dbbcd6ef6bf81404c9ce7d95bcdf34f44"
            },
            "dist": {
                "type": "zip",
                "url": "https://api.github.com/repos/symfony/polyfill-intl-idn/zipball/0eb8293dbbcd6ef6bf81404c9ce7d95bcdf34f44",
                "reference": "0eb8293dbbcd6ef6bf81404c9ce7d95bcdf34f44",
                "shasum": ""
            },
            "require": {
                "php": ">=7.1",
                "symfony/polyfill-intl-normalizer": "^1.10",
                "symfony/polyfill-php72": "^1.10"
            },
            "suggest": {
                "ext-intl": "For best performance"
            },
            "type": "library",
            "extra": {
                "branch-alias": {
                    "dev-main": "1.22-dev"
                },
                "thanks": {
                    "name": "symfony/polyfill",
                    "url": "https://github.com/symfony/polyfill"
                }
            },
            "autoload": {
                "psr-4": {
                    "Symfony\\Polyfill\\Intl\\Idn\\": ""
                },
                "files": [
                    "bootstrap.php"
                ]
            },
            "notification-url": "https://packagist.org/downloads/",
            "license": [
                "MIT"
            ],
            "authors": [
                {
                    "name": "Laurent Bassin",
                    "email": "laurent@bassin.info"
                },
                {
                    "name": "Trevor Rowbotham",
                    "email": "trevor.rowbotham@pm.me"
                },
                {
                    "name": "Symfony Community",
                    "homepage": "https://symfony.com/contributors"
                }
            ],
            "description": "Symfony polyfill for intl's idn_to_ascii and idn_to_utf8 functions",
            "homepage": "https://symfony.com",
            "keywords": [
                "compatibility",
                "idn",
                "intl",
                "polyfill",
                "portable",
                "shim"
            ],
            "support": {
                "source": "https://github.com/symfony/polyfill-intl-idn/tree/v1.22.0"
            },
            "funding": [
                {
                    "url": "https://symfony.com/sponsor",
                    "type": "custom"
                },
                {
                    "url": "https://github.com/fabpot",
                    "type": "github"
                },
                {
                    "url": "https://tidelift.com/funding/github/packagist/symfony/symfony",
                    "type": "tidelift"
                }
            ],
            "time": "2021-01-07T16:49:33+00:00"
        },
        {
            "name": "symfony/polyfill-intl-normalizer",
            "version": "v1.22.0",
            "source": {
                "type": "git",
                "url": "https://github.com/symfony/polyfill-intl-normalizer.git",
                "reference": "6e971c891537eb617a00bb07a43d182a6915faba"
            },
            "dist": {
                "type": "zip",
                "url": "https://api.github.com/repos/symfony/polyfill-intl-normalizer/zipball/6e971c891537eb617a00bb07a43d182a6915faba",
                "reference": "6e971c891537eb617a00bb07a43d182a6915faba",
                "shasum": ""
            },
            "require": {
                "php": ">=7.1"
            },
            "suggest": {
                "ext-intl": "For best performance"
            },
            "type": "library",
            "extra": {
                "branch-alias": {
                    "dev-main": "1.22-dev"
                },
                "thanks": {
                    "name": "symfony/polyfill",
                    "url": "https://github.com/symfony/polyfill"
                }
            },
            "autoload": {
                "psr-4": {
                    "Symfony\\Polyfill\\Intl\\Normalizer\\": ""
                },
                "files": [
                    "bootstrap.php"
                ],
                "classmap": [
                    "Resources/stubs"
                ]
            },
            "notification-url": "https://packagist.org/downloads/",
            "license": [
                "MIT"
            ],
            "authors": [
                {
                    "name": "Nicolas Grekas",
                    "email": "p@tchwork.com"
                },
                {
                    "name": "Symfony Community",
                    "homepage": "https://symfony.com/contributors"
                }
            ],
            "description": "Symfony polyfill for intl's Normalizer class and related functions",
            "homepage": "https://symfony.com",
            "keywords": [
                "compatibility",
                "intl",
                "normalizer",
                "polyfill",
                "portable",
                "shim"
            ],
            "support": {
                "source": "https://github.com/symfony/polyfill-intl-normalizer/tree/v1.22.0"
            },
            "funding": [
                {
                    "url": "https://symfony.com/sponsor",
                    "type": "custom"
                },
                {
                    "url": "https://github.com/fabpot",
                    "type": "github"
                },
                {
                    "url": "https://tidelift.com/funding/github/packagist/symfony/symfony",
                    "type": "tidelift"
                }
            ],
            "time": "2021-01-07T17:09:11+00:00"
        },
        {
            "name": "symfony/polyfill-mbstring",
            "version": "v1.22.0",
            "source": {
                "type": "git",
                "url": "https://github.com/symfony/polyfill-mbstring.git",
                "reference": "f377a3dd1fde44d37b9831d68dc8dea3ffd28e13"
            },
            "dist": {
                "type": "zip",
                "url": "https://api.github.com/repos/symfony/polyfill-mbstring/zipball/f377a3dd1fde44d37b9831d68dc8dea3ffd28e13",
                "reference": "f377a3dd1fde44d37b9831d68dc8dea3ffd28e13",
                "shasum": ""
            },
            "require": {
                "php": ">=7.1"
            },
            "suggest": {
                "ext-mbstring": "For best performance"
            },
            "type": "library",
            "extra": {
                "branch-alias": {
                    "dev-main": "1.22-dev"
                },
                "thanks": {
                    "name": "symfony/polyfill",
                    "url": "https://github.com/symfony/polyfill"
                }
            },
            "autoload": {
                "psr-4": {
                    "Symfony\\Polyfill\\Mbstring\\": ""
                },
                "files": [
                    "bootstrap.php"
                ]
            },
            "notification-url": "https://packagist.org/downloads/",
            "license": [
                "MIT"
            ],
            "authors": [
                {
                    "name": "Nicolas Grekas",
                    "email": "p@tchwork.com"
                },
                {
                    "name": "Symfony Community",
                    "homepage": "https://symfony.com/contributors"
                }
            ],
            "description": "Symfony polyfill for the Mbstring extension",
            "homepage": "https://symfony.com",
            "keywords": [
                "compatibility",
                "mbstring",
                "polyfill",
                "portable",
                "shim"
            ],
            "support": {
                "source": "https://github.com/symfony/polyfill-mbstring/tree/v1.22.0"
            },
            "funding": [
                {
                    "url": "https://symfony.com/sponsor",
                    "type": "custom"
                },
                {
                    "url": "https://github.com/fabpot",
                    "type": "github"
                },
                {
                    "url": "https://tidelift.com/funding/github/packagist/symfony/symfony",
                    "type": "tidelift"
                }
            ],
            "time": "2021-01-07T16:49:33+00:00"
        },
        {
            "name": "symfony/polyfill-php72",
            "version": "v1.22.0",
            "source": {
                "type": "git",
                "url": "https://github.com/symfony/polyfill-php72.git",
                "reference": "cc6e6f9b39fe8075b3dabfbaf5b5f645ae1340c9"
            },
            "dist": {
                "type": "zip",
                "url": "https://api.github.com/repos/symfony/polyfill-php72/zipball/cc6e6f9b39fe8075b3dabfbaf5b5f645ae1340c9",
                "reference": "cc6e6f9b39fe8075b3dabfbaf5b5f645ae1340c9",
                "shasum": ""
            },
            "require": {
                "php": ">=7.1"
            },
            "type": "library",
            "extra": {
                "branch-alias": {
                    "dev-main": "1.22-dev"
                },
                "thanks": {
                    "name": "symfony/polyfill",
                    "url": "https://github.com/symfony/polyfill"
                }
            },
            "autoload": {
                "psr-4": {
                    "Symfony\\Polyfill\\Php72\\": ""
                },
                "files": [
                    "bootstrap.php"
                ]
            },
            "notification-url": "https://packagist.org/downloads/",
            "license": [
                "MIT"
            ],
            "authors": [
                {
                    "name": "Nicolas Grekas",
                    "email": "p@tchwork.com"
                },
                {
                    "name": "Symfony Community",
                    "homepage": "https://symfony.com/contributors"
                }
            ],
            "description": "Symfony polyfill backporting some PHP 7.2+ features to lower PHP versions",
            "homepage": "https://symfony.com",
            "keywords": [
                "compatibility",
                "polyfill",
                "portable",
                "shim"
            ],
            "support": {
                "source": "https://github.com/symfony/polyfill-php72/tree/v1.22.0"
            },
            "funding": [
                {
                    "url": "https://symfony.com/sponsor",
                    "type": "custom"
                },
                {
                    "url": "https://github.com/fabpot",
                    "type": "github"
                },
                {
                    "url": "https://tidelift.com/funding/github/packagist/symfony/symfony",
                    "type": "tidelift"
                }
            ],
            "time": "2021-01-07T16:49:33+00:00"
        },
        {
            "name": "symfony/polyfill-php73",
            "version": "v1.22.0",
            "source": {
                "type": "git",
                "url": "https://github.com/symfony/polyfill-php73.git",
                "reference": "a678b42e92f86eca04b7fa4c0f6f19d097fb69e2"
            },
            "dist": {
                "type": "zip",
                "url": "https://api.github.com/repos/symfony/polyfill-php73/zipball/a678b42e92f86eca04b7fa4c0f6f19d097fb69e2",
                "reference": "a678b42e92f86eca04b7fa4c0f6f19d097fb69e2",
                "shasum": ""
            },
            "require": {
                "php": ">=7.1"
            },
            "type": "library",
            "extra": {
                "branch-alias": {
                    "dev-main": "1.22-dev"
                },
                "thanks": {
                    "name": "symfony/polyfill",
                    "url": "https://github.com/symfony/polyfill"
                }
            },
            "autoload": {
                "psr-4": {
                    "Symfony\\Polyfill\\Php73\\": ""
                },
                "files": [
                    "bootstrap.php"
                ],
                "classmap": [
                    "Resources/stubs"
                ]
            },
            "notification-url": "https://packagist.org/downloads/",
            "license": [
                "MIT"
            ],
            "authors": [
                {
                    "name": "Nicolas Grekas",
                    "email": "p@tchwork.com"
                },
                {
                    "name": "Symfony Community",
                    "homepage": "https://symfony.com/contributors"
                }
            ],
            "description": "Symfony polyfill backporting some PHP 7.3+ features to lower PHP versions",
            "homepage": "https://symfony.com",
            "keywords": [
                "compatibility",
                "polyfill",
                "portable",
                "shim"
            ],
            "support": {
                "source": "https://github.com/symfony/polyfill-php73/tree/v1.22.0"
            },
            "funding": [
                {
                    "url": "https://symfony.com/sponsor",
                    "type": "custom"
                },
                {
                    "url": "https://github.com/fabpot",
                    "type": "github"
                },
                {
                    "url": "https://tidelift.com/funding/github/packagist/symfony/symfony",
                    "type": "tidelift"
                }
            ],
            "time": "2021-01-07T16:49:33+00:00"
        },
        {
            "name": "symfony/polyfill-php80",
            "version": "v1.22.0",
            "source": {
                "type": "git",
                "url": "https://github.com/symfony/polyfill-php80.git",
                "reference": "dc3063ba22c2a1fd2f45ed856374d79114998f91"
            },
            "dist": {
                "type": "zip",
                "url": "https://api.github.com/repos/symfony/polyfill-php80/zipball/dc3063ba22c2a1fd2f45ed856374d79114998f91",
                "reference": "dc3063ba22c2a1fd2f45ed856374d79114998f91",
                "shasum": ""
            },
            "require": {
                "php": ">=7.1"
            },
            "type": "library",
            "extra": {
                "branch-alias": {
                    "dev-main": "1.22-dev"
                },
                "thanks": {
                    "name": "symfony/polyfill",
                    "url": "https://github.com/symfony/polyfill"
                }
            },
            "autoload": {
                "psr-4": {
                    "Symfony\\Polyfill\\Php80\\": ""
                },
                "files": [
                    "bootstrap.php"
                ],
                "classmap": [
                    "Resources/stubs"
                ]
            },
            "notification-url": "https://packagist.org/downloads/",
            "license": [
                "MIT"
            ],
            "authors": [
                {
                    "name": "Ion Bazan",
                    "email": "ion.bazan@gmail.com"
                },
                {
                    "name": "Nicolas Grekas",
                    "email": "p@tchwork.com"
                },
                {
                    "name": "Symfony Community",
                    "homepage": "https://symfony.com/contributors"
                }
            ],
            "description": "Symfony polyfill backporting some PHP 8.0+ features to lower PHP versions",
            "homepage": "https://symfony.com",
            "keywords": [
                "compatibility",
                "polyfill",
                "portable",
                "shim"
            ],
            "support": {
                "source": "https://github.com/symfony/polyfill-php80/tree/v1.22.0"
            },
            "funding": [
                {
                    "url": "https://symfony.com/sponsor",
                    "type": "custom"
                },
                {
                    "url": "https://github.com/fabpot",
                    "type": "github"
                },
                {
                    "url": "https://tidelift.com/funding/github/packagist/symfony/symfony",
                    "type": "tidelift"
                }
            ],
            "time": "2021-01-07T16:49:33+00:00"
        },
        {
            "name": "symfony/polyfill-uuid",
            "version": "v1.22.0",
            "source": {
                "type": "git",
                "url": "https://github.com/symfony/polyfill-uuid.git",
                "reference": "17e0611d2e180a91d02b4fa8b03aab0368b661bc"
            },
            "dist": {
                "type": "zip",
                "url": "https://api.github.com/repos/symfony/polyfill-uuid/zipball/17e0611d2e180a91d02b4fa8b03aab0368b661bc",
                "reference": "17e0611d2e180a91d02b4fa8b03aab0368b661bc",
                "shasum": ""
            },
            "require": {
                "php": ">=7.1"
            },
            "suggest": {
                "ext-uuid": "For best performance"
            },
            "type": "library",
            "extra": {
                "branch-alias": {
                    "dev-main": "1.22-dev"
                },
                "thanks": {
                    "name": "symfony/polyfill",
                    "url": "https://github.com/symfony/polyfill"
                }
            },
            "autoload": {
                "psr-4": {
                    "Symfony\\Polyfill\\Uuid\\": ""
                },
                "files": [
                    "bootstrap.php"
                ]
            },
            "notification-url": "https://packagist.org/downloads/",
            "license": [
                "MIT"
            ],
            "authors": [
                {
                    "name": "Grégoire Pineau",
                    "email": "lyrixx@lyrixx.info"
                },
                {
                    "name": "Symfony Community",
                    "homepage": "https://symfony.com/contributors"
                }
            ],
            "description": "Symfony polyfill for uuid functions",
            "homepage": "https://symfony.com",
            "keywords": [
                "compatibility",
                "polyfill",
                "portable",
                "uuid"
            ],
            "support": {
                "source": "https://github.com/symfony/polyfill-uuid/tree/v1.22.0"
            },
            "funding": [
                {
                    "url": "https://symfony.com/sponsor",
                    "type": "custom"
                },
                {
                    "url": "https://github.com/fabpot",
                    "type": "github"
                },
                {
                    "url": "https://tidelift.com/funding/github/packagist/symfony/symfony",
                    "type": "tidelift"
                }
            ],
            "time": "2021-01-07T16:49:33+00:00"
        },
        {
            "name": "symfony/process",
            "version": "v4.4.19",
            "source": {
                "type": "git",
                "url": "https://github.com/symfony/process.git",
                "reference": "7e950b6366d4da90292c2e7fa820b3c1842b965a"
            },
            "dist": {
                "type": "zip",
                "url": "https://api.github.com/repos/symfony/process/zipball/7e950b6366d4da90292c2e7fa820b3c1842b965a",
                "reference": "7e950b6366d4da90292c2e7fa820b3c1842b965a",
                "shasum": ""
            },
            "require": {
                "php": ">=7.1.3"
            },
            "type": "library",
            "autoload": {
                "psr-4": {
                    "Symfony\\Component\\Process\\": ""
                },
                "exclude-from-classmap": [
                    "/Tests/"
                ]
            },
            "notification-url": "https://packagist.org/downloads/",
            "license": [
                "MIT"
            ],
            "authors": [
                {
                    "name": "Fabien Potencier",
                    "email": "fabien@symfony.com"
                },
                {
                    "name": "Symfony Community",
                    "homepage": "https://symfony.com/contributors"
                }
            ],
            "description": "Executes commands in sub-processes",
            "homepage": "https://symfony.com",
            "support": {
                "source": "https://github.com/symfony/process/tree/v4.4.19"
            },
            "funding": [
                {
                    "url": "https://symfony.com/sponsor",
                    "type": "custom"
                },
                {
                    "url": "https://github.com/fabpot",
                    "type": "github"
                },
                {
                    "url": "https://tidelift.com/funding/github/packagist/symfony/symfony",
                    "type": "tidelift"
                }
            ],
            "time": "2021-01-27T09:09:26+00:00"
        },
        {
            "name": "symfony/psr-http-message-bridge",
            "version": "v2.0.2",
            "source": {
                "type": "git",
                "url": "https://github.com/symfony/psr-http-message-bridge.git",
                "reference": "51a21cb3ba3927d4b4bf8f25cc55763351af5f2e"
            },
            "dist": {
                "type": "zip",
                "url": "https://api.github.com/repos/symfony/psr-http-message-bridge/zipball/51a21cb3ba3927d4b4bf8f25cc55763351af5f2e",
                "reference": "51a21cb3ba3927d4b4bf8f25cc55763351af5f2e",
                "shasum": ""
            },
            "require": {
                "php": ">=7.1",
                "psr/http-message": "^1.0",
                "symfony/http-foundation": "^4.4 || ^5.0"
            },
            "require-dev": {
                "nyholm/psr7": "^1.1",
                "symfony/phpunit-bridge": "^4.4 || ^5.0"
            },
            "suggest": {
                "nyholm/psr7": "For a super lightweight PSR-7/17 implementation"
            },
            "type": "symfony-bridge",
            "extra": {
                "branch-alias": {
                    "dev-master": "2.0-dev"
                }
            },
            "autoload": {
                "psr-4": {
                    "Symfony\\Bridge\\PsrHttpMessage\\": ""
                },
                "exclude-from-classmap": [
                    "/Tests/"
                ]
            },
            "notification-url": "https://packagist.org/downloads/",
            "license": [
                "MIT"
            ],
            "authors": [
                {
                    "name": "Fabien Potencier",
                    "email": "fabien@symfony.com"
                },
                {
                    "name": "Symfony Community",
                    "homepage": "http://symfony.com/contributors"
                }
            ],
            "description": "PSR HTTP message bridge",
            "homepage": "http://symfony.com",
            "keywords": [
                "http",
                "http-message",
                "psr-17",
                "psr-7"
            ],
            "support": {
                "issues": "https://github.com/symfony/psr-http-message-bridge/issues",
                "source": "https://github.com/symfony/psr-http-message-bridge/tree/v2.0.2"
            },
            "funding": [
                {
                    "url": "https://symfony.com/sponsor",
                    "type": "custom"
                },
                {
                    "url": "https://github.com/fabpot",
                    "type": "github"
                },
                {
                    "url": "https://tidelift.com/funding/github/packagist/symfony/symfony",
                    "type": "tidelift"
                }
            ],
            "time": "2020-09-29T08:17:46+00:00"
        },
        {
            "name": "symfony/routing",
            "version": "v4.4.19",
            "source": {
                "type": "git",
                "url": "https://github.com/symfony/routing.git",
                "reference": "87529f6e305c7acb162840d1ea57922038072425"
            },
            "dist": {
                "type": "zip",
                "url": "https://api.github.com/repos/symfony/routing/zipball/87529f6e305c7acb162840d1ea57922038072425",
                "reference": "87529f6e305c7acb162840d1ea57922038072425",
                "shasum": ""
            },
            "require": {
                "php": ">=7.1.3"
            },
            "conflict": {
                "symfony/config": "<4.2",
                "symfony/dependency-injection": "<3.4",
                "symfony/yaml": "<3.4"
            },
            "require-dev": {
                "doctrine/annotations": "^1.10.4",
                "psr/log": "~1.0",
                "symfony/config": "^4.2|^5.0",
                "symfony/dependency-injection": "^3.4|^4.0|^5.0",
                "symfony/expression-language": "^3.4|^4.0|^5.0",
                "symfony/http-foundation": "^3.4|^4.0|^5.0",
                "symfony/yaml": "^3.4|^4.0|^5.0"
            },
            "suggest": {
                "doctrine/annotations": "For using the annotation loader",
                "symfony/config": "For using the all-in-one router or any loader",
                "symfony/expression-language": "For using expression matching",
                "symfony/http-foundation": "For using a Symfony Request object",
                "symfony/yaml": "For using the YAML loader"
            },
            "type": "library",
            "autoload": {
                "psr-4": {
                    "Symfony\\Component\\Routing\\": ""
                },
                "exclude-from-classmap": [
                    "/Tests/"
                ]
            },
            "notification-url": "https://packagist.org/downloads/",
            "license": [
                "MIT"
            ],
            "authors": [
                {
                    "name": "Fabien Potencier",
                    "email": "fabien@symfony.com"
                },
                {
                    "name": "Symfony Community",
                    "homepage": "https://symfony.com/contributors"
                }
            ],
            "description": "Maps an HTTP request to a set of configuration variables",
            "homepage": "https://symfony.com",
            "keywords": [
                "router",
                "routing",
                "uri",
                "url"
            ],
            "support": {
                "source": "https://github.com/symfony/routing/tree/v4.4.19"
            },
            "funding": [
                {
                    "url": "https://symfony.com/sponsor",
                    "type": "custom"
                },
                {
                    "url": "https://github.com/fabpot",
                    "type": "github"
                },
                {
                    "url": "https://tidelift.com/funding/github/packagist/symfony/symfony",
                    "type": "tidelift"
                }
            ],
            "time": "2021-01-27T09:09:26+00:00"
        },
        {
            "name": "symfony/service-contracts",
            "version": "v2.2.0",
            "source": {
                "type": "git",
                "url": "https://github.com/symfony/service-contracts.git",
                "reference": "d15da7ba4957ffb8f1747218be9e1a121fd298a1"
            },
            "dist": {
                "type": "zip",
                "url": "https://api.github.com/repos/symfony/service-contracts/zipball/d15da7ba4957ffb8f1747218be9e1a121fd298a1",
                "reference": "d15da7ba4957ffb8f1747218be9e1a121fd298a1",
                "shasum": ""
            },
            "require": {
                "php": ">=7.2.5",
                "psr/container": "^1.0"
            },
            "suggest": {
                "symfony/service-implementation": ""
            },
            "type": "library",
            "extra": {
                "branch-alias": {
                    "dev-master": "2.2-dev"
                },
                "thanks": {
                    "name": "symfony/contracts",
                    "url": "https://github.com/symfony/contracts"
                }
            },
            "autoload": {
                "psr-4": {
                    "Symfony\\Contracts\\Service\\": ""
                }
            },
            "notification-url": "https://packagist.org/downloads/",
            "license": [
                "MIT"
            ],
            "authors": [
                {
                    "name": "Nicolas Grekas",
                    "email": "p@tchwork.com"
                },
                {
                    "name": "Symfony Community",
                    "homepage": "https://symfony.com/contributors"
                }
            ],
            "description": "Generic abstractions related to writing services",
            "homepage": "https://symfony.com",
            "keywords": [
                "abstractions",
                "contracts",
                "decoupling",
                "interfaces",
                "interoperability",
                "standards"
            ],
            "support": {
                "source": "https://github.com/symfony/service-contracts/tree/master"
            },
            "funding": [
                {
                    "url": "https://symfony.com/sponsor",
                    "type": "custom"
                },
                {
                    "url": "https://github.com/fabpot",
                    "type": "github"
                },
                {
                    "url": "https://tidelift.com/funding/github/packagist/symfony/symfony",
                    "type": "tidelift"
                }
            ],
            "time": "2020-09-07T11:33:47+00:00"
        },
        {
            "name": "symfony/translation",
            "version": "v4.4.19",
            "source": {
                "type": "git",
                "url": "https://github.com/symfony/translation.git",
                "reference": "e1d0c67167a553556d9f974b5fa79c2448df317a"
            },
            "dist": {
                "type": "zip",
                "url": "https://api.github.com/repos/symfony/translation/zipball/e1d0c67167a553556d9f974b5fa79c2448df317a",
                "reference": "e1d0c67167a553556d9f974b5fa79c2448df317a",
                "shasum": ""
            },
            "require": {
                "php": ">=7.1.3",
                "symfony/polyfill-mbstring": "~1.0",
                "symfony/translation-contracts": "^1.1.6|^2"
            },
            "conflict": {
                "symfony/config": "<3.4",
                "symfony/dependency-injection": "<3.4",
                "symfony/http-kernel": "<4.4",
                "symfony/yaml": "<3.4"
            },
            "provide": {
                "symfony/translation-implementation": "1.0"
            },
            "require-dev": {
                "psr/log": "~1.0",
                "symfony/config": "^3.4|^4.0|^5.0",
                "symfony/console": "^3.4|^4.0|^5.0",
                "symfony/dependency-injection": "^3.4|^4.0|^5.0",
                "symfony/finder": "~2.8|~3.0|~4.0|^5.0",
                "symfony/http-kernel": "^4.4",
                "symfony/intl": "^3.4|^4.0|^5.0",
                "symfony/service-contracts": "^1.1.2|^2",
                "symfony/yaml": "^3.4|^4.0|^5.0"
            },
            "suggest": {
                "psr/log-implementation": "To use logging capability in translator",
                "symfony/config": "",
                "symfony/yaml": ""
            },
            "type": "library",
            "autoload": {
                "psr-4": {
                    "Symfony\\Component\\Translation\\": ""
                },
                "exclude-from-classmap": [
                    "/Tests/"
                ]
            },
            "notification-url": "https://packagist.org/downloads/",
            "license": [
                "MIT"
            ],
            "authors": [
                {
                    "name": "Fabien Potencier",
                    "email": "fabien@symfony.com"
                },
                {
                    "name": "Symfony Community",
                    "homepage": "https://symfony.com/contributors"
                }
            ],
            "description": "Provides tools to internationalize your application",
            "homepage": "https://symfony.com",
            "support": {
                "source": "https://github.com/symfony/translation/tree/v4.4.19"
            },
            "funding": [
                {
                    "url": "https://symfony.com/sponsor",
                    "type": "custom"
                },
                {
                    "url": "https://github.com/fabpot",
                    "type": "github"
                },
                {
                    "url": "https://tidelift.com/funding/github/packagist/symfony/symfony",
                    "type": "tidelift"
                }
            ],
            "time": "2021-01-27T09:09:26+00:00"
        },
        {
            "name": "symfony/translation-contracts",
            "version": "v2.3.0",
            "source": {
                "type": "git",
                "url": "https://github.com/symfony/translation-contracts.git",
                "reference": "e2eaa60b558f26a4b0354e1bbb25636efaaad105"
            },
            "dist": {
                "type": "zip",
                "url": "https://api.github.com/repos/symfony/translation-contracts/zipball/e2eaa60b558f26a4b0354e1bbb25636efaaad105",
                "reference": "e2eaa60b558f26a4b0354e1bbb25636efaaad105",
                "shasum": ""
            },
            "require": {
                "php": ">=7.2.5"
            },
            "suggest": {
                "symfony/translation-implementation": ""
            },
            "type": "library",
            "extra": {
                "branch-alias": {
                    "dev-master": "2.3-dev"
                },
                "thanks": {
                    "name": "symfony/contracts",
                    "url": "https://github.com/symfony/contracts"
                }
            },
            "autoload": {
                "psr-4": {
                    "Symfony\\Contracts\\Translation\\": ""
                }
            },
            "notification-url": "https://packagist.org/downloads/",
            "license": [
                "MIT"
            ],
            "authors": [
                {
                    "name": "Nicolas Grekas",
                    "email": "p@tchwork.com"
                },
                {
                    "name": "Symfony Community",
                    "homepage": "https://symfony.com/contributors"
                }
            ],
            "description": "Generic abstractions related to translation",
            "homepage": "https://symfony.com",
            "keywords": [
                "abstractions",
                "contracts",
                "decoupling",
                "interfaces",
                "interoperability",
                "standards"
            ],
            "support": {
                "source": "https://github.com/symfony/translation-contracts/tree/v2.3.0"
            },
            "funding": [
                {
                    "url": "https://symfony.com/sponsor",
                    "type": "custom"
                },
                {
                    "url": "https://github.com/fabpot",
                    "type": "github"
                },
                {
                    "url": "https://tidelift.com/funding/github/packagist/symfony/symfony",
                    "type": "tidelift"
                }
            ],
            "time": "2020-09-28T13:05:58+00:00"
        },
        {
            "name": "symfony/var-dumper",
            "version": "v4.4.19",
            "source": {
                "type": "git",
                "url": "https://github.com/symfony/var-dumper.git",
                "reference": "a1eab2f69906dc83c5ddba4632180260d0ab4f7f"
            },
            "dist": {
                "type": "zip",
                "url": "https://api.github.com/repos/symfony/var-dumper/zipball/a1eab2f69906dc83c5ddba4632180260d0ab4f7f",
                "reference": "a1eab2f69906dc83c5ddba4632180260d0ab4f7f",
                "shasum": ""
            },
            "require": {
                "php": ">=7.1.3",
                "symfony/polyfill-mbstring": "~1.0",
                "symfony/polyfill-php72": "~1.5",
                "symfony/polyfill-php80": "^1.15"
            },
            "conflict": {
                "phpunit/phpunit": "<4.8.35|<5.4.3,>=5.0",
                "symfony/console": "<3.4"
            },
            "require-dev": {
                "ext-iconv": "*",
                "symfony/console": "^3.4|^4.0|^5.0",
                "symfony/process": "^4.4|^5.0",
                "twig/twig": "^1.43|^2.13|^3.0.4"
            },
            "suggest": {
                "ext-iconv": "To convert non-UTF-8 strings to UTF-8 (or symfony/polyfill-iconv in case ext-iconv cannot be used).",
                "ext-intl": "To show region name in time zone dump",
                "symfony/console": "To use the ServerDumpCommand and/or the bin/var-dump-server script"
            },
            "bin": [
                "Resources/bin/var-dump-server"
            ],
            "type": "library",
            "autoload": {
                "files": [
                    "Resources/functions/dump.php"
                ],
                "psr-4": {
                    "Symfony\\Component\\VarDumper\\": ""
                },
                "exclude-from-classmap": [
                    "/Tests/"
                ]
            },
            "notification-url": "https://packagist.org/downloads/",
            "license": [
                "MIT"
            ],
            "authors": [
                {
                    "name": "Nicolas Grekas",
                    "email": "p@tchwork.com"
                },
                {
                    "name": "Symfony Community",
                    "homepage": "https://symfony.com/contributors"
                }
            ],
            "description": "Provides mechanisms for walking through any arbitrary PHP variable",
            "homepage": "https://symfony.com",
            "keywords": [
                "debug",
                "dump"
            ],
            "support": {
                "source": "https://github.com/symfony/var-dumper/tree/v4.4.19"
            },
            "funding": [
                {
                    "url": "https://symfony.com/sponsor",
                    "type": "custom"
                },
                {
                    "url": "https://github.com/fabpot",
                    "type": "github"
                },
                {
                    "url": "https://tidelift.com/funding/github/packagist/symfony/symfony",
                    "type": "tidelift"
                }
            ],
            "time": "2021-01-27T09:09:26+00:00"
        },
        {
            "name": "symfony/var-exporter",
            "version": "v5.2.2",
            "source": {
                "type": "git",
                "url": "https://github.com/symfony/var-exporter.git",
                "reference": "5aed4875ab514c8cb9b6ff4772baa25fa4c10307"
            },
            "dist": {
                "type": "zip",
                "url": "https://api.github.com/repos/symfony/var-exporter/zipball/5aed4875ab514c8cb9b6ff4772baa25fa4c10307",
                "reference": "5aed4875ab514c8cb9b6ff4772baa25fa4c10307",
                "shasum": ""
            },
            "require": {
                "php": ">=7.2.5",
                "symfony/polyfill-php80": "^1.15"
            },
            "require-dev": {
                "symfony/var-dumper": "^4.4.9|^5.0.9"
            },
            "type": "library",
            "autoload": {
                "psr-4": {
                    "Symfony\\Component\\VarExporter\\": ""
                },
                "exclude-from-classmap": [
                    "/Tests/"
                ]
            },
            "notification-url": "https://packagist.org/downloads/",
            "license": [
                "MIT"
            ],
            "authors": [
                {
                    "name": "Nicolas Grekas",
                    "email": "p@tchwork.com"
                },
                {
                    "name": "Symfony Community",
                    "homepage": "https://symfony.com/contributors"
                }
            ],
            "description": "Allows exporting any serializable PHP data structure to plain PHP code",
            "homepage": "https://symfony.com",
            "keywords": [
                "clone",
                "construct",
                "export",
                "hydrate",
                "instantiate",
                "serialize"
            ],
            "support": {
                "source": "https://github.com/symfony/var-exporter/tree/v5.2.2"
            },
            "funding": [
                {
                    "url": "https://symfony.com/sponsor",
                    "type": "custom"
                },
                {
                    "url": "https://github.com/fabpot",
                    "type": "github"
                },
                {
                    "url": "https://tidelift.com/funding/github/packagist/symfony/symfony",
                    "type": "tidelift"
                }
            ],
            "time": "2021-01-27T10:01:46+00:00"
        },
        {
            "name": "symfony/yaml",
            "version": "v5.2.2",
            "source": {
                "type": "git",
                "url": "https://github.com/symfony/yaml.git",
                "reference": "6bb8b36c6dea8100268512bf46e858c8eb5c545e"
            },
            "dist": {
                "type": "zip",
                "url": "https://api.github.com/repos/symfony/yaml/zipball/6bb8b36c6dea8100268512bf46e858c8eb5c545e",
                "reference": "6bb8b36c6dea8100268512bf46e858c8eb5c545e",
                "shasum": ""
            },
            "require": {
                "php": ">=7.2.5",
                "symfony/deprecation-contracts": "^2.1",
                "symfony/polyfill-ctype": "~1.8"
            },
            "conflict": {
                "symfony/console": "<4.4"
            },
            "require-dev": {
                "symfony/console": "^4.4|^5.0"
            },
            "suggest": {
                "symfony/console": "For validating YAML files using the lint command"
            },
            "bin": [
                "Resources/bin/yaml-lint"
            ],
            "type": "library",
            "autoload": {
                "psr-4": {
                    "Symfony\\Component\\Yaml\\": ""
                },
                "exclude-from-classmap": [
                    "/Tests/"
                ]
            },
            "notification-url": "https://packagist.org/downloads/",
            "license": [
                "MIT"
            ],
            "authors": [
                {
                    "name": "Fabien Potencier",
                    "email": "fabien@symfony.com"
                },
                {
                    "name": "Symfony Community",
                    "homepage": "https://symfony.com/contributors"
                }
            ],
            "description": "Loads and dumps YAML files",
            "homepage": "https://symfony.com",
            "support": {
                "source": "https://github.com/symfony/yaml/tree/v5.2.2"
            },
            "funding": [
                {
                    "url": "https://symfony.com/sponsor",
                    "type": "custom"
                },
                {
                    "url": "https://github.com/fabpot",
                    "type": "github"
                },
                {
                    "url": "https://tidelift.com/funding/github/packagist/symfony/symfony",
                    "type": "tidelift"
                }
            ],
            "time": "2021-01-27T10:01:46+00:00"
        },
        {
            "name": "tedivm/jshrink",
            "version": "v1.4.0",
            "source": {
                "type": "git",
                "url": "https://github.com/tedious/JShrink.git",
                "reference": "0513ba1407b1f235518a939455855e6952a48bbc"
            },
            "dist": {
                "type": "zip",
                "url": "https://api.github.com/repos/tedious/JShrink/zipball/0513ba1407b1f235518a939455855e6952a48bbc",
                "reference": "0513ba1407b1f235518a939455855e6952a48bbc",
                "shasum": ""
            },
            "require": {
                "php": "^5.6|^7.0|^8.0"
            },
            "require-dev": {
                "friendsofphp/php-cs-fixer": "^2.8",
                "php-coveralls/php-coveralls": "^1.1.0",
                "phpunit/phpunit": "^6"
            },
            "type": "library",
            "autoload": {
                "psr-0": {
                    "JShrink": "src/"
                }
            },
            "notification-url": "https://packagist.org/downloads/",
            "license": [
                "BSD-3-Clause"
            ],
            "authors": [
                {
                    "name": "Robert Hafner",
                    "email": "tedivm@tedivm.com"
                }
            ],
            "description": "Javascript Minifier built in PHP",
            "homepage": "http://github.com/tedious/JShrink",
            "keywords": [
                "javascript",
                "minifier"
            ],
            "support": {
                "issues": "https://github.com/tedious/JShrink/issues",
                "source": "https://github.com/tedious/JShrink/tree/v1.4.0"
            },
            "funding": [
                {
                    "url": "https://tidelift.com/funding/github/packagist/tedivm/jshrink",
                    "type": "tidelift"
                }
            ],
            "time": "2020-11-30T18:10:21+00:00"
        },
        {
            "name": "tightenco/ziggy",
            "version": "v1.0.4",
            "source": {
                "type": "git",
                "url": "https://github.com/tighten/ziggy.git",
                "reference": "4777dafd683873978ccc529085187d03b750d39f"
            },
            "dist": {
                "type": "zip",
                "url": "https://api.github.com/repos/tighten/ziggy/zipball/4777dafd683873978ccc529085187d03b750d39f",
                "reference": "4777dafd683873978ccc529085187d03b750d39f",
                "shasum": ""
            },
            "require": {
                "laravel/framework": ">=5.4@dev"
            },
            "require-dev": {
                "orchestra/testbench": "^6.0",
                "phpunit/phpunit": "^9.2"
            },
            "type": "library",
            "extra": {
                "laravel": {
                    "providers": [
                        "Tightenco\\Ziggy\\ZiggyServiceProvider"
                    ]
                }
            },
            "autoload": {
                "psr-4": {
                    "Tightenco\\Ziggy\\": "src/"
                }
            },
            "notification-url": "https://packagist.org/downloads/",
            "license": [
                "MIT"
            ],
            "authors": [
                {
                    "name": "Daniel Coulbourne",
                    "email": "daniel@tighten.co"
                },
                {
                    "name": "Jake Bathman",
                    "email": "jake@tighten.co"
                },
                {
                    "name": "Jacob Baker-Kretzmar",
                    "email": "jacob@tighten.co"
                }
            ],
            "description": "Generates a Blade directive exporting all of your named Laravel routes. Also provides a nice route() helper function in JavaScript.",
            "homepage": "https://github.com/tighten/ziggy",
            "keywords": [
                "Ziggy",
                "javascript",
                "laravel",
                "routes"
            ],
            "support": {
                "issues": "https://github.com/tighten/ziggy/issues",
                "source": "https://github.com/tighten/ziggy/tree/v1.0.4"
            },
            "time": "2020-12-06T22:07:45+00:00"
        },
        {
            "name": "tijsverkoyen/css-to-inline-styles",
            "version": "2.2.3",
            "source": {
                "type": "git",
                "url": "https://github.com/tijsverkoyen/CssToInlineStyles.git",
                "reference": "b43b05cf43c1b6d849478965062b6ef73e223bb5"
            },
            "dist": {
                "type": "zip",
                "url": "https://api.github.com/repos/tijsverkoyen/CssToInlineStyles/zipball/b43b05cf43c1b6d849478965062b6ef73e223bb5",
                "reference": "b43b05cf43c1b6d849478965062b6ef73e223bb5",
                "shasum": ""
            },
            "require": {
                "ext-dom": "*",
                "ext-libxml": "*",
                "php": "^5.5 || ^7.0 || ^8.0",
                "symfony/css-selector": "^2.7 || ^3.0 || ^4.0 || ^5.0"
            },
            "require-dev": {
                "phpunit/phpunit": "^4.8.35 || ^5.7 || ^6.0 || ^7.5"
            },
            "type": "library",
            "extra": {
                "branch-alias": {
                    "dev-master": "2.2.x-dev"
                }
            },
            "autoload": {
                "psr-4": {
                    "TijsVerkoyen\\CssToInlineStyles\\": "src"
                }
            },
            "notification-url": "https://packagist.org/downloads/",
            "license": [
                "BSD-3-Clause"
            ],
            "authors": [
                {
                    "name": "Tijs Verkoyen",
                    "email": "css_to_inline_styles@verkoyen.eu",
                    "role": "Developer"
                }
            ],
            "description": "CssToInlineStyles is a class that enables you to convert HTML-pages/files into HTML-pages/files with inline styles. This is very useful when you're sending emails.",
            "homepage": "https://github.com/tijsverkoyen/CssToInlineStyles",
            "support": {
                "issues": "https://github.com/tijsverkoyen/CssToInlineStyles/issues",
                "source": "https://github.com/tijsverkoyen/CssToInlineStyles/tree/2.2.3"
            },
            "time": "2020-07-13T06:12:54+00:00"
        },
        {
            "name": "vlucas/phpdotenv",
            "version": "v3.6.8",
            "source": {
                "type": "git",
                "url": "https://github.com/vlucas/phpdotenv.git",
                "reference": "5e679f7616db829358341e2d5cccbd18773bdab8"
            },
            "dist": {
                "type": "zip",
                "url": "https://api.github.com/repos/vlucas/phpdotenv/zipball/5e679f7616db829358341e2d5cccbd18773bdab8",
                "reference": "5e679f7616db829358341e2d5cccbd18773bdab8",
                "shasum": ""
            },
            "require": {
                "php": "^5.4 || ^7.0 || ^8.0",
                "phpoption/phpoption": "^1.5.2",
                "symfony/polyfill-ctype": "^1.17"
            },
            "require-dev": {
                "ext-filter": "*",
                "ext-pcre": "*",
                "phpunit/phpunit": "^4.8.36 || ^5.7.27 || ^6.5.14 || ^7.5.20"
            },
            "suggest": {
                "ext-filter": "Required to use the boolean validator.",
                "ext-pcre": "Required to use most of the library."
            },
            "type": "library",
            "extra": {
                "branch-alias": {
                    "dev-master": "3.6-dev"
                }
            },
            "autoload": {
                "psr-4": {
                    "Dotenv\\": "src/"
                }
            },
            "notification-url": "https://packagist.org/downloads/",
            "license": [
                "BSD-3-Clause"
            ],
            "authors": [
                {
                    "name": "Graham Campbell",
                    "email": "graham@alt-three.com",
                    "homepage": "https://gjcampbell.co.uk/"
                },
                {
                    "name": "Vance Lucas",
                    "email": "vance@vancelucas.com",
                    "homepage": "https://vancelucas.com/"
                }
            ],
            "description": "Loads environment variables from `.env` to `getenv()`, `$_ENV` and `$_SERVER` automagically.",
            "keywords": [
                "dotenv",
                "env",
                "environment"
            ],
            "support": {
                "issues": "https://github.com/vlucas/phpdotenv/issues",
                "source": "https://github.com/vlucas/phpdotenv/tree/v3.6.8"
            },
            "funding": [
                {
                    "url": "https://github.com/GrahamCampbell",
                    "type": "github"
                },
                {
                    "url": "https://tidelift.com/funding/github/packagist/vlucas/phpdotenv",
                    "type": "tidelift"
                }
            ],
            "time": "2021-01-20T14:39:46+00:00"
        },
        {
            "name": "windwalker/renderer",
            "version": "3.5.22",
            "source": {
                "type": "git",
                "url": "https://github.com/ventoviro/windwalker-renderer.git",
                "reference": "b157f2832dac02209db032cb61e21b8264ee4499"
            },
            "dist": {
                "type": "zip",
                "url": "https://api.github.com/repos/ventoviro/windwalker-renderer/zipball/b157f2832dac02209db032cb61e21b8264ee4499",
                "reference": "b157f2832dac02209db032cb61e21b8264ee4499",
                "shasum": ""
            },
            "require": {
                "php": ">=7.1.3",
                "windwalker/structure": "~3.0"
            },
            "require-dev": {
                "illuminate/view": "5.2.*",
                "league/plates": "3.*",
                "mustache/mustache": "2.*",
                "twig/twig": "1.*",
                "windwalker/dom": "~3.0",
                "windwalker/filesystem": "~3.0",
                "windwalker/test": "~3.0"
            },
            "suggest": {
                "illuminate/view": "Install 5.* if you require Laravel Blade engine.",
                "league/plates": "Install 3.* if you require Plates template engine.",
                "mustache/mustache": "Install 2.* if you require Mustache engine.",
                "twig/twig": "Install 1.* if you require Twig engine."
            },
            "type": "windwalker-package",
            "extra": {
                "branch-alias": {
                    "dev-master": "3.x-dev"
                }
            },
            "autoload": {
                "psr-4": {
                    "Windwalker\\Renderer\\": ""
                }
            },
            "notification-url": "https://packagist.org/downloads/",
            "license": [
                "LGPL-2.0-or-later"
            ],
            "description": "Windwalker Renderer package",
            "homepage": "https://github.com/ventoviro/windwalker-renderer",
            "keywords": [
                "framework",
                "renderer",
                "windwalker"
            ],
            "support": {
                "issues": "https://github.com/ventoviro/windwalker-renderer/issues",
                "source": "https://github.com/ventoviro/windwalker-renderer/tree/3.5.21"
            },
            "time": "2019-10-26T15:42:26+00:00"
        },
        {
            "name": "windwalker/structure",
            "version": "3.5.22",
            "source": {
                "type": "git",
                "url": "https://github.com/ventoviro/windwalker-structure.git",
                "reference": "59466adb846685d60463f9c1403df2832d2fcf90"
            },
            "dist": {
                "type": "zip",
                "url": "https://api.github.com/repos/ventoviro/windwalker-structure/zipball/59466adb846685d60463f9c1403df2832d2fcf90",
                "reference": "59466adb846685d60463f9c1403df2832d2fcf90",
                "shasum": ""
            },
            "require": {
                "php": ">=7.1.3"
            },
            "require-dev": {
                "ext-json": "*",
                "laktak/hjson": "^2.1",
                "symfony/yaml": "^4.0||^5.0",
                "windwalker/test": "~3.0",
                "yosymfony/toml": "^1.0"
            },
            "suggest": {
                "laktak/hjson": "Install ~2.0 if you require HJSON support.",
                "symfony/yaml": "Install 3.* if you require YAML support.",
                "yosymfony/toml": "Install ~1.0 if you require TOML support."
            },
            "type": "windwalker-package",
            "extra": {
                "branch-alias": {
                    "dev-master": "3.x-dev"
                }
            },
            "autoload": {
                "psr-4": {
                    "Windwalker\\Structure\\": ""
                }
            },
            "notification-url": "https://packagist.org/downloads/",
            "license": [
                "LGPL-2.0-or-later"
            ],
            "description": "Windwalker Structure package",
            "homepage": "https://github.com/ventoviro/windwalker-structure",
            "keywords": [
                "framework",
                "structure",
                "windwalker"
            ],
            "support": {
                "issues": "https://github.com/ventoviro/windwalker-structure/issues",
                "source": "https://github.com/ventoviro/windwalker-structure/tree/3.5.22"
            },
            "time": "2020-07-04T09:50:33+00:00"
        },
        {
            "name": "xsolla/xsolla-sdk-php",
            "version": "v4.2.0",
            "source": {
                "type": "git",
                "url": "https://github.com/xsolla/xsolla-sdk-php.git",
                "reference": "07729c112547f84fe2d6f21e2fc5cc9f316f01ad"
            },
            "dist": {
                "type": "zip",
                "url": "https://api.github.com/repos/xsolla/xsolla-sdk-php/zipball/07729c112547f84fe2d6f21e2fc5cc9f316f01ad",
                "reference": "07729c112547f84fe2d6f21e2fc5cc9f316f01ad",
                "shasum": ""
            },
            "require": {
                "ext-curl": "*",
                "ext-json": "*",
                "guzzlehttp/guzzle": "~6.0",
                "php": "^7.3|~8.0.0",
                "symfony/http-foundation": "~2.3 || ~3.0 || ~4.0 || ~5.0"
            },
            "require-dev": {
                "friendsofphp/php-cs-fixer": "~2.13",
                "mtdowling/burgomaster": "^0.0.3",
                "phpunit/phpunit": "^9.0",
                "symfony/process": "~4.1"
            },
            "type": "library",
            "autoload": {
                "psr-4": {
                    "Xsolla\\SDK\\": "src"
                }
            },
            "notification-url": "https://packagist.org/downloads/",
            "license": [
                "MIT"
            ],
            "description": "Xsolla SDK for PHP. Xsolla is the authorized reseller and merchant providing e-commerce services for online games.",
            "homepage": "https://xsolla.com",
            "keywords": [
                "api",
                "games",
                "payment",
                "sdk",
                "xsolla"
            ],
            "support": {
                "docs": "https://developers.xsolla.com",
                "email": "integration@xsolla.com",
                "issues": "https://github.com/xsolla/xsolla-sdk-php/issues",
                "source": "https://github.com/xsolla/xsolla-sdk-php/releases"
            },
            "time": "2021-05-12T07:56:37+00:00"
        }
    ],
    "packages-dev": [
        {
            "name": "beyondcode/laravel-query-detector",
            "version": "1.4.0",
            "source": {
                "type": "git",
                "url": "https://github.com/beyondcode/laravel-query-detector.git",
                "reference": "b60012a821a9e170910beb2383743d89d380a64d"
            },
            "dist": {
                "type": "zip",
                "url": "https://api.github.com/repos/beyondcode/laravel-query-detector/zipball/b60012a821a9e170910beb2383743d89d380a64d",
                "reference": "b60012a821a9e170910beb2383743d89d380a64d",
                "shasum": ""
            },
            "require": {
                "illuminate/support": "^5.5 || ^6.0 || ^7.0 || ^8.0",
                "php": "^7.1"
            },
            "require-dev": {
                "laravel/legacy-factories": "^1.0",
                "orchestra/testbench": "^3.0 || ^4.0 || ^5.0 || ^6.0",
                "phpunit/phpunit": "^7.0 || ^8.0 || ^9.0"
            },
            "type": "library",
            "extra": {
                "laravel": {
                    "providers": [
                        "BeyondCode\\QueryDetector\\QueryDetectorServiceProvider"
                    ]
                }
            },
            "autoload": {
                "psr-4": {
                    "BeyondCode\\QueryDetector\\": "src"
                }
            },
            "notification-url": "https://packagist.org/downloads/",
            "license": [
                "MIT"
            ],
            "authors": [
                {
                    "name": "Marcel Pociot",
                    "email": "marcel@beyondco.de",
                    "homepage": "https://beyondcode.de",
                    "role": "Developer"
                }
            ],
            "description": "Laravel N+1 Query Detector",
            "homepage": "https://github.com/beyondcode/laravel-query-detector",
            "keywords": [
                "beyondcode",
                "laravel-query-detector"
            ],
            "support": {
                "issues": "https://github.com/beyondcode/laravel-query-detector/issues",
                "source": "https://github.com/beyondcode/laravel-query-detector/tree/1.4.0"
            },
            "time": "2020-09-25T07:58:20+00:00"
        },
        {
            "name": "dealerdirect/phpcodesniffer-composer-installer",
            "version": "v0.7.1",
            "source": {
                "type": "git",
                "url": "https://github.com/Dealerdirect/phpcodesniffer-composer-installer.git",
                "reference": "fe390591e0241955f22eb9ba327d137e501c771c"
            },
            "dist": {
                "type": "zip",
                "url": "https://api.github.com/repos/Dealerdirect/phpcodesniffer-composer-installer/zipball/fe390591e0241955f22eb9ba327d137e501c771c",
                "reference": "fe390591e0241955f22eb9ba327d137e501c771c",
                "shasum": ""
            },
            "require": {
                "composer-plugin-api": "^1.0 || ^2.0",
                "php": ">=5.3",
                "squizlabs/php_codesniffer": "^2.0 || ^3.0 || ^4.0"
            },
            "require-dev": {
                "composer/composer": "*",
                "phpcompatibility/php-compatibility": "^9.0",
                "sensiolabs/security-checker": "^4.1.0"
            },
            "type": "composer-plugin",
            "extra": {
                "class": "Dealerdirect\\Composer\\Plugin\\Installers\\PHPCodeSniffer\\Plugin"
            },
            "autoload": {
                "psr-4": {
                    "Dealerdirect\\Composer\\Plugin\\Installers\\PHPCodeSniffer\\": "src/"
                }
            },
            "notification-url": "https://packagist.org/downloads/",
            "license": [
                "MIT"
            ],
            "authors": [
                {
                    "name": "Franck Nijhof",
                    "email": "franck.nijhof@dealerdirect.com",
                    "homepage": "http://www.frenck.nl",
                    "role": "Developer / IT Manager"
                }
            ],
            "description": "PHP_CodeSniffer Standards Composer Installer Plugin",
            "homepage": "http://www.dealerdirect.com",
            "keywords": [
                "PHPCodeSniffer",
                "PHP_CodeSniffer",
                "code quality",
                "codesniffer",
                "composer",
                "installer",
                "phpcs",
                "plugin",
                "qa",
                "quality",
                "standard",
                "standards",
                "style guide",
                "stylecheck",
                "tests"
            ],
            "support": {
                "issues": "https://github.com/dealerdirect/phpcodesniffer-composer-installer/issues",
                "source": "https://github.com/dealerdirect/phpcodesniffer-composer-installer"
            },
            "time": "2020-12-07T18:04:37+00:00"
        },
        {
            "name": "dms/phpunit-arraysubset-asserts",
            "version": "v0.2.1",
            "source": {
                "type": "git",
                "url": "https://github.com/rdohms/phpunit-arraysubset-asserts.git",
                "reference": "8e3673a70019a60df484e36fc3271d63cbdc40ea"
            },
            "dist": {
                "type": "zip",
                "url": "https://api.github.com/repos/rdohms/phpunit-arraysubset-asserts/zipball/8e3673a70019a60df484e36fc3271d63cbdc40ea",
                "reference": "8e3673a70019a60df484e36fc3271d63cbdc40ea",
                "shasum": ""
            },
            "require": {
                "php": "^7.3|^8.0",
                "phpunit/phpunit": "^9.0"
            },
            "require-dev": {
                "dms/coding-standard": "^1.0",
                "squizlabs/php_codesniffer": "^3.4"
            },
            "type": "library",
            "autoload": {
                "psr-4": {
                    "DMS\\PHPUnitExtensions\\ArraySubset\\": "src"
                }
            },
            "notification-url": "https://packagist.org/downloads/",
            "license": [
                "MIT"
            ],
            "authors": [
                {
                    "name": "Rafael Dohms",
                    "email": "rdohms@gmail.com"
                }
            ],
            "description": "This package provides ArraySubset and related asserts once deprecated in PHPUnit 8",
            "support": {
                "issues": "https://github.com/rdohms/phpunit-arraysubset-asserts/issues",
                "source": "https://github.com/rdohms/phpunit-arraysubset-asserts/tree/v0.2.1"
            },
            "time": "2020-10-03T21:43:40+00:00"
        },
        {
            "name": "doctrine/instantiator",
            "version": "1.4.0",
            "source": {
                "type": "git",
                "url": "https://github.com/doctrine/instantiator.git",
                "reference": "d56bf6102915de5702778fe20f2de3b2fe570b5b"
            },
            "dist": {
                "type": "zip",
                "url": "https://api.github.com/repos/doctrine/instantiator/zipball/d56bf6102915de5702778fe20f2de3b2fe570b5b",
                "reference": "d56bf6102915de5702778fe20f2de3b2fe570b5b",
                "shasum": ""
            },
            "require": {
                "php": "^7.1 || ^8.0"
            },
            "require-dev": {
                "doctrine/coding-standard": "^8.0",
                "ext-pdo": "*",
                "ext-phar": "*",
                "phpbench/phpbench": "^0.13 || 1.0.0-alpha2",
                "phpstan/phpstan": "^0.12",
                "phpstan/phpstan-phpunit": "^0.12",
                "phpunit/phpunit": "^7.0 || ^8.0 || ^9.0"
            },
            "type": "library",
            "autoload": {
                "psr-4": {
                    "Doctrine\\Instantiator\\": "src/Doctrine/Instantiator/"
                }
            },
            "notification-url": "https://packagist.org/downloads/",
            "license": [
                "MIT"
            ],
            "authors": [
                {
                    "name": "Marco Pivetta",
                    "email": "ocramius@gmail.com",
                    "homepage": "https://ocramius.github.io/"
                }
            ],
            "description": "A small, lightweight utility to instantiate objects in PHP without invoking their constructors",
            "homepage": "https://www.doctrine-project.org/projects/instantiator.html",
            "keywords": [
                "constructor",
                "instantiate"
            ],
            "support": {
                "issues": "https://github.com/doctrine/instantiator/issues",
                "source": "https://github.com/doctrine/instantiator/tree/1.4.0"
            },
            "funding": [
                {
                    "url": "https://www.doctrine-project.org/sponsorship.html",
                    "type": "custom"
                },
                {
                    "url": "https://www.patreon.com/phpdoctrine",
                    "type": "patreon"
                },
                {
                    "url": "https://tidelift.com/funding/github/packagist/doctrine%2Finstantiator",
                    "type": "tidelift"
                }
            ],
            "time": "2020-11-10T18:47:58+00:00"
        },
        {
            "name": "hamcrest/hamcrest-php",
            "version": "v2.0.1",
            "source": {
                "type": "git",
                "url": "https://github.com/hamcrest/hamcrest-php.git",
                "reference": "8c3d0a3f6af734494ad8f6fbbee0ba92422859f3"
            },
            "dist": {
                "type": "zip",
                "url": "https://api.github.com/repos/hamcrest/hamcrest-php/zipball/8c3d0a3f6af734494ad8f6fbbee0ba92422859f3",
                "reference": "8c3d0a3f6af734494ad8f6fbbee0ba92422859f3",
                "shasum": ""
            },
            "require": {
                "php": "^5.3|^7.0|^8.0"
            },
            "replace": {
                "cordoval/hamcrest-php": "*",
                "davedevelopment/hamcrest-php": "*",
                "kodova/hamcrest-php": "*"
            },
            "require-dev": {
                "phpunit/php-file-iterator": "^1.4 || ^2.0",
                "phpunit/phpunit": "^4.8.36 || ^5.7 || ^6.5 || ^7.0"
            },
            "type": "library",
            "extra": {
                "branch-alias": {
                    "dev-master": "2.1-dev"
                }
            },
            "autoload": {
                "classmap": [
                    "hamcrest"
                ]
            },
            "notification-url": "https://packagist.org/downloads/",
            "license": [
                "BSD-3-Clause"
            ],
            "description": "This is the PHP port of Hamcrest Matchers",
            "keywords": [
                "test"
            ],
            "support": {
                "issues": "https://github.com/hamcrest/hamcrest-php/issues",
                "source": "https://github.com/hamcrest/hamcrest-php/tree/v2.0.1"
            },
            "time": "2020-07-09T08:09:16+00:00"
        },
        {
            "name": "laravel/dusk",
            "version": "v6.11.2",
            "source": {
                "type": "git",
                "url": "https://github.com/laravel/dusk.git",
                "reference": "be45bc6e6e3cec6f617a422aa0bd92877afc8695"
            },
            "dist": {
                "type": "zip",
                "url": "https://api.github.com/repos/laravel/dusk/zipball/be45bc6e6e3cec6f617a422aa0bd92877afc8695",
                "reference": "be45bc6e6e3cec6f617a422aa0bd92877afc8695",
                "shasum": ""
            },
            "require": {
                "ext-json": "*",
                "ext-zip": "*",
                "illuminate/console": "^6.0|^7.0|^8.0",
                "illuminate/support": "^6.0|^7.0|^8.0",
                "nesbot/carbon": "^2.0",
                "php": "^7.2|^8.0",
                "php-webdriver/webdriver": "^1.9.0",
                "symfony/console": "^4.3|^5.0",
                "symfony/finder": "^4.3|^5.0",
                "symfony/process": "^4.3|^5.0",
                "vlucas/phpdotenv": "^3.0|^4.0|^5.0"
            },
            "require-dev": {
                "mockery/mockery": "^1.0",
                "phpunit/phpunit": "^7.5.15|^8.4|^9.0"
            },
            "suggest": {
                "ext-pcntl": "Used to gracefully terminate Dusk when tests are running."
            },
            "type": "library",
            "extra": {
                "branch-alias": {
                    "dev-master": "6.x-dev"
                },
                "laravel": {
                    "providers": [
                        "Laravel\\Dusk\\DuskServiceProvider"
                    ]
                }
            },
            "autoload": {
                "psr-4": {
                    "Laravel\\Dusk\\": "src/"
                }
            },
            "notification-url": "https://packagist.org/downloads/",
            "license": [
                "MIT"
            ],
            "authors": [
                {
                    "name": "Taylor Otwell",
                    "email": "taylor@laravel.com"
                }
            ],
            "description": "Laravel Dusk provides simple end-to-end testing and browser automation.",
            "keywords": [
                "laravel",
                "testing",
                "webdriver"
            ],
            "support": {
                "issues": "https://github.com/laravel/dusk/issues",
                "source": "https://github.com/laravel/dusk/tree/v6.11.2"
            },
            "time": "2021-01-26T19:22:07+00:00"
        },
        {
            "name": "mockery/mockery",
            "version": "1.4.2",
            "source": {
                "type": "git",
                "url": "https://github.com/mockery/mockery.git",
                "reference": "20cab678faed06fac225193be281ea0fddb43b93"
            },
            "dist": {
                "type": "zip",
                "url": "https://api.github.com/repos/mockery/mockery/zipball/20cab678faed06fac225193be281ea0fddb43b93",
                "reference": "20cab678faed06fac225193be281ea0fddb43b93",
                "shasum": ""
            },
            "require": {
                "hamcrest/hamcrest-php": "^2.0.1",
                "lib-pcre": ">=7.0",
                "php": "^7.3 || ^8.0"
            },
            "conflict": {
                "phpunit/phpunit": "<8.0"
            },
            "require-dev": {
                "phpunit/phpunit": "^8.5 || ^9.3"
            },
            "type": "library",
            "extra": {
                "branch-alias": {
                    "dev-master": "1.4.x-dev"
                }
            },
            "autoload": {
                "psr-0": {
                    "Mockery": "library/"
                }
            },
            "notification-url": "https://packagist.org/downloads/",
            "license": [
                "BSD-3-Clause"
            ],
            "authors": [
                {
                    "name": "Pádraic Brady",
                    "email": "padraic.brady@gmail.com",
                    "homepage": "http://blog.astrumfutura.com"
                },
                {
                    "name": "Dave Marshall",
                    "email": "dave.marshall@atstsolutions.co.uk",
                    "homepage": "http://davedevelopment.co.uk"
                }
            ],
            "description": "Mockery is a simple yet flexible PHP mock object framework",
            "homepage": "https://github.com/mockery/mockery",
            "keywords": [
                "BDD",
                "TDD",
                "library",
                "mock",
                "mock objects",
                "mockery",
                "stub",
                "test",
                "test double",
                "testing"
            ],
            "support": {
                "issues": "https://github.com/mockery/mockery/issues",
                "source": "https://github.com/mockery/mockery/tree/master"
            },
            "time": "2020-08-11T18:10:13+00:00"
        },
        {
            "name": "myclabs/deep-copy",
            "version": "1.10.2",
            "source": {
                "type": "git",
                "url": "https://github.com/myclabs/DeepCopy.git",
                "reference": "776f831124e9c62e1a2c601ecc52e776d8bb7220"
            },
            "dist": {
                "type": "zip",
                "url": "https://api.github.com/repos/myclabs/DeepCopy/zipball/776f831124e9c62e1a2c601ecc52e776d8bb7220",
                "reference": "776f831124e9c62e1a2c601ecc52e776d8bb7220",
                "shasum": ""
            },
            "require": {
                "php": "^7.1 || ^8.0"
            },
            "replace": {
                "myclabs/deep-copy": "self.version"
            },
            "require-dev": {
                "doctrine/collections": "^1.0",
                "doctrine/common": "^2.6",
                "phpunit/phpunit": "^7.1"
            },
            "type": "library",
            "autoload": {
                "psr-4": {
                    "DeepCopy\\": "src/DeepCopy/"
                },
                "files": [
                    "src/DeepCopy/deep_copy.php"
                ]
            },
            "notification-url": "https://packagist.org/downloads/",
            "license": [
                "MIT"
            ],
            "description": "Create deep copies (clones) of your objects",
            "keywords": [
                "clone",
                "copy",
                "duplicate",
                "object",
                "object graph"
            ],
            "support": {
                "issues": "https://github.com/myclabs/DeepCopy/issues",
                "source": "https://github.com/myclabs/DeepCopy/tree/1.10.2"
            },
            "funding": [
                {
                    "url": "https://tidelift.com/funding/github/packagist/myclabs/deep-copy",
                    "type": "tidelift"
                }
            ],
            "time": "2020-11-13T09:40:50+00:00"
        },
        {
            "name": "phar-io/manifest",
            "version": "2.0.1",
            "source": {
                "type": "git",
                "url": "https://github.com/phar-io/manifest.git",
                "reference": "85265efd3af7ba3ca4b2a2c34dbfc5788dd29133"
            },
            "dist": {
                "type": "zip",
                "url": "https://api.github.com/repos/phar-io/manifest/zipball/85265efd3af7ba3ca4b2a2c34dbfc5788dd29133",
                "reference": "85265efd3af7ba3ca4b2a2c34dbfc5788dd29133",
                "shasum": ""
            },
            "require": {
                "ext-dom": "*",
                "ext-phar": "*",
                "ext-xmlwriter": "*",
                "phar-io/version": "^3.0.1",
                "php": "^7.2 || ^8.0"
            },
            "type": "library",
            "extra": {
                "branch-alias": {
                    "dev-master": "2.0.x-dev"
                }
            },
            "autoload": {
                "classmap": [
                    "src/"
                ]
            },
            "notification-url": "https://packagist.org/downloads/",
            "license": [
                "BSD-3-Clause"
            ],
            "authors": [
                {
                    "name": "Arne Blankerts",
                    "email": "arne@blankerts.de",
                    "role": "Developer"
                },
                {
                    "name": "Sebastian Heuer",
                    "email": "sebastian@phpeople.de",
                    "role": "Developer"
                },
                {
                    "name": "Sebastian Bergmann",
                    "email": "sebastian@phpunit.de",
                    "role": "Developer"
                }
            ],
            "description": "Component for reading phar.io manifest information from a PHP Archive (PHAR)",
            "support": {
                "issues": "https://github.com/phar-io/manifest/issues",
                "source": "https://github.com/phar-io/manifest/tree/master"
            },
            "time": "2020-06-27T14:33:11+00:00"
        },
        {
            "name": "phar-io/version",
            "version": "3.0.4",
            "source": {
                "type": "git",
                "url": "https://github.com/phar-io/version.git",
                "reference": "e4782611070e50613683d2b9a57730e9a3ba5451"
            },
            "dist": {
                "type": "zip",
                "url": "https://api.github.com/repos/phar-io/version/zipball/e4782611070e50613683d2b9a57730e9a3ba5451",
                "reference": "e4782611070e50613683d2b9a57730e9a3ba5451",
                "shasum": ""
            },
            "require": {
                "php": "^7.2 || ^8.0"
            },
            "type": "library",
            "autoload": {
                "classmap": [
                    "src/"
                ]
            },
            "notification-url": "https://packagist.org/downloads/",
            "license": [
                "BSD-3-Clause"
            ],
            "authors": [
                {
                    "name": "Arne Blankerts",
                    "email": "arne@blankerts.de",
                    "role": "Developer"
                },
                {
                    "name": "Sebastian Heuer",
                    "email": "sebastian@phpeople.de",
                    "role": "Developer"
                },
                {
                    "name": "Sebastian Bergmann",
                    "email": "sebastian@phpunit.de",
                    "role": "Developer"
                }
            ],
            "description": "Library for handling version information and constraints",
            "support": {
                "issues": "https://github.com/phar-io/version/issues",
                "source": "https://github.com/phar-io/version/tree/3.0.4"
            },
            "time": "2020-12-13T23:18:30+00:00"
        },
        {
            "name": "php-webdriver/webdriver",
            "version": "1.9.0",
            "source": {
                "type": "git",
                "url": "https://github.com/php-webdriver/php-webdriver.git",
                "reference": "e3633154554605274cc9d59837f55a7427d72003"
            },
            "dist": {
                "type": "zip",
                "url": "https://api.github.com/repos/php-webdriver/php-webdriver/zipball/e3633154554605274cc9d59837f55a7427d72003",
                "reference": "e3633154554605274cc9d59837f55a7427d72003",
                "shasum": ""
            },
            "require": {
                "ext-curl": "*",
                "ext-json": "*",
                "ext-zip": "*",
                "php": "^5.6 || ~7.0 || ^8.0",
                "symfony/polyfill-mbstring": "^1.12",
                "symfony/process": "^2.8 || ^3.1 || ^4.0 || ^5.0"
            },
            "replace": {
                "facebook/webdriver": "*"
            },
            "require-dev": {
                "friendsofphp/php-cs-fixer": "^2.0",
                "ondram/ci-detector": "^2.1 || ^3.5",
                "php-coveralls/php-coveralls": "^2.4",
                "php-mock/php-mock-phpunit": "^1.1 || ^2.0",
                "php-parallel-lint/php-parallel-lint": "^1.2",
                "phpunit/phpunit": "^5.7 || ^7 || ^8 || ^9",
                "squizlabs/php_codesniffer": "^3.5",
                "symfony/var-dumper": "^3.3 || ^4.0 || ^5.0"
            },
            "suggest": {
                "ext-SimpleXML": "For Firefox profile creation"
            },
            "type": "library",
            "extra": {
                "branch-alias": {
                    "dev-main": "1.8.x-dev"
                }
            },
            "autoload": {
                "psr-4": {
                    "Facebook\\WebDriver\\": "lib/"
                },
                "files": [
                    "lib/Exception/TimeoutException.php"
                ]
            },
            "notification-url": "https://packagist.org/downloads/",
            "license": [
                "MIT"
            ],
            "description": "A PHP client for Selenium WebDriver. Previously facebook/webdriver.",
            "homepage": "https://github.com/php-webdriver/php-webdriver",
            "keywords": [
                "Chromedriver",
                "geckodriver",
                "php",
                "selenium",
                "webdriver"
            ],
            "support": {
                "issues": "https://github.com/php-webdriver/php-webdriver/issues",
                "source": "https://github.com/php-webdriver/php-webdriver/tree/1.9.0"
            },
            "time": "2020-11-19T15:21:05+00:00"
        },
        {
            "name": "phpdocumentor/reflection-common",
            "version": "2.2.0",
            "source": {
                "type": "git",
                "url": "https://github.com/phpDocumentor/ReflectionCommon.git",
                "reference": "1d01c49d4ed62f25aa84a747ad35d5a16924662b"
            },
            "dist": {
                "type": "zip",
                "url": "https://api.github.com/repos/phpDocumentor/ReflectionCommon/zipball/1d01c49d4ed62f25aa84a747ad35d5a16924662b",
                "reference": "1d01c49d4ed62f25aa84a747ad35d5a16924662b",
                "shasum": ""
            },
            "require": {
                "php": "^7.2 || ^8.0"
            },
            "type": "library",
            "extra": {
                "branch-alias": {
                    "dev-2.x": "2.x-dev"
                }
            },
            "autoload": {
                "psr-4": {
                    "phpDocumentor\\Reflection\\": "src/"
                }
            },
            "notification-url": "https://packagist.org/downloads/",
            "license": [
                "MIT"
            ],
            "authors": [
                {
                    "name": "Jaap van Otterdijk",
                    "email": "opensource@ijaap.nl"
                }
            ],
            "description": "Common reflection classes used by phpdocumentor to reflect the code structure",
            "homepage": "http://www.phpdoc.org",
            "keywords": [
                "FQSEN",
                "phpDocumentor",
                "phpdoc",
                "reflection",
                "static analysis"
            ],
            "support": {
                "issues": "https://github.com/phpDocumentor/ReflectionCommon/issues",
                "source": "https://github.com/phpDocumentor/ReflectionCommon/tree/2.x"
            },
            "time": "2020-06-27T09:03:43+00:00"
        },
        {
            "name": "phpdocumentor/reflection-docblock",
            "version": "5.2.2",
            "source": {
                "type": "git",
                "url": "https://github.com/phpDocumentor/ReflectionDocBlock.git",
                "reference": "069a785b2141f5bcf49f3e353548dc1cce6df556"
            },
            "dist": {
                "type": "zip",
                "url": "https://api.github.com/repos/phpDocumentor/ReflectionDocBlock/zipball/069a785b2141f5bcf49f3e353548dc1cce6df556",
                "reference": "069a785b2141f5bcf49f3e353548dc1cce6df556",
                "shasum": ""
            },
            "require": {
                "ext-filter": "*",
                "php": "^7.2 || ^8.0",
                "phpdocumentor/reflection-common": "^2.2",
                "phpdocumentor/type-resolver": "^1.3",
                "webmozart/assert": "^1.9.1"
            },
            "require-dev": {
                "mockery/mockery": "~1.3.2"
            },
            "type": "library",
            "extra": {
                "branch-alias": {
                    "dev-master": "5.x-dev"
                }
            },
            "autoload": {
                "psr-4": {
                    "phpDocumentor\\Reflection\\": "src"
                }
            },
            "notification-url": "https://packagist.org/downloads/",
            "license": [
                "MIT"
            ],
            "authors": [
                {
                    "name": "Mike van Riel",
                    "email": "me@mikevanriel.com"
                },
                {
                    "name": "Jaap van Otterdijk",
                    "email": "account@ijaap.nl"
                }
            ],
            "description": "With this component, a library can provide support for annotations via DocBlocks or otherwise retrieve information that is embedded in a DocBlock.",
            "support": {
                "issues": "https://github.com/phpDocumentor/ReflectionDocBlock/issues",
                "source": "https://github.com/phpDocumentor/ReflectionDocBlock/tree/master"
            },
            "time": "2020-09-03T19:13:55+00:00"
        },
        {
            "name": "phpdocumentor/type-resolver",
            "version": "1.4.0",
            "source": {
                "type": "git",
                "url": "https://github.com/phpDocumentor/TypeResolver.git",
                "reference": "6a467b8989322d92aa1c8bf2bebcc6e5c2ba55c0"
            },
            "dist": {
                "type": "zip",
                "url": "https://api.github.com/repos/phpDocumentor/TypeResolver/zipball/6a467b8989322d92aa1c8bf2bebcc6e5c2ba55c0",
                "reference": "6a467b8989322d92aa1c8bf2bebcc6e5c2ba55c0",
                "shasum": ""
            },
            "require": {
                "php": "^7.2 || ^8.0",
                "phpdocumentor/reflection-common": "^2.0"
            },
            "require-dev": {
                "ext-tokenizer": "*"
            },
            "type": "library",
            "extra": {
                "branch-alias": {
                    "dev-1.x": "1.x-dev"
                }
            },
            "autoload": {
                "psr-4": {
                    "phpDocumentor\\Reflection\\": "src"
                }
            },
            "notification-url": "https://packagist.org/downloads/",
            "license": [
                "MIT"
            ],
            "authors": [
                {
                    "name": "Mike van Riel",
                    "email": "me@mikevanriel.com"
                }
            ],
            "description": "A PSR-5 based resolver of Class names, Types and Structural Element Names",
            "support": {
                "issues": "https://github.com/phpDocumentor/TypeResolver/issues",
                "source": "https://github.com/phpDocumentor/TypeResolver/tree/1.4.0"
            },
            "time": "2020-09-17T18:55:26+00:00"
        },
        {
            "name": "phpspec/prophecy",
            "version": "1.12.2",
            "source": {
                "type": "git",
                "url": "https://github.com/phpspec/prophecy.git",
                "reference": "245710e971a030f42e08f4912863805570f23d39"
            },
            "dist": {
                "type": "zip",
                "url": "https://api.github.com/repos/phpspec/prophecy/zipball/245710e971a030f42e08f4912863805570f23d39",
                "reference": "245710e971a030f42e08f4912863805570f23d39",
                "shasum": ""
            },
            "require": {
                "doctrine/instantiator": "^1.2",
                "php": "^7.2 || ~8.0, <8.1",
                "phpdocumentor/reflection-docblock": "^5.2",
                "sebastian/comparator": "^3.0 || ^4.0",
                "sebastian/recursion-context": "^3.0 || ^4.0"
            },
            "require-dev": {
                "phpspec/phpspec": "^6.0",
                "phpunit/phpunit": "^8.0 || ^9.0"
            },
            "type": "library",
            "extra": {
                "branch-alias": {
                    "dev-master": "1.11.x-dev"
                }
            },
            "autoload": {
                "psr-4": {
                    "Prophecy\\": "src/Prophecy"
                }
            },
            "notification-url": "https://packagist.org/downloads/",
            "license": [
                "MIT"
            ],
            "authors": [
                {
                    "name": "Konstantin Kudryashov",
                    "email": "ever.zet@gmail.com",
                    "homepage": "http://everzet.com"
                },
                {
                    "name": "Marcello Duarte",
                    "email": "marcello.duarte@gmail.com"
                }
            ],
            "description": "Highly opinionated mocking framework for PHP 5.3+",
            "homepage": "https://github.com/phpspec/prophecy",
            "keywords": [
                "Double",
                "Dummy",
                "fake",
                "mock",
                "spy",
                "stub"
            ],
            "support": {
                "issues": "https://github.com/phpspec/prophecy/issues",
                "source": "https://github.com/phpspec/prophecy/tree/1.12.2"
            },
            "time": "2020-12-19T10:15:11+00:00"
        },
        {
            "name": "phpstan/phpdoc-parser",
            "version": "0.4.9",
            "source": {
                "type": "git",
                "url": "https://github.com/phpstan/phpdoc-parser.git",
                "reference": "98a088b17966bdf6ee25c8a4b634df313d8aa531"
            },
            "dist": {
                "type": "zip",
                "url": "https://api.github.com/repos/phpstan/phpdoc-parser/zipball/98a088b17966bdf6ee25c8a4b634df313d8aa531",
                "reference": "98a088b17966bdf6ee25c8a4b634df313d8aa531",
                "shasum": ""
            },
            "require": {
                "php": "^7.1 || ^8.0"
            },
            "require-dev": {
                "consistence/coding-standard": "^3.5",
                "ergebnis/composer-normalize": "^2.0.2",
                "jakub-onderka/php-parallel-lint": "^0.9.2",
                "phing/phing": "^2.16.0",
                "phpstan/extension-installer": "^1.0",
                "phpstan/phpstan": "^0.12.26",
                "phpstan/phpstan-strict-rules": "^0.12",
                "phpunit/phpunit": "^6.3",
                "slevomat/coding-standard": "^4.7.2",
                "symfony/process": "^4.0"
            },
            "type": "library",
            "extra": {
                "branch-alias": {
                    "dev-master": "0.4-dev"
                }
            },
            "autoload": {
                "psr-4": {
                    "PHPStan\\PhpDocParser\\": [
                        "src/"
                    ]
                }
            },
            "notification-url": "https://packagist.org/downloads/",
            "license": [
                "MIT"
            ],
            "description": "PHPDoc parser with support for nullable, intersection and generic types",
            "support": {
                "issues": "https://github.com/phpstan/phpdoc-parser/issues",
                "source": "https://github.com/phpstan/phpdoc-parser/tree/master"
            },
            "time": "2020-08-03T20:32:43+00:00"
        },
        {
            "name": "phpunit/php-code-coverage",
            "version": "9.2.5",
            "source": {
                "type": "git",
                "url": "https://github.com/sebastianbergmann/php-code-coverage.git",
                "reference": "f3e026641cc91909d421802dd3ac7827ebfd97e1"
            },
            "dist": {
                "type": "zip",
                "url": "https://api.github.com/repos/sebastianbergmann/php-code-coverage/zipball/f3e026641cc91909d421802dd3ac7827ebfd97e1",
                "reference": "f3e026641cc91909d421802dd3ac7827ebfd97e1",
                "shasum": ""
            },
            "require": {
                "ext-dom": "*",
                "ext-libxml": "*",
                "ext-xmlwriter": "*",
                "nikic/php-parser": "^4.10.2",
                "php": ">=7.3",
                "phpunit/php-file-iterator": "^3.0.3",
                "phpunit/php-text-template": "^2.0.2",
                "sebastian/code-unit-reverse-lookup": "^2.0.2",
                "sebastian/complexity": "^2.0",
                "sebastian/environment": "^5.1.2",
                "sebastian/lines-of-code": "^1.0.3",
                "sebastian/version": "^3.0.1",
                "theseer/tokenizer": "^1.2.0"
            },
            "require-dev": {
                "phpunit/phpunit": "^9.3"
            },
            "suggest": {
                "ext-pcov": "*",
                "ext-xdebug": "*"
            },
            "type": "library",
            "extra": {
                "branch-alias": {
                    "dev-master": "9.2-dev"
                }
            },
            "autoload": {
                "classmap": [
                    "src/"
                ]
            },
            "notification-url": "https://packagist.org/downloads/",
            "license": [
                "BSD-3-Clause"
            ],
            "authors": [
                {
                    "name": "Sebastian Bergmann",
                    "email": "sebastian@phpunit.de",
                    "role": "lead"
                }
            ],
            "description": "Library that provides collection, processing, and rendering functionality for PHP code coverage information.",
            "homepage": "https://github.com/sebastianbergmann/php-code-coverage",
            "keywords": [
                "coverage",
                "testing",
                "xunit"
            ],
            "support": {
                "issues": "https://github.com/sebastianbergmann/php-code-coverage/issues",
                "source": "https://github.com/sebastianbergmann/php-code-coverage/tree/9.2.5"
            },
            "funding": [
                {
                    "url": "https://github.com/sebastianbergmann",
                    "type": "github"
                }
            ],
            "time": "2020-11-28T06:44:49+00:00"
        },
        {
            "name": "phpunit/php-file-iterator",
            "version": "3.0.5",
            "source": {
                "type": "git",
                "url": "https://github.com/sebastianbergmann/php-file-iterator.git",
                "reference": "aa4be8575f26070b100fccb67faabb28f21f66f8"
            },
            "dist": {
                "type": "zip",
                "url": "https://api.github.com/repos/sebastianbergmann/php-file-iterator/zipball/aa4be8575f26070b100fccb67faabb28f21f66f8",
                "reference": "aa4be8575f26070b100fccb67faabb28f21f66f8",
                "shasum": ""
            },
            "require": {
                "php": ">=7.3"
            },
            "require-dev": {
                "phpunit/phpunit": "^9.3"
            },
            "type": "library",
            "extra": {
                "branch-alias": {
                    "dev-master": "3.0-dev"
                }
            },
            "autoload": {
                "classmap": [
                    "src/"
                ]
            },
            "notification-url": "https://packagist.org/downloads/",
            "license": [
                "BSD-3-Clause"
            ],
            "authors": [
                {
                    "name": "Sebastian Bergmann",
                    "email": "sebastian@phpunit.de",
                    "role": "lead"
                }
            ],
            "description": "FilterIterator implementation that filters files based on a list of suffixes.",
            "homepage": "https://github.com/sebastianbergmann/php-file-iterator/",
            "keywords": [
                "filesystem",
                "iterator"
            ],
            "support": {
                "issues": "https://github.com/sebastianbergmann/php-file-iterator/issues",
                "source": "https://github.com/sebastianbergmann/php-file-iterator/tree/3.0.5"
            },
            "funding": [
                {
                    "url": "https://github.com/sebastianbergmann",
                    "type": "github"
                }
            ],
            "time": "2020-09-28T05:57:25+00:00"
        },
        {
            "name": "phpunit/php-invoker",
            "version": "3.1.1",
            "source": {
                "type": "git",
                "url": "https://github.com/sebastianbergmann/php-invoker.git",
                "reference": "5a10147d0aaf65b58940a0b72f71c9ac0423cc67"
            },
            "dist": {
                "type": "zip",
                "url": "https://api.github.com/repos/sebastianbergmann/php-invoker/zipball/5a10147d0aaf65b58940a0b72f71c9ac0423cc67",
                "reference": "5a10147d0aaf65b58940a0b72f71c9ac0423cc67",
                "shasum": ""
            },
            "require": {
                "php": ">=7.3"
            },
            "require-dev": {
                "ext-pcntl": "*",
                "phpunit/phpunit": "^9.3"
            },
            "suggest": {
                "ext-pcntl": "*"
            },
            "type": "library",
            "extra": {
                "branch-alias": {
                    "dev-master": "3.1-dev"
                }
            },
            "autoload": {
                "classmap": [
                    "src/"
                ]
            },
            "notification-url": "https://packagist.org/downloads/",
            "license": [
                "BSD-3-Clause"
            ],
            "authors": [
                {
                    "name": "Sebastian Bergmann",
                    "email": "sebastian@phpunit.de",
                    "role": "lead"
                }
            ],
            "description": "Invoke callables with a timeout",
            "homepage": "https://github.com/sebastianbergmann/php-invoker/",
            "keywords": [
                "process"
            ],
            "support": {
                "issues": "https://github.com/sebastianbergmann/php-invoker/issues",
                "source": "https://github.com/sebastianbergmann/php-invoker/tree/3.1.1"
            },
            "funding": [
                {
                    "url": "https://github.com/sebastianbergmann",
                    "type": "github"
                }
            ],
            "time": "2020-09-28T05:58:55+00:00"
        },
        {
            "name": "phpunit/php-text-template",
            "version": "2.0.4",
            "source": {
                "type": "git",
                "url": "https://github.com/sebastianbergmann/php-text-template.git",
                "reference": "5da5f67fc95621df9ff4c4e5a84d6a8a2acf7c28"
            },
            "dist": {
                "type": "zip",
                "url": "https://api.github.com/repos/sebastianbergmann/php-text-template/zipball/5da5f67fc95621df9ff4c4e5a84d6a8a2acf7c28",
                "reference": "5da5f67fc95621df9ff4c4e5a84d6a8a2acf7c28",
                "shasum": ""
            },
            "require": {
                "php": ">=7.3"
            },
            "require-dev": {
                "phpunit/phpunit": "^9.3"
            },
            "type": "library",
            "extra": {
                "branch-alias": {
                    "dev-master": "2.0-dev"
                }
            },
            "autoload": {
                "classmap": [
                    "src/"
                ]
            },
            "notification-url": "https://packagist.org/downloads/",
            "license": [
                "BSD-3-Clause"
            ],
            "authors": [
                {
                    "name": "Sebastian Bergmann",
                    "email": "sebastian@phpunit.de",
                    "role": "lead"
                }
            ],
            "description": "Simple template engine.",
            "homepage": "https://github.com/sebastianbergmann/php-text-template/",
            "keywords": [
                "template"
            ],
            "support": {
                "issues": "https://github.com/sebastianbergmann/php-text-template/issues",
                "source": "https://github.com/sebastianbergmann/php-text-template/tree/2.0.4"
            },
            "funding": [
                {
                    "url": "https://github.com/sebastianbergmann",
                    "type": "github"
                }
            ],
            "time": "2020-10-26T05:33:50+00:00"
        },
        {
            "name": "phpunit/php-timer",
            "version": "5.0.3",
            "source": {
                "type": "git",
                "url": "https://github.com/sebastianbergmann/php-timer.git",
                "reference": "5a63ce20ed1b5bf577850e2c4e87f4aa902afbd2"
            },
            "dist": {
                "type": "zip",
                "url": "https://api.github.com/repos/sebastianbergmann/php-timer/zipball/5a63ce20ed1b5bf577850e2c4e87f4aa902afbd2",
                "reference": "5a63ce20ed1b5bf577850e2c4e87f4aa902afbd2",
                "shasum": ""
            },
            "require": {
                "php": ">=7.3"
            },
            "require-dev": {
                "phpunit/phpunit": "^9.3"
            },
            "type": "library",
            "extra": {
                "branch-alias": {
                    "dev-master": "5.0-dev"
                }
            },
            "autoload": {
                "classmap": [
                    "src/"
                ]
            },
            "notification-url": "https://packagist.org/downloads/",
            "license": [
                "BSD-3-Clause"
            ],
            "authors": [
                {
                    "name": "Sebastian Bergmann",
                    "email": "sebastian@phpunit.de",
                    "role": "lead"
                }
            ],
            "description": "Utility class for timing",
            "homepage": "https://github.com/sebastianbergmann/php-timer/",
            "keywords": [
                "timer"
            ],
            "support": {
                "issues": "https://github.com/sebastianbergmann/php-timer/issues",
                "source": "https://github.com/sebastianbergmann/php-timer/tree/5.0.3"
            },
            "funding": [
                {
                    "url": "https://github.com/sebastianbergmann",
                    "type": "github"
                }
            ],
            "time": "2020-10-26T13:16:10+00:00"
        },
        {
            "name": "phpunit/phpunit",
            "version": "9.5.1",
            "source": {
                "type": "git",
                "url": "https://github.com/sebastianbergmann/phpunit.git",
                "reference": "e7bdf4085de85a825f4424eae52c99a1cec2f360"
            },
            "dist": {
                "type": "zip",
                "url": "https://api.github.com/repos/sebastianbergmann/phpunit/zipball/e7bdf4085de85a825f4424eae52c99a1cec2f360",
                "reference": "e7bdf4085de85a825f4424eae52c99a1cec2f360",
                "shasum": ""
            },
            "require": {
                "doctrine/instantiator": "^1.3.1",
                "ext-dom": "*",
                "ext-json": "*",
                "ext-libxml": "*",
                "ext-mbstring": "*",
                "ext-xml": "*",
                "ext-xmlwriter": "*",
                "myclabs/deep-copy": "^1.10.1",
                "phar-io/manifest": "^2.0.1",
                "phar-io/version": "^3.0.2",
                "php": ">=7.3",
                "phpspec/prophecy": "^1.12.1",
                "phpunit/php-code-coverage": "^9.2.3",
                "phpunit/php-file-iterator": "^3.0.5",
                "phpunit/php-invoker": "^3.1.1",
                "phpunit/php-text-template": "^2.0.3",
                "phpunit/php-timer": "^5.0.2",
                "sebastian/cli-parser": "^1.0.1",
                "sebastian/code-unit": "^1.0.6",
                "sebastian/comparator": "^4.0.5",
                "sebastian/diff": "^4.0.3",
                "sebastian/environment": "^5.1.3",
                "sebastian/exporter": "^4.0.3",
                "sebastian/global-state": "^5.0.1",
                "sebastian/object-enumerator": "^4.0.3",
                "sebastian/resource-operations": "^3.0.3",
                "sebastian/type": "^2.3",
                "sebastian/version": "^3.0.2"
            },
            "require-dev": {
                "ext-pdo": "*",
                "phpspec/prophecy-phpunit": "^2.0.1"
            },
            "suggest": {
                "ext-soap": "*",
                "ext-xdebug": "*"
            },
            "bin": [
                "phpunit"
            ],
            "type": "library",
            "extra": {
                "branch-alias": {
                    "dev-master": "9.5-dev"
                }
            },
            "autoload": {
                "classmap": [
                    "src/"
                ],
                "files": [
                    "src/Framework/Assert/Functions.php"
                ]
            },
            "notification-url": "https://packagist.org/downloads/",
            "license": [
                "BSD-3-Clause"
            ],
            "authors": [
                {
                    "name": "Sebastian Bergmann",
                    "email": "sebastian@phpunit.de",
                    "role": "lead"
                }
            ],
            "description": "The PHP Unit Testing framework.",
            "homepage": "https://phpunit.de/",
            "keywords": [
                "phpunit",
                "testing",
                "xunit"
            ],
            "support": {
                "issues": "https://github.com/sebastianbergmann/phpunit/issues",
                "source": "https://github.com/sebastianbergmann/phpunit/tree/9.5.1"
            },
            "funding": [
                {
                    "url": "https://phpunit.de/donate.html",
                    "type": "custom"
                },
                {
                    "url": "https://github.com/sebastianbergmann",
                    "type": "github"
                }
            ],
            "time": "2021-01-17T07:42:25+00:00"
        },
        {
            "name": "sebastian/cli-parser",
            "version": "1.0.1",
            "source": {
                "type": "git",
                "url": "https://github.com/sebastianbergmann/cli-parser.git",
                "reference": "442e7c7e687e42adc03470c7b668bc4b2402c0b2"
            },
            "dist": {
                "type": "zip",
                "url": "https://api.github.com/repos/sebastianbergmann/cli-parser/zipball/442e7c7e687e42adc03470c7b668bc4b2402c0b2",
                "reference": "442e7c7e687e42adc03470c7b668bc4b2402c0b2",
                "shasum": ""
            },
            "require": {
                "php": ">=7.3"
            },
            "require-dev": {
                "phpunit/phpunit": "^9.3"
            },
            "type": "library",
            "extra": {
                "branch-alias": {
                    "dev-master": "1.0-dev"
                }
            },
            "autoload": {
                "classmap": [
                    "src/"
                ]
            },
            "notification-url": "https://packagist.org/downloads/",
            "license": [
                "BSD-3-Clause"
            ],
            "authors": [
                {
                    "name": "Sebastian Bergmann",
                    "email": "sebastian@phpunit.de",
                    "role": "lead"
                }
            ],
            "description": "Library for parsing CLI options",
            "homepage": "https://github.com/sebastianbergmann/cli-parser",
            "support": {
                "issues": "https://github.com/sebastianbergmann/cli-parser/issues",
                "source": "https://github.com/sebastianbergmann/cli-parser/tree/1.0.1"
            },
            "funding": [
                {
                    "url": "https://github.com/sebastianbergmann",
                    "type": "github"
                }
            ],
            "time": "2020-09-28T06:08:49+00:00"
        },
        {
            "name": "sebastian/code-unit",
            "version": "1.0.8",
            "source": {
                "type": "git",
                "url": "https://github.com/sebastianbergmann/code-unit.git",
                "reference": "1fc9f64c0927627ef78ba436c9b17d967e68e120"
            },
            "dist": {
                "type": "zip",
                "url": "https://api.github.com/repos/sebastianbergmann/code-unit/zipball/1fc9f64c0927627ef78ba436c9b17d967e68e120",
                "reference": "1fc9f64c0927627ef78ba436c9b17d967e68e120",
                "shasum": ""
            },
            "require": {
                "php": ">=7.3"
            },
            "require-dev": {
                "phpunit/phpunit": "^9.3"
            },
            "type": "library",
            "extra": {
                "branch-alias": {
                    "dev-master": "1.0-dev"
                }
            },
            "autoload": {
                "classmap": [
                    "src/"
                ]
            },
            "notification-url": "https://packagist.org/downloads/",
            "license": [
                "BSD-3-Clause"
            ],
            "authors": [
                {
                    "name": "Sebastian Bergmann",
                    "email": "sebastian@phpunit.de",
                    "role": "lead"
                }
            ],
            "description": "Collection of value objects that represent the PHP code units",
            "homepage": "https://github.com/sebastianbergmann/code-unit",
            "support": {
                "issues": "https://github.com/sebastianbergmann/code-unit/issues",
                "source": "https://github.com/sebastianbergmann/code-unit/tree/1.0.8"
            },
            "funding": [
                {
                    "url": "https://github.com/sebastianbergmann",
                    "type": "github"
                }
            ],
            "time": "2020-10-26T13:08:54+00:00"
        },
        {
            "name": "sebastian/code-unit-reverse-lookup",
            "version": "2.0.3",
            "source": {
                "type": "git",
                "url": "https://github.com/sebastianbergmann/code-unit-reverse-lookup.git",
                "reference": "ac91f01ccec49fb77bdc6fd1e548bc70f7faa3e5"
            },
            "dist": {
                "type": "zip",
                "url": "https://api.github.com/repos/sebastianbergmann/code-unit-reverse-lookup/zipball/ac91f01ccec49fb77bdc6fd1e548bc70f7faa3e5",
                "reference": "ac91f01ccec49fb77bdc6fd1e548bc70f7faa3e5",
                "shasum": ""
            },
            "require": {
                "php": ">=7.3"
            },
            "require-dev": {
                "phpunit/phpunit": "^9.3"
            },
            "type": "library",
            "extra": {
                "branch-alias": {
                    "dev-master": "2.0-dev"
                }
            },
            "autoload": {
                "classmap": [
                    "src/"
                ]
            },
            "notification-url": "https://packagist.org/downloads/",
            "license": [
                "BSD-3-Clause"
            ],
            "authors": [
                {
                    "name": "Sebastian Bergmann",
                    "email": "sebastian@phpunit.de"
                }
            ],
            "description": "Looks up which function or method a line of code belongs to",
            "homepage": "https://github.com/sebastianbergmann/code-unit-reverse-lookup/",
            "support": {
                "issues": "https://github.com/sebastianbergmann/code-unit-reverse-lookup/issues",
                "source": "https://github.com/sebastianbergmann/code-unit-reverse-lookup/tree/2.0.3"
            },
            "funding": [
                {
                    "url": "https://github.com/sebastianbergmann",
                    "type": "github"
                }
            ],
            "time": "2020-09-28T05:30:19+00:00"
        },
        {
            "name": "sebastian/comparator",
            "version": "4.0.6",
            "source": {
                "type": "git",
                "url": "https://github.com/sebastianbergmann/comparator.git",
                "reference": "55f4261989e546dc112258c7a75935a81a7ce382"
            },
            "dist": {
                "type": "zip",
                "url": "https://api.github.com/repos/sebastianbergmann/comparator/zipball/55f4261989e546dc112258c7a75935a81a7ce382",
                "reference": "55f4261989e546dc112258c7a75935a81a7ce382",
                "shasum": ""
            },
            "require": {
                "php": ">=7.3",
                "sebastian/diff": "^4.0",
                "sebastian/exporter": "^4.0"
            },
            "require-dev": {
                "phpunit/phpunit": "^9.3"
            },
            "type": "library",
            "extra": {
                "branch-alias": {
                    "dev-master": "4.0-dev"
                }
            },
            "autoload": {
                "classmap": [
                    "src/"
                ]
            },
            "notification-url": "https://packagist.org/downloads/",
            "license": [
                "BSD-3-Clause"
            ],
            "authors": [
                {
                    "name": "Sebastian Bergmann",
                    "email": "sebastian@phpunit.de"
                },
                {
                    "name": "Jeff Welch",
                    "email": "whatthejeff@gmail.com"
                },
                {
                    "name": "Volker Dusch",
                    "email": "github@wallbash.com"
                },
                {
                    "name": "Bernhard Schussek",
                    "email": "bschussek@2bepublished.at"
                }
            ],
            "description": "Provides the functionality to compare PHP values for equality",
            "homepage": "https://github.com/sebastianbergmann/comparator",
            "keywords": [
                "comparator",
                "compare",
                "equality"
            ],
            "support": {
                "issues": "https://github.com/sebastianbergmann/comparator/issues",
                "source": "https://github.com/sebastianbergmann/comparator/tree/4.0.6"
            },
            "funding": [
                {
                    "url": "https://github.com/sebastianbergmann",
                    "type": "github"
                }
            ],
            "time": "2020-10-26T15:49:45+00:00"
        },
        {
            "name": "sebastian/complexity",
            "version": "2.0.2",
            "source": {
                "type": "git",
                "url": "https://github.com/sebastianbergmann/complexity.git",
                "reference": "739b35e53379900cc9ac327b2147867b8b6efd88"
            },
            "dist": {
                "type": "zip",
                "url": "https://api.github.com/repos/sebastianbergmann/complexity/zipball/739b35e53379900cc9ac327b2147867b8b6efd88",
                "reference": "739b35e53379900cc9ac327b2147867b8b6efd88",
                "shasum": ""
            },
            "require": {
                "nikic/php-parser": "^4.7",
                "php": ">=7.3"
            },
            "require-dev": {
                "phpunit/phpunit": "^9.3"
            },
            "type": "library",
            "extra": {
                "branch-alias": {
                    "dev-master": "2.0-dev"
                }
            },
            "autoload": {
                "classmap": [
                    "src/"
                ]
            },
            "notification-url": "https://packagist.org/downloads/",
            "license": [
                "BSD-3-Clause"
            ],
            "authors": [
                {
                    "name": "Sebastian Bergmann",
                    "email": "sebastian@phpunit.de",
                    "role": "lead"
                }
            ],
            "description": "Library for calculating the complexity of PHP code units",
            "homepage": "https://github.com/sebastianbergmann/complexity",
            "support": {
                "issues": "https://github.com/sebastianbergmann/complexity/issues",
                "source": "https://github.com/sebastianbergmann/complexity/tree/2.0.2"
            },
            "funding": [
                {
                    "url": "https://github.com/sebastianbergmann",
                    "type": "github"
                }
            ],
            "time": "2020-10-26T15:52:27+00:00"
        },
        {
            "name": "sebastian/diff",
            "version": "4.0.4",
            "source": {
                "type": "git",
                "url": "https://github.com/sebastianbergmann/diff.git",
                "reference": "3461e3fccc7cfdfc2720be910d3bd73c69be590d"
            },
            "dist": {
                "type": "zip",
                "url": "https://api.github.com/repos/sebastianbergmann/diff/zipball/3461e3fccc7cfdfc2720be910d3bd73c69be590d",
                "reference": "3461e3fccc7cfdfc2720be910d3bd73c69be590d",
                "shasum": ""
            },
            "require": {
                "php": ">=7.3"
            },
            "require-dev": {
                "phpunit/phpunit": "^9.3",
                "symfony/process": "^4.2 || ^5"
            },
            "type": "library",
            "extra": {
                "branch-alias": {
                    "dev-master": "4.0-dev"
                }
            },
            "autoload": {
                "classmap": [
                    "src/"
                ]
            },
            "notification-url": "https://packagist.org/downloads/",
            "license": [
                "BSD-3-Clause"
            ],
            "authors": [
                {
                    "name": "Sebastian Bergmann",
                    "email": "sebastian@phpunit.de"
                },
                {
                    "name": "Kore Nordmann",
                    "email": "mail@kore-nordmann.de"
                }
            ],
            "description": "Diff implementation",
            "homepage": "https://github.com/sebastianbergmann/diff",
            "keywords": [
                "diff",
                "udiff",
                "unidiff",
                "unified diff"
            ],
            "support": {
                "issues": "https://github.com/sebastianbergmann/diff/issues",
                "source": "https://github.com/sebastianbergmann/diff/tree/4.0.4"
            },
            "funding": [
                {
                    "url": "https://github.com/sebastianbergmann",
                    "type": "github"
                }
            ],
            "time": "2020-10-26T13:10:38+00:00"
        },
        {
            "name": "sebastian/environment",
            "version": "5.1.3",
            "source": {
                "type": "git",
                "url": "https://github.com/sebastianbergmann/environment.git",
                "reference": "388b6ced16caa751030f6a69e588299fa09200ac"
            },
            "dist": {
                "type": "zip",
                "url": "https://api.github.com/repos/sebastianbergmann/environment/zipball/388b6ced16caa751030f6a69e588299fa09200ac",
                "reference": "388b6ced16caa751030f6a69e588299fa09200ac",
                "shasum": ""
            },
            "require": {
                "php": ">=7.3"
            },
            "require-dev": {
                "phpunit/phpunit": "^9.3"
            },
            "suggest": {
                "ext-posix": "*"
            },
            "type": "library",
            "extra": {
                "branch-alias": {
                    "dev-master": "5.1-dev"
                }
            },
            "autoload": {
                "classmap": [
                    "src/"
                ]
            },
            "notification-url": "https://packagist.org/downloads/",
            "license": [
                "BSD-3-Clause"
            ],
            "authors": [
                {
                    "name": "Sebastian Bergmann",
                    "email": "sebastian@phpunit.de"
                }
            ],
            "description": "Provides functionality to handle HHVM/PHP environments",
            "homepage": "http://www.github.com/sebastianbergmann/environment",
            "keywords": [
                "Xdebug",
                "environment",
                "hhvm"
            ],
            "support": {
                "issues": "https://github.com/sebastianbergmann/environment/issues",
                "source": "https://github.com/sebastianbergmann/environment/tree/5.1.3"
            },
            "funding": [
                {
                    "url": "https://github.com/sebastianbergmann",
                    "type": "github"
                }
            ],
            "time": "2020-09-28T05:52:38+00:00"
        },
        {
            "name": "sebastian/exporter",
            "version": "4.0.3",
            "source": {
                "type": "git",
                "url": "https://github.com/sebastianbergmann/exporter.git",
                "reference": "d89cc98761b8cb5a1a235a6b703ae50d34080e65"
            },
            "dist": {
                "type": "zip",
                "url": "https://api.github.com/repos/sebastianbergmann/exporter/zipball/d89cc98761b8cb5a1a235a6b703ae50d34080e65",
                "reference": "d89cc98761b8cb5a1a235a6b703ae50d34080e65",
                "shasum": ""
            },
            "require": {
                "php": ">=7.3",
                "sebastian/recursion-context": "^4.0"
            },
            "require-dev": {
                "ext-mbstring": "*",
                "phpunit/phpunit": "^9.3"
            },
            "type": "library",
            "extra": {
                "branch-alias": {
                    "dev-master": "4.0-dev"
                }
            },
            "autoload": {
                "classmap": [
                    "src/"
                ]
            },
            "notification-url": "https://packagist.org/downloads/",
            "license": [
                "BSD-3-Clause"
            ],
            "authors": [
                {
                    "name": "Sebastian Bergmann",
                    "email": "sebastian@phpunit.de"
                },
                {
                    "name": "Jeff Welch",
                    "email": "whatthejeff@gmail.com"
                },
                {
                    "name": "Volker Dusch",
                    "email": "github@wallbash.com"
                },
                {
                    "name": "Adam Harvey",
                    "email": "aharvey@php.net"
                },
                {
                    "name": "Bernhard Schussek",
                    "email": "bschussek@gmail.com"
                }
            ],
            "description": "Provides the functionality to export PHP variables for visualization",
            "homepage": "http://www.github.com/sebastianbergmann/exporter",
            "keywords": [
                "export",
                "exporter"
            ],
            "support": {
                "issues": "https://github.com/sebastianbergmann/exporter/issues",
                "source": "https://github.com/sebastianbergmann/exporter/tree/4.0.3"
            },
            "funding": [
                {
                    "url": "https://github.com/sebastianbergmann",
                    "type": "github"
                }
            ],
            "time": "2020-09-28T05:24:23+00:00"
        },
        {
            "name": "sebastian/global-state",
            "version": "5.0.2",
            "source": {
                "type": "git",
                "url": "https://github.com/sebastianbergmann/global-state.git",
                "reference": "a90ccbddffa067b51f574dea6eb25d5680839455"
            },
            "dist": {
                "type": "zip",
                "url": "https://api.github.com/repos/sebastianbergmann/global-state/zipball/a90ccbddffa067b51f574dea6eb25d5680839455",
                "reference": "a90ccbddffa067b51f574dea6eb25d5680839455",
                "shasum": ""
            },
            "require": {
                "php": ">=7.3",
                "sebastian/object-reflector": "^2.0",
                "sebastian/recursion-context": "^4.0"
            },
            "require-dev": {
                "ext-dom": "*",
                "phpunit/phpunit": "^9.3"
            },
            "suggest": {
                "ext-uopz": "*"
            },
            "type": "library",
            "extra": {
                "branch-alias": {
                    "dev-master": "5.0-dev"
                }
            },
            "autoload": {
                "classmap": [
                    "src/"
                ]
            },
            "notification-url": "https://packagist.org/downloads/",
            "license": [
                "BSD-3-Clause"
            ],
            "authors": [
                {
                    "name": "Sebastian Bergmann",
                    "email": "sebastian@phpunit.de"
                }
            ],
            "description": "Snapshotting of global state",
            "homepage": "http://www.github.com/sebastianbergmann/global-state",
            "keywords": [
                "global state"
            ],
            "support": {
                "issues": "https://github.com/sebastianbergmann/global-state/issues",
                "source": "https://github.com/sebastianbergmann/global-state/tree/5.0.2"
            },
            "funding": [
                {
                    "url": "https://github.com/sebastianbergmann",
                    "type": "github"
                }
            ],
            "time": "2020-10-26T15:55:19+00:00"
        },
        {
            "name": "sebastian/lines-of-code",
            "version": "1.0.3",
            "source": {
                "type": "git",
                "url": "https://github.com/sebastianbergmann/lines-of-code.git",
                "reference": "c1c2e997aa3146983ed888ad08b15470a2e22ecc"
            },
            "dist": {
                "type": "zip",
                "url": "https://api.github.com/repos/sebastianbergmann/lines-of-code/zipball/c1c2e997aa3146983ed888ad08b15470a2e22ecc",
                "reference": "c1c2e997aa3146983ed888ad08b15470a2e22ecc",
                "shasum": ""
            },
            "require": {
                "nikic/php-parser": "^4.6",
                "php": ">=7.3"
            },
            "require-dev": {
                "phpunit/phpunit": "^9.3"
            },
            "type": "library",
            "extra": {
                "branch-alias": {
                    "dev-master": "1.0-dev"
                }
            },
            "autoload": {
                "classmap": [
                    "src/"
                ]
            },
            "notification-url": "https://packagist.org/downloads/",
            "license": [
                "BSD-3-Clause"
            ],
            "authors": [
                {
                    "name": "Sebastian Bergmann",
                    "email": "sebastian@phpunit.de",
                    "role": "lead"
                }
            ],
            "description": "Library for counting the lines of code in PHP source code",
            "homepage": "https://github.com/sebastianbergmann/lines-of-code",
            "support": {
                "issues": "https://github.com/sebastianbergmann/lines-of-code/issues",
                "source": "https://github.com/sebastianbergmann/lines-of-code/tree/1.0.3"
            },
            "funding": [
                {
                    "url": "https://github.com/sebastianbergmann",
                    "type": "github"
                }
            ],
            "time": "2020-11-28T06:42:11+00:00"
        },
        {
            "name": "sebastian/object-enumerator",
            "version": "4.0.4",
            "source": {
                "type": "git",
                "url": "https://github.com/sebastianbergmann/object-enumerator.git",
                "reference": "5c9eeac41b290a3712d88851518825ad78f45c71"
            },
            "dist": {
                "type": "zip",
                "url": "https://api.github.com/repos/sebastianbergmann/object-enumerator/zipball/5c9eeac41b290a3712d88851518825ad78f45c71",
                "reference": "5c9eeac41b290a3712d88851518825ad78f45c71",
                "shasum": ""
            },
            "require": {
                "php": ">=7.3",
                "sebastian/object-reflector": "^2.0",
                "sebastian/recursion-context": "^4.0"
            },
            "require-dev": {
                "phpunit/phpunit": "^9.3"
            },
            "type": "library",
            "extra": {
                "branch-alias": {
                    "dev-master": "4.0-dev"
                }
            },
            "autoload": {
                "classmap": [
                    "src/"
                ]
            },
            "notification-url": "https://packagist.org/downloads/",
            "license": [
                "BSD-3-Clause"
            ],
            "authors": [
                {
                    "name": "Sebastian Bergmann",
                    "email": "sebastian@phpunit.de"
                }
            ],
            "description": "Traverses array structures and object graphs to enumerate all referenced objects",
            "homepage": "https://github.com/sebastianbergmann/object-enumerator/",
            "support": {
                "issues": "https://github.com/sebastianbergmann/object-enumerator/issues",
                "source": "https://github.com/sebastianbergmann/object-enumerator/tree/4.0.4"
            },
            "funding": [
                {
                    "url": "https://github.com/sebastianbergmann",
                    "type": "github"
                }
            ],
            "time": "2020-10-26T13:12:34+00:00"
        },
        {
            "name": "sebastian/object-reflector",
            "version": "2.0.4",
            "source": {
                "type": "git",
                "url": "https://github.com/sebastianbergmann/object-reflector.git",
                "reference": "b4f479ebdbf63ac605d183ece17d8d7fe49c15c7"
            },
            "dist": {
                "type": "zip",
                "url": "https://api.github.com/repos/sebastianbergmann/object-reflector/zipball/b4f479ebdbf63ac605d183ece17d8d7fe49c15c7",
                "reference": "b4f479ebdbf63ac605d183ece17d8d7fe49c15c7",
                "shasum": ""
            },
            "require": {
                "php": ">=7.3"
            },
            "require-dev": {
                "phpunit/phpunit": "^9.3"
            },
            "type": "library",
            "extra": {
                "branch-alias": {
                    "dev-master": "2.0-dev"
                }
            },
            "autoload": {
                "classmap": [
                    "src/"
                ]
            },
            "notification-url": "https://packagist.org/downloads/",
            "license": [
                "BSD-3-Clause"
            ],
            "authors": [
                {
                    "name": "Sebastian Bergmann",
                    "email": "sebastian@phpunit.de"
                }
            ],
            "description": "Allows reflection of object attributes, including inherited and non-public ones",
            "homepage": "https://github.com/sebastianbergmann/object-reflector/",
            "support": {
                "issues": "https://github.com/sebastianbergmann/object-reflector/issues",
                "source": "https://github.com/sebastianbergmann/object-reflector/tree/2.0.4"
            },
            "funding": [
                {
                    "url": "https://github.com/sebastianbergmann",
                    "type": "github"
                }
            ],
            "time": "2020-10-26T13:14:26+00:00"
        },
        {
            "name": "sebastian/recursion-context",
            "version": "4.0.4",
            "source": {
                "type": "git",
                "url": "https://github.com/sebastianbergmann/recursion-context.git",
                "reference": "cd9d8cf3c5804de4341c283ed787f099f5506172"
            },
            "dist": {
                "type": "zip",
                "url": "https://api.github.com/repos/sebastianbergmann/recursion-context/zipball/cd9d8cf3c5804de4341c283ed787f099f5506172",
                "reference": "cd9d8cf3c5804de4341c283ed787f099f5506172",
                "shasum": ""
            },
            "require": {
                "php": ">=7.3"
            },
            "require-dev": {
                "phpunit/phpunit": "^9.3"
            },
            "type": "library",
            "extra": {
                "branch-alias": {
                    "dev-master": "4.0-dev"
                }
            },
            "autoload": {
                "classmap": [
                    "src/"
                ]
            },
            "notification-url": "https://packagist.org/downloads/",
            "license": [
                "BSD-3-Clause"
            ],
            "authors": [
                {
                    "name": "Sebastian Bergmann",
                    "email": "sebastian@phpunit.de"
                },
                {
                    "name": "Jeff Welch",
                    "email": "whatthejeff@gmail.com"
                },
                {
                    "name": "Adam Harvey",
                    "email": "aharvey@php.net"
                }
            ],
            "description": "Provides functionality to recursively process PHP variables",
            "homepage": "http://www.github.com/sebastianbergmann/recursion-context",
            "support": {
                "issues": "https://github.com/sebastianbergmann/recursion-context/issues",
                "source": "https://github.com/sebastianbergmann/recursion-context/tree/4.0.4"
            },
            "funding": [
                {
                    "url": "https://github.com/sebastianbergmann",
                    "type": "github"
                }
            ],
            "time": "2020-10-26T13:17:30+00:00"
        },
        {
            "name": "sebastian/resource-operations",
            "version": "3.0.3",
            "source": {
                "type": "git",
                "url": "https://github.com/sebastianbergmann/resource-operations.git",
                "reference": "0f4443cb3a1d92ce809899753bc0d5d5a8dd19a8"
            },
            "dist": {
                "type": "zip",
                "url": "https://api.github.com/repos/sebastianbergmann/resource-operations/zipball/0f4443cb3a1d92ce809899753bc0d5d5a8dd19a8",
                "reference": "0f4443cb3a1d92ce809899753bc0d5d5a8dd19a8",
                "shasum": ""
            },
            "require": {
                "php": ">=7.3"
            },
            "require-dev": {
                "phpunit/phpunit": "^9.0"
            },
            "type": "library",
            "extra": {
                "branch-alias": {
                    "dev-master": "3.0-dev"
                }
            },
            "autoload": {
                "classmap": [
                    "src/"
                ]
            },
            "notification-url": "https://packagist.org/downloads/",
            "license": [
                "BSD-3-Clause"
            ],
            "authors": [
                {
                    "name": "Sebastian Bergmann",
                    "email": "sebastian@phpunit.de"
                }
            ],
            "description": "Provides a list of PHP built-in functions that operate on resources",
            "homepage": "https://www.github.com/sebastianbergmann/resource-operations",
            "support": {
                "issues": "https://github.com/sebastianbergmann/resource-operations/issues",
                "source": "https://github.com/sebastianbergmann/resource-operations/tree/3.0.3"
            },
            "funding": [
                {
                    "url": "https://github.com/sebastianbergmann",
                    "type": "github"
                }
            ],
            "time": "2020-09-28T06:45:17+00:00"
        },
        {
            "name": "sebastian/type",
            "version": "2.3.1",
            "source": {
                "type": "git",
                "url": "https://github.com/sebastianbergmann/type.git",
                "reference": "81cd61ab7bbf2de744aba0ea61fae32f721df3d2"
            },
            "dist": {
                "type": "zip",
                "url": "https://api.github.com/repos/sebastianbergmann/type/zipball/81cd61ab7bbf2de744aba0ea61fae32f721df3d2",
                "reference": "81cd61ab7bbf2de744aba0ea61fae32f721df3d2",
                "shasum": ""
            },
            "require": {
                "php": ">=7.3"
            },
            "require-dev": {
                "phpunit/phpunit": "^9.3"
            },
            "type": "library",
            "extra": {
                "branch-alias": {
                    "dev-master": "2.3-dev"
                }
            },
            "autoload": {
                "classmap": [
                    "src/"
                ]
            },
            "notification-url": "https://packagist.org/downloads/",
            "license": [
                "BSD-3-Clause"
            ],
            "authors": [
                {
                    "name": "Sebastian Bergmann",
                    "email": "sebastian@phpunit.de",
                    "role": "lead"
                }
            ],
            "description": "Collection of value objects that represent the types of the PHP type system",
            "homepage": "https://github.com/sebastianbergmann/type",
            "support": {
                "issues": "https://github.com/sebastianbergmann/type/issues",
                "source": "https://github.com/sebastianbergmann/type/tree/2.3.1"
            },
            "funding": [
                {
                    "url": "https://github.com/sebastianbergmann",
                    "type": "github"
                }
            ],
            "time": "2020-10-26T13:18:59+00:00"
        },
        {
            "name": "sebastian/version",
            "version": "3.0.2",
            "source": {
                "type": "git",
                "url": "https://github.com/sebastianbergmann/version.git",
                "reference": "c6c1022351a901512170118436c764e473f6de8c"
            },
            "dist": {
                "type": "zip",
                "url": "https://api.github.com/repos/sebastianbergmann/version/zipball/c6c1022351a901512170118436c764e473f6de8c",
                "reference": "c6c1022351a901512170118436c764e473f6de8c",
                "shasum": ""
            },
            "require": {
                "php": ">=7.3"
            },
            "type": "library",
            "extra": {
                "branch-alias": {
                    "dev-master": "3.0-dev"
                }
            },
            "autoload": {
                "classmap": [
                    "src/"
                ]
            },
            "notification-url": "https://packagist.org/downloads/",
            "license": [
                "BSD-3-Clause"
            ],
            "authors": [
                {
                    "name": "Sebastian Bergmann",
                    "email": "sebastian@phpunit.de",
                    "role": "lead"
                }
            ],
            "description": "Library that helps with managing the version number of Git-hosted PHP projects",
            "homepage": "https://github.com/sebastianbergmann/version",
            "support": {
                "issues": "https://github.com/sebastianbergmann/version/issues",
                "source": "https://github.com/sebastianbergmann/version/tree/3.0.2"
            },
            "funding": [
                {
                    "url": "https://github.com/sebastianbergmann",
                    "type": "github"
                }
            ],
            "time": "2020-09-28T06:39:44+00:00"
        },
        {
            "name": "slevomat/coding-standard",
            "version": "6.4.1",
            "source": {
                "type": "git",
                "url": "https://github.com/slevomat/coding-standard.git",
                "reference": "696dcca217d0c9da2c40d02731526c1e25b65346"
            },
            "dist": {
                "type": "zip",
                "url": "https://api.github.com/repos/slevomat/coding-standard/zipball/696dcca217d0c9da2c40d02731526c1e25b65346",
                "reference": "696dcca217d0c9da2c40d02731526c1e25b65346",
                "shasum": ""
            },
            "require": {
                "dealerdirect/phpcodesniffer-composer-installer": "^0.6.2 || ^0.7",
                "php": "^7.1 || ^8.0",
                "phpstan/phpdoc-parser": "0.4.5 - 0.4.9",
                "squizlabs/php_codesniffer": "^3.5.6"
            },
            "require-dev": {
                "phing/phing": "2.16.3",
                "php-parallel-lint/php-parallel-lint": "1.2.0",
                "phpstan/phpstan": "0.12.48",
                "phpstan/phpstan-deprecation-rules": "0.12.5",
                "phpstan/phpstan-phpunit": "0.12.16",
                "phpstan/phpstan-strict-rules": "0.12.5",
                "phpunit/phpunit": "7.5.20|8.5.5|9.4.0"
            },
            "type": "phpcodesniffer-standard",
            "extra": {
                "branch-alias": {
                    "dev-master": "6.x-dev"
                }
            },
            "autoload": {
                "psr-4": {
                    "SlevomatCodingStandard\\": "SlevomatCodingStandard"
                }
            },
            "notification-url": "https://packagist.org/downloads/",
            "license": [
                "MIT"
            ],
            "description": "Slevomat Coding Standard for PHP_CodeSniffer complements Consistence Coding Standard by providing sniffs with additional checks.",
            "support": {
                "issues": "https://github.com/slevomat/coding-standard/issues",
                "source": "https://github.com/slevomat/coding-standard/tree/6.4.1"
            },
            "funding": [
                {
                    "url": "https://github.com/kukulich",
                    "type": "github"
                },
                {
                    "url": "https://tidelift.com/funding/github/packagist/slevomat/coding-standard",
                    "type": "tidelift"
                }
            ],
            "time": "2020-10-05T12:39:37+00:00"
        },
        {
            "name": "squizlabs/php_codesniffer",
            "version": "3.5.8",
            "source": {
                "type": "git",
                "url": "https://github.com/squizlabs/PHP_CodeSniffer.git",
                "reference": "9d583721a7157ee997f235f327de038e7ea6dac4"
            },
            "dist": {
                "type": "zip",
                "url": "https://api.github.com/repos/squizlabs/PHP_CodeSniffer/zipball/9d583721a7157ee997f235f327de038e7ea6dac4",
                "reference": "9d583721a7157ee997f235f327de038e7ea6dac4",
                "shasum": ""
            },
            "require": {
                "ext-simplexml": "*",
                "ext-tokenizer": "*",
                "ext-xmlwriter": "*",
                "php": ">=5.4.0"
            },
            "require-dev": {
                "phpunit/phpunit": "^4.0 || ^5.0 || ^6.0 || ^7.0"
            },
            "bin": [
                "bin/phpcs",
                "bin/phpcbf"
            ],
            "type": "library",
            "extra": {
                "branch-alias": {
                    "dev-master": "3.x-dev"
                }
            },
            "notification-url": "https://packagist.org/downloads/",
            "license": [
                "BSD-3-Clause"
            ],
            "authors": [
                {
                    "name": "Greg Sherwood",
                    "role": "lead"
                }
            ],
            "description": "PHP_CodeSniffer tokenizes PHP, JavaScript and CSS files and detects violations of a defined set of coding standards.",
            "homepage": "https://github.com/squizlabs/PHP_CodeSniffer",
            "keywords": [
                "phpcs",
                "standards"
            ],
            "support": {
                "issues": "https://github.com/squizlabs/PHP_CodeSniffer/issues",
                "source": "https://github.com/squizlabs/PHP_CodeSniffer",
                "wiki": "https://github.com/squizlabs/PHP_CodeSniffer/wiki"
            },
            "time": "2020-10-23T02:01:07+00:00"
        },
        {
            "name": "symfony/dom-crawler",
            "version": "v5.2.2",
            "source": {
                "type": "git",
                "url": "https://github.com/symfony/dom-crawler.git",
                "reference": "5d89ceb53ec65e1973a555072fac8ed5ecad3384"
            },
            "dist": {
                "type": "zip",
                "url": "https://api.github.com/repos/symfony/dom-crawler/zipball/5d89ceb53ec65e1973a555072fac8ed5ecad3384",
                "reference": "5d89ceb53ec65e1973a555072fac8ed5ecad3384",
                "shasum": ""
            },
            "require": {
                "php": ">=7.2.5",
                "symfony/polyfill-ctype": "~1.8",
                "symfony/polyfill-mbstring": "~1.0",
                "symfony/polyfill-php80": "^1.15"
            },
            "conflict": {
                "masterminds/html5": "<2.6"
            },
            "require-dev": {
                "masterminds/html5": "^2.6",
                "symfony/css-selector": "^4.4|^5.0"
            },
            "suggest": {
                "symfony/css-selector": ""
            },
            "type": "library",
            "autoload": {
                "psr-4": {
                    "Symfony\\Component\\DomCrawler\\": ""
                },
                "exclude-from-classmap": [
                    "/Tests/"
                ]
            },
            "notification-url": "https://packagist.org/downloads/",
            "license": [
                "MIT"
            ],
            "authors": [
                {
                    "name": "Fabien Potencier",
                    "email": "fabien@symfony.com"
                },
                {
                    "name": "Symfony Community",
                    "homepage": "https://symfony.com/contributors"
                }
            ],
            "description": "Eases DOM navigation for HTML and XML documents",
            "homepage": "https://symfony.com",
            "support": {
                "source": "https://github.com/symfony/dom-crawler/tree/v5.2.2"
            },
            "funding": [
                {
                    "url": "https://symfony.com/sponsor",
                    "type": "custom"
                },
                {
                    "url": "https://github.com/fabpot",
                    "type": "github"
                },
                {
                    "url": "https://tidelift.com/funding/github/packagist/symfony/symfony",
                    "type": "tidelift"
                }
            ],
            "time": "2021-01-27T10:01:46+00:00"
        },
        {
            "name": "theseer/tokenizer",
            "version": "1.2.0",
            "source": {
                "type": "git",
                "url": "https://github.com/theseer/tokenizer.git",
                "reference": "75a63c33a8577608444246075ea0af0d052e452a"
            },
            "dist": {
                "type": "zip",
                "url": "https://api.github.com/repos/theseer/tokenizer/zipball/75a63c33a8577608444246075ea0af0d052e452a",
                "reference": "75a63c33a8577608444246075ea0af0d052e452a",
                "shasum": ""
            },
            "require": {
                "ext-dom": "*",
                "ext-tokenizer": "*",
                "ext-xmlwriter": "*",
                "php": "^7.2 || ^8.0"
            },
            "type": "library",
            "autoload": {
                "classmap": [
                    "src/"
                ]
            },
            "notification-url": "https://packagist.org/downloads/",
            "license": [
                "BSD-3-Clause"
            ],
            "authors": [
                {
                    "name": "Arne Blankerts",
                    "email": "arne@blankerts.de",
                    "role": "Developer"
                }
            ],
            "description": "A small library for converting tokenized PHP source code into XML and potentially other formats",
            "support": {
                "issues": "https://github.com/theseer/tokenizer/issues",
                "source": "https://github.com/theseer/tokenizer/tree/master"
            },
            "funding": [
                {
                    "url": "https://github.com/theseer",
                    "type": "github"
                }
            ],
            "time": "2020-07-12T23:59:07+00:00"
        },
        {
            "name": "webmozart/assert",
            "version": "1.9.1",
            "source": {
                "type": "git",
                "url": "https://github.com/webmozarts/assert.git",
                "reference": "bafc69caeb4d49c39fd0779086c03a3738cbb389"
            },
            "dist": {
                "type": "zip",
                "url": "https://api.github.com/repos/webmozarts/assert/zipball/bafc69caeb4d49c39fd0779086c03a3738cbb389",
                "reference": "bafc69caeb4d49c39fd0779086c03a3738cbb389",
                "shasum": ""
            },
            "require": {
                "php": "^5.3.3 || ^7.0 || ^8.0",
                "symfony/polyfill-ctype": "^1.8"
            },
            "conflict": {
                "phpstan/phpstan": "<0.12.20",
                "vimeo/psalm": "<3.9.1"
            },
            "require-dev": {
                "phpunit/phpunit": "^4.8.36 || ^7.5.13"
            },
            "type": "library",
            "autoload": {
                "psr-4": {
                    "Webmozart\\Assert\\": "src/"
                }
            },
            "notification-url": "https://packagist.org/downloads/",
            "license": [
                "MIT"
            ],
            "authors": [
                {
                    "name": "Bernhard Schussek",
                    "email": "bschussek@gmail.com"
                }
            ],
            "description": "Assertions to validate method input/output with nice error messages.",
            "keywords": [
                "assert",
                "check",
                "validate"
            ],
            "support": {
                "issues": "https://github.com/webmozarts/assert/issues",
                "source": "https://github.com/webmozarts/assert/tree/1.9.1"
            },
            "time": "2020-07-08T17:02:28+00:00"
        }
    ],
    "aliases": [],
    "minimum-stability": "stable",
    "stability-flags": [],
    "prefer-stable": false,
    "prefer-lowest": false,
    "platform": [],
    "platform-dev": [],
    "platform-overrides": {
        "php": "7.3.0"
    },
    "plugin-api-version": "2.0.0"
}<|MERGE_RESOLUTION|>--- conflicted
+++ resolved
@@ -4,11 +4,7 @@
         "Read more about it at https://getcomposer.org/doc/01-basic-usage.md#installing-dependencies",
         "This file is @generated automatically"
     ],
-<<<<<<< HEAD
-    "content-hash": "61609f82de895545dc9ea86cb26215be",
-=======
-    "content-hash": "d50a6d92c1e5251c5438eb7cb1eb3960",
->>>>>>> ce095b28
+    "content-hash": "a6e5b4cc63d9b50b7a60085b75d79182",
     "packages": [
         {
             "name": "anhskohbo/no-captcha",
@@ -3326,6 +3322,12 @@
                 "md",
                 "parser"
             ],
+            "support": {
+                "docs": "https://commonmark.thephpleague.com/",
+                "issues": "https://github.com/thephpleague/commonmark/issues",
+                "rss": "https://github.com/thephpleague/commonmark/releases.atom",
+                "source": "https://github.com/thephpleague/commonmark"
+            },
             "funding": [
                 {
                     "url": "https://enjoy.gitstore.app/repositories/thephpleague/commonmark",
