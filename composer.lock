{
    "_readme": [
        "This file locks the dependencies of your project to a known state",
        "Read more about it at https://getcomposer.org/doc/01-basic-usage.md#installing-dependencies",
        "This file is @generated automatically"
    ],
<<<<<<< HEAD
    "content-hash": "33931f31f0873f939b9c1e74515db3b7",
=======
    "content-hash": "05d955e0a0f66e7f205a7f4353d1f8d8",
>>>>>>> a3a32982
    "packages": [
        {
            "name": "anhskohbo/no-captcha",
            "version": "3.3.0",
            "source": {
                "type": "git",
                "url": "https://github.com/anhskohbo/no-captcha.git",
                "reference": "f654a4093bd2e9ddbdfad3297bb7aa142a55e611"
            },
            "dist": {
                "type": "zip",
                "url": "https://api.github.com/repos/anhskohbo/no-captcha/zipball/f654a4093bd2e9ddbdfad3297bb7aa142a55e611",
                "reference": "f654a4093bd2e9ddbdfad3297bb7aa142a55e611",
                "shasum": ""
            },
            "require": {
                "guzzlehttp/guzzle": "^6.2|^7.0",
                "illuminate/support": "^5.0|^6.0|^7.0|^8.0",
                "php": ">=5.5.5"
            },
            "require-dev": {
                "phpunit/phpunit": "~4.8"
            },
            "type": "library",
            "extra": {
                "laravel": {
                    "providers": [
                        "Anhskohbo\\NoCaptcha\\NoCaptchaServiceProvider"
                    ],
                    "aliases": {
                        "NoCaptcha": "Anhskohbo\\NoCaptcha\\Facades\\NoCaptcha"
                    }
                }
            },
            "autoload": {
                "psr-4": {
                    "Anhskohbo\\NoCaptcha\\": "src/"
                }
            },
            "notification-url": "https://packagist.org/downloads/",
            "license": [
                "MIT"
            ],
            "authors": [
                {
                    "name": "anhskohbo",
                    "email": "anhskohbo@gmail.com"
                }
            ],
            "description": "No CAPTCHA reCAPTCHA For Laravel.",
            "keywords": [
                "captcha",
                "laravel",
                "laravel4",
                "laravel5",
                "laravel6",
                "no-captcha",
                "recaptcha"
            ],
            "support": {
                "issues": "https://github.com/anhskohbo/no-captcha/issues",
                "source": "https://github.com/anhskohbo/no-captcha/tree/3.3.0"
            },
            "time": "2020-09-10T02:31:52+00:00"
        },
        {
            "name": "aws/aws-sdk-php",
            "version": "3.172.4",
            "source": {
                "type": "git",
                "url": "https://github.com/aws/aws-sdk-php.git",
                "reference": "506e60798bb7d13bdafadce9727ab9cc9ac987b0"
            },
            "dist": {
                "type": "zip",
                "url": "https://api.github.com/repos/aws/aws-sdk-php/zipball/506e60798bb7d13bdafadce9727ab9cc9ac987b0",
                "reference": "506e60798bb7d13bdafadce9727ab9cc9ac987b0",
                "shasum": ""
            },
            "require": {
                "ext-json": "*",
                "ext-pcre": "*",
                "ext-simplexml": "*",
                "guzzlehttp/guzzle": "^5.3.3|^6.2.1|^7.0",
                "guzzlehttp/promises": "^1.0",
                "guzzlehttp/psr7": "^1.4.1",
                "mtdowling/jmespath.php": "^2.5",
                "php": ">=5.5"
            },
            "require-dev": {
                "andrewsville/php-token-reflection": "^1.4",
                "aws/aws-php-sns-message-validator": "~1.0",
                "behat/behat": "~3.0",
                "doctrine/cache": "~1.4",
                "ext-dom": "*",
                "ext-openssl": "*",
                "ext-pcntl": "*",
                "ext-sockets": "*",
                "nette/neon": "^2.3",
                "paragonie/random_compat": ">= 2",
                "phpunit/phpunit": "^4.8.35|^5.4.3",
                "psr/cache": "^1.0",
                "psr/simple-cache": "^1.0",
                "sebastian/comparator": "^1.2.3"
            },
            "suggest": {
                "aws/aws-php-sns-message-validator": "To validate incoming SNS notifications",
                "doctrine/cache": "To use the DoctrineCacheAdapter",
                "ext-curl": "To send requests using cURL",
                "ext-openssl": "Allows working with CloudFront private distributions and verifying received SNS messages",
                "ext-sockets": "To use client-side monitoring"
            },
            "type": "library",
            "extra": {
                "branch-alias": {
                    "dev-master": "3.0-dev"
                }
            },
            "autoload": {
                "psr-4": {
                    "Aws\\": "src/"
                },
                "files": [
                    "src/functions.php"
                ]
            },
            "notification-url": "https://packagist.org/downloads/",
            "license": [
                "Apache-2.0"
            ],
            "authors": [
                {
                    "name": "Amazon Web Services",
                    "homepage": "http://aws.amazon.com"
                }
            ],
            "description": "AWS SDK for PHP - Use Amazon Web Services in your PHP project",
            "homepage": "http://aws.amazon.com/sdkforphp",
            "keywords": [
                "amazon",
                "aws",
                "cloud",
                "dynamodb",
                "ec2",
                "glacier",
                "s3",
                "sdk"
            ],
            "support": {
                "forum": "https://forums.aws.amazon.com/forum.jspa?forumID=80",
                "issues": "https://github.com/aws/aws-sdk-php/issues",
                "source": "https://github.com/aws/aws-sdk-php/tree/3.172.4"
            },
            "time": "2021-01-29T19:17:51+00:00"
        },
        {
            "name": "chaseconey/laravel-datadog-helper",
            "version": "1.2.1",
            "source": {
                "type": "git",
                "url": "https://github.com/chaseconey/laravel-datadog-helper.git",
                "reference": "092d22f32f9134deaeb171123f4da73dcee7948c"
            },
            "dist": {
                "type": "zip",
                "url": "https://api.github.com/repos/chaseconey/laravel-datadog-helper/zipball/092d22f32f9134deaeb171123f4da73dcee7948c",
                "reference": "092d22f32f9134deaeb171123f4da73dcee7948c",
                "shasum": ""
            },
            "require": {
                "datadog/php-datadogstatsd": "^1.4.0",
                "illuminate/support": ">=5.1",
                "php": ">=5.4.0"
            },
            "require-dev": {
                "phpunit/phpunit": "~4.0||~5.0",
                "scrutinizer/ocular": "~1.1",
                "squizlabs/php_codesniffer": "~2.3"
            },
            "type": "library",
            "extra": {
                "laravel": {
                    "providers": [
                        "ChaseConey\\LaravelDatadogHelper\\LaravelDatadogHelperServiceProvider"
                    ],
                    "aliases": {
                        "Datadog": "ChaseConey\\LaravelDatadogHelper\\Datadog"
                    }
                }
            },
            "autoload": {
                "psr-4": {
                    "ChaseConey\\LaravelDatadogHelper\\": "src"
                }
            },
            "notification-url": "https://packagist.org/downloads/",
            "license": [
                "MIT"
            ],
            "authors": [
                {
                    "name": "Chase Coney",
                    "email": "chasiepoo@gmail.com",
                    "homepage": "http://chaseconey.com",
                    "role": "Developer"
                }
            ],
            "description": "A Laravel Datadog helper package.",
            "homepage": "https://github.com/chaseconey/laravel-datadog-helper",
            "keywords": [
                "chaseconey",
                "laravel-datadog-helper"
            ],
            "support": {
                "issues": "https://github.com/chaseconey/laravel-datadog-helper/issues",
                "source": "https://github.com/chaseconey/laravel-datadog-helper/tree/1.2.1"
            },
            "funding": [
                {
                    "url": "https://github.com/chaseconey",
                    "type": "github"
                }
            ],
            "time": "2020-08-15T00:45:13+00:00"
        },
        {
            "name": "clue/stream-filter",
            "version": "v1.5.0",
            "source": {
                "type": "git",
                "url": "https://github.com/clue/stream-filter.git",
                "reference": "aeb7d8ea49c7963d3b581378955dbf5bc49aa320"
            },
            "dist": {
                "type": "zip",
                "url": "https://api.github.com/repos/clue/stream-filter/zipball/aeb7d8ea49c7963d3b581378955dbf5bc49aa320",
                "reference": "aeb7d8ea49c7963d3b581378955dbf5bc49aa320",
                "shasum": ""
            },
            "require": {
                "php": ">=5.3"
            },
            "require-dev": {
                "phpunit/phpunit": "^9.3 || ^5.7 || ^4.8.36"
            },
            "type": "library",
            "autoload": {
                "psr-4": {
                    "Clue\\StreamFilter\\": "src/"
                },
                "files": [
                    "src/functions_include.php"
                ]
            },
            "notification-url": "https://packagist.org/downloads/",
            "license": [
                "MIT"
            ],
            "authors": [
                {
                    "name": "Christian Lück",
                    "email": "christian@clue.engineering"
                }
            ],
            "description": "A simple and modern approach to stream filtering in PHP",
            "homepage": "https://github.com/clue/php-stream-filter",
            "keywords": [
                "bucket brigade",
                "callback",
                "filter",
                "php_user_filter",
                "stream",
                "stream_filter_append",
                "stream_filter_register"
            ],
            "support": {
                "issues": "https://github.com/clue/stream-filter/issues",
                "source": "https://github.com/clue/stream-filter/tree/v1.5.0"
            },
            "funding": [
                {
                    "url": "https://clue.engineering/support",
                    "type": "custom"
                },
                {
                    "url": "https://github.com/clue",
                    "type": "github"
                }
            ],
            "time": "2020-10-02T12:38:20+00:00"
        },
        {
            "name": "composer/package-versions-deprecated",
            "version": "1.11.99.1",
            "source": {
                "type": "git",
                "url": "https://github.com/composer/package-versions-deprecated.git",
                "reference": "7413f0b55a051e89485c5cb9f765fe24bb02a7b6"
            },
            "dist": {
                "type": "zip",
                "url": "https://api.github.com/repos/composer/package-versions-deprecated/zipball/7413f0b55a051e89485c5cb9f765fe24bb02a7b6",
                "reference": "7413f0b55a051e89485c5cb9f765fe24bb02a7b6",
                "shasum": ""
            },
            "require": {
                "composer-plugin-api": "^1.1.0 || ^2.0",
                "php": "^7 || ^8"
            },
            "replace": {
                "ocramius/package-versions": "1.11.99"
            },
            "require-dev": {
                "composer/composer": "^1.9.3 || ^2.0@dev",
                "ext-zip": "^1.13",
                "phpunit/phpunit": "^6.5 || ^7"
            },
            "type": "composer-plugin",
            "extra": {
                "class": "PackageVersions\\Installer",
                "branch-alias": {
                    "dev-master": "1.x-dev"
                }
            },
            "autoload": {
                "psr-4": {
                    "PackageVersions\\": "src/PackageVersions"
                }
            },
            "notification-url": "https://packagist.org/downloads/",
            "license": [
                "MIT"
            ],
            "authors": [
                {
                    "name": "Marco Pivetta",
                    "email": "ocramius@gmail.com"
                },
                {
                    "name": "Jordi Boggiano",
                    "email": "j.boggiano@seld.be"
                }
            ],
            "description": "Composer plugin that provides efficient querying for installed package versions (no runtime IO)",
            "support": {
                "issues": "https://github.com/composer/package-versions-deprecated/issues",
                "source": "https://github.com/composer/package-versions-deprecated/tree/1.11.99.1"
            },
            "funding": [
                {
                    "url": "https://packagist.com",
                    "type": "custom"
                },
                {
                    "url": "https://github.com/composer",
                    "type": "github"
                },
                {
                    "url": "https://tidelift.com/funding/github/packagist/composer/composer",
                    "type": "tidelift"
                }
            ],
            "time": "2020-11-11T10:22:58+00:00"
        },
        {
            "name": "datadog/php-datadogstatsd",
            "version": "1.5.2",
            "source": {
                "type": "git",
                "url": "https://github.com/DataDog/php-datadogstatsd.git",
                "reference": "0a7c85a2415d8e3ead36876706d574460c2bd097"
            },
            "dist": {
                "type": "zip",
                "url": "https://api.github.com/repos/DataDog/php-datadogstatsd/zipball/0a7c85a2415d8e3ead36876706d574460c2bd097",
                "reference": "0a7c85a2415d8e3ead36876706d574460c2bd097",
                "shasum": ""
            },
            "require": {
                "ext-curl": "*",
                "ext-sockets": "*",
                "lib-curl": "*",
                "php": ">=5.6.0"
            },
            "require-dev": {
                "phpunit/phpunit": "4.8.36"
            },
            "type": "library",
            "autoload": {
                "psr-4": {
                    "DataDog\\": "src/"
                }
            },
            "notification-url": "https://packagist.org/downloads/",
            "license": [
                "MIT"
            ],
            "authors": [
                {
                    "name": "Alex Corley",
                    "email": "anthroprose@gmail.com",
                    "role": "Developer"
                },
                {
                    "name": "Datadog",
                    "email": "dev@datadoghq.com",
                    "role": "Developer"
                }
            ],
            "description": "An extremely simple PHP datadogstatsd client",
            "homepage": "https://www.datadoghq.com/",
            "keywords": [
                "DataDog",
                "check",
                "error-reporting",
                "health",
                "logging",
                "monitoring",
                "statsd"
            ],
            "support": {
                "chat": "https://chat.datadoghq.com/",
                "email": "package@datadoghq.com",
                "irc": "irc://irc.freenode.net/datadog",
                "issues": "https://github.com/DataDog/php-datadogstatsd/issues",
                "source": "https://github.com/DataDog/php-datadogstatsd"
            },
            "time": "2020-10-12T09:04:34+00:00"
        },
        {
            "name": "defuse/php-encryption",
            "version": "v2.2.1",
            "source": {
                "type": "git",
                "url": "https://github.com/defuse/php-encryption.git",
                "reference": "0f407c43b953d571421e0020ba92082ed5fb7620"
            },
            "dist": {
                "type": "zip",
                "url": "https://api.github.com/repos/defuse/php-encryption/zipball/0f407c43b953d571421e0020ba92082ed5fb7620",
                "reference": "0f407c43b953d571421e0020ba92082ed5fb7620",
                "shasum": ""
            },
            "require": {
                "ext-openssl": "*",
                "paragonie/random_compat": ">= 2",
                "php": ">=5.4.0"
            },
            "require-dev": {
                "nikic/php-parser": "^2.0|^3.0|^4.0",
                "phpunit/phpunit": "^4|^5"
            },
            "bin": [
                "bin/generate-defuse-key"
            ],
            "type": "library",
            "autoload": {
                "psr-4": {
                    "Defuse\\Crypto\\": "src"
                }
            },
            "notification-url": "https://packagist.org/downloads/",
            "license": [
                "MIT"
            ],
            "authors": [
                {
                    "name": "Taylor Hornby",
                    "email": "taylor@defuse.ca",
                    "homepage": "https://defuse.ca/"
                },
                {
                    "name": "Scott Arciszewski",
                    "email": "info@paragonie.com",
                    "homepage": "https://paragonie.com"
                }
            ],
            "description": "Secure PHP Encryption Library",
            "keywords": [
                "aes",
                "authenticated encryption",
                "cipher",
                "crypto",
                "cryptography",
                "encrypt",
                "encryption",
                "openssl",
                "security",
                "symmetric key cryptography"
            ],
            "support": {
                "issues": "https://github.com/defuse/php-encryption/issues",
                "source": "https://github.com/defuse/php-encryption/tree/master"
            },
            "time": "2018-07-24T23:27:56+00:00"
        },
        {
            "name": "dnoegel/php-xdg-base-dir",
            "version": "v0.1.1",
            "source": {
                "type": "git",
                "url": "https://github.com/dnoegel/php-xdg-base-dir.git",
                "reference": "8f8a6e48c5ecb0f991c2fdcf5f154a47d85f9ffd"
            },
            "dist": {
                "type": "zip",
                "url": "https://api.github.com/repos/dnoegel/php-xdg-base-dir/zipball/8f8a6e48c5ecb0f991c2fdcf5f154a47d85f9ffd",
                "reference": "8f8a6e48c5ecb0f991c2fdcf5f154a47d85f9ffd",
                "shasum": ""
            },
            "require": {
                "php": ">=5.3.2"
            },
            "require-dev": {
                "phpunit/phpunit": "~7.0|~6.0|~5.0|~4.8.35"
            },
            "type": "library",
            "autoload": {
                "psr-4": {
                    "XdgBaseDir\\": "src/"
                }
            },
            "notification-url": "https://packagist.org/downloads/",
            "license": [
                "MIT"
            ],
            "description": "implementation of xdg base directory specification for php",
            "support": {
                "issues": "https://github.com/dnoegel/php-xdg-base-dir/issues",
                "source": "https://github.com/dnoegel/php-xdg-base-dir/tree/v0.1.1"
            },
            "time": "2019-12-04T15:06:13+00:00"
        },
        {
            "name": "doctrine/cache",
            "version": "1.10.2",
            "source": {
                "type": "git",
                "url": "https://github.com/doctrine/cache.git",
                "reference": "13e3381b25847283a91948d04640543941309727"
            },
            "dist": {
                "type": "zip",
                "url": "https://api.github.com/repos/doctrine/cache/zipball/13e3381b25847283a91948d04640543941309727",
                "reference": "13e3381b25847283a91948d04640543941309727",
                "shasum": ""
            },
            "require": {
                "php": "~7.1 || ^8.0"
            },
            "conflict": {
                "doctrine/common": ">2.2,<2.4"
            },
            "require-dev": {
                "alcaeus/mongo-php-adapter": "^1.1",
                "doctrine/coding-standard": "^6.0",
                "mongodb/mongodb": "^1.1",
                "phpunit/phpunit": "^7.0",
                "predis/predis": "~1.0"
            },
            "suggest": {
                "alcaeus/mongo-php-adapter": "Required to use legacy MongoDB driver"
            },
            "type": "library",
            "extra": {
                "branch-alias": {
                    "dev-master": "1.9.x-dev"
                }
            },
            "autoload": {
                "psr-4": {
                    "Doctrine\\Common\\Cache\\": "lib/Doctrine/Common/Cache"
                }
            },
            "notification-url": "https://packagist.org/downloads/",
            "license": [
                "MIT"
            ],
            "authors": [
                {
                    "name": "Guilherme Blanco",
                    "email": "guilhermeblanco@gmail.com"
                },
                {
                    "name": "Roman Borschel",
                    "email": "roman@code-factory.org"
                },
                {
                    "name": "Benjamin Eberlei",
                    "email": "kontakt@beberlei.de"
                },
                {
                    "name": "Jonathan Wage",
                    "email": "jonwage@gmail.com"
                },
                {
                    "name": "Johannes Schmitt",
                    "email": "schmittjoh@gmail.com"
                }
            ],
            "description": "PHP Doctrine Cache library is a popular cache implementation that supports many different drivers such as redis, memcache, apc, mongodb and others.",
            "homepage": "https://www.doctrine-project.org/projects/cache.html",
            "keywords": [
                "abstraction",
                "apcu",
                "cache",
                "caching",
                "couchdb",
                "memcached",
                "php",
                "redis",
                "xcache"
            ],
            "support": {
                "issues": "https://github.com/doctrine/cache/issues",
                "source": "https://github.com/doctrine/cache/tree/1.10.x"
            },
            "funding": [
                {
                    "url": "https://www.doctrine-project.org/sponsorship.html",
                    "type": "custom"
                },
                {
                    "url": "https://www.patreon.com/phpdoctrine",
                    "type": "patreon"
                },
                {
                    "url": "https://tidelift.com/funding/github/packagist/doctrine%2Fcache",
                    "type": "tidelift"
                }
            ],
            "time": "2020-07-07T18:54:01+00:00"
        },
        {
            "name": "doctrine/dbal",
            "version": "2.12.1",
            "source": {
                "type": "git",
                "url": "https://github.com/doctrine/dbal.git",
                "reference": "adce7a954a1c2f14f85e94aed90c8489af204086"
            },
            "dist": {
                "type": "zip",
                "url": "https://api.github.com/repos/doctrine/dbal/zipball/adce7a954a1c2f14f85e94aed90c8489af204086",
                "reference": "adce7a954a1c2f14f85e94aed90c8489af204086",
                "shasum": ""
            },
            "require": {
                "doctrine/cache": "^1.0",
                "doctrine/event-manager": "^1.0",
                "ext-pdo": "*",
                "php": "^7.3 || ^8"
            },
            "require-dev": {
                "doctrine/coding-standard": "^8.1",
                "jetbrains/phpstorm-stubs": "^2019.1",
                "phpstan/phpstan": "^0.12.40",
                "phpunit/phpunit": "^9.4",
                "psalm/plugin-phpunit": "^0.10.0",
                "symfony/console": "^2.0.5|^3.0|^4.0|^5.0",
                "vimeo/psalm": "^3.17.2"
            },
            "suggest": {
                "symfony/console": "For helpful console commands such as SQL execution and import of files."
            },
            "bin": [
                "bin/doctrine-dbal"
            ],
            "type": "library",
            "extra": {
                "branch-alias": {
                    "dev-master": "4.0.x-dev"
                }
            },
            "autoload": {
                "psr-4": {
                    "Doctrine\\DBAL\\": "lib/Doctrine/DBAL"
                }
            },
            "notification-url": "https://packagist.org/downloads/",
            "license": [
                "MIT"
            ],
            "authors": [
                {
                    "name": "Guilherme Blanco",
                    "email": "guilhermeblanco@gmail.com"
                },
                {
                    "name": "Roman Borschel",
                    "email": "roman@code-factory.org"
                },
                {
                    "name": "Benjamin Eberlei",
                    "email": "kontakt@beberlei.de"
                },
                {
                    "name": "Jonathan Wage",
                    "email": "jonwage@gmail.com"
                }
            ],
            "description": "Powerful PHP database abstraction layer (DBAL) with many features for database schema introspection and management.",
            "homepage": "https://www.doctrine-project.org/projects/dbal.html",
            "keywords": [
                "abstraction",
                "database",
                "db2",
                "dbal",
                "mariadb",
                "mssql",
                "mysql",
                "oci8",
                "oracle",
                "pdo",
                "pgsql",
                "postgresql",
                "queryobject",
                "sasql",
                "sql",
                "sqlanywhere",
                "sqlite",
                "sqlserver",
                "sqlsrv"
            ],
            "support": {
                "issues": "https://github.com/doctrine/dbal/issues",
                "source": "https://github.com/doctrine/dbal/tree/2.12.1"
            },
            "funding": [
                {
                    "url": "https://www.doctrine-project.org/sponsorship.html",
                    "type": "custom"
                },
                {
                    "url": "https://www.patreon.com/phpdoctrine",
                    "type": "patreon"
                },
                {
                    "url": "https://tidelift.com/funding/github/packagist/doctrine%2Fdbal",
                    "type": "tidelift"
                }
            ],
            "time": "2020-11-14T20:26:58+00:00"
        },
        {
            "name": "doctrine/event-manager",
            "version": "1.1.1",
            "source": {
                "type": "git",
                "url": "https://github.com/doctrine/event-manager.git",
                "reference": "41370af6a30faa9dc0368c4a6814d596e81aba7f"
            },
            "dist": {
                "type": "zip",
                "url": "https://api.github.com/repos/doctrine/event-manager/zipball/41370af6a30faa9dc0368c4a6814d596e81aba7f",
                "reference": "41370af6a30faa9dc0368c4a6814d596e81aba7f",
                "shasum": ""
            },
            "require": {
                "php": "^7.1 || ^8.0"
            },
            "conflict": {
                "doctrine/common": "<2.9@dev"
            },
            "require-dev": {
                "doctrine/coding-standard": "^6.0",
                "phpunit/phpunit": "^7.0"
            },
            "type": "library",
            "extra": {
                "branch-alias": {
                    "dev-master": "1.0.x-dev"
                }
            },
            "autoload": {
                "psr-4": {
                    "Doctrine\\Common\\": "lib/Doctrine/Common"
                }
            },
            "notification-url": "https://packagist.org/downloads/",
            "license": [
                "MIT"
            ],
            "authors": [
                {
                    "name": "Guilherme Blanco",
                    "email": "guilhermeblanco@gmail.com"
                },
                {
                    "name": "Roman Borschel",
                    "email": "roman@code-factory.org"
                },
                {
                    "name": "Benjamin Eberlei",
                    "email": "kontakt@beberlei.de"
                },
                {
                    "name": "Jonathan Wage",
                    "email": "jonwage@gmail.com"
                },
                {
                    "name": "Johannes Schmitt",
                    "email": "schmittjoh@gmail.com"
                },
                {
                    "name": "Marco Pivetta",
                    "email": "ocramius@gmail.com"
                }
            ],
            "description": "The Doctrine Event Manager is a simple PHP event system that was built to be used with the various Doctrine projects.",
            "homepage": "https://www.doctrine-project.org/projects/event-manager.html",
            "keywords": [
                "event",
                "event dispatcher",
                "event manager",
                "event system",
                "events"
            ],
            "support": {
                "issues": "https://github.com/doctrine/event-manager/issues",
                "source": "https://github.com/doctrine/event-manager/tree/1.1.x"
            },
            "funding": [
                {
                    "url": "https://www.doctrine-project.org/sponsorship.html",
                    "type": "custom"
                },
                {
                    "url": "https://www.patreon.com/phpdoctrine",
                    "type": "patreon"
                },
                {
                    "url": "https://tidelift.com/funding/github/packagist/doctrine%2Fevent-manager",
                    "type": "tidelift"
                }
            ],
            "time": "2020-05-29T18:28:51+00:00"
        },
        {
            "name": "doctrine/inflector",
            "version": "2.0.3",
            "source": {
                "type": "git",
                "url": "https://github.com/doctrine/inflector.git",
                "reference": "9cf661f4eb38f7c881cac67c75ea9b00bf97b210"
            },
            "dist": {
                "type": "zip",
                "url": "https://api.github.com/repos/doctrine/inflector/zipball/9cf661f4eb38f7c881cac67c75ea9b00bf97b210",
                "reference": "9cf661f4eb38f7c881cac67c75ea9b00bf97b210",
                "shasum": ""
            },
            "require": {
                "php": "^7.2 || ^8.0"
            },
            "require-dev": {
                "doctrine/coding-standard": "^7.0",
                "phpstan/phpstan": "^0.11",
                "phpstan/phpstan-phpunit": "^0.11",
                "phpstan/phpstan-strict-rules": "^0.11",
                "phpunit/phpunit": "^7.0 || ^8.0 || ^9.0"
            },
            "type": "library",
            "extra": {
                "branch-alias": {
                    "dev-master": "2.0.x-dev"
                }
            },
            "autoload": {
                "psr-4": {
                    "Doctrine\\Inflector\\": "lib/Doctrine/Inflector"
                }
            },
            "notification-url": "https://packagist.org/downloads/",
            "license": [
                "MIT"
            ],
            "authors": [
                {
                    "name": "Guilherme Blanco",
                    "email": "guilhermeblanco@gmail.com"
                },
                {
                    "name": "Roman Borschel",
                    "email": "roman@code-factory.org"
                },
                {
                    "name": "Benjamin Eberlei",
                    "email": "kontakt@beberlei.de"
                },
                {
                    "name": "Jonathan Wage",
                    "email": "jonwage@gmail.com"
                },
                {
                    "name": "Johannes Schmitt",
                    "email": "schmittjoh@gmail.com"
                }
            ],
            "description": "PHP Doctrine Inflector is a small library that can perform string manipulations with regard to upper/lowercase and singular/plural forms of words.",
            "homepage": "https://www.doctrine-project.org/projects/inflector.html",
            "keywords": [
                "inflection",
                "inflector",
                "lowercase",
                "manipulation",
                "php",
                "plural",
                "singular",
                "strings",
                "uppercase",
                "words"
            ],
            "support": {
                "issues": "https://github.com/doctrine/inflector/issues",
                "source": "https://github.com/doctrine/inflector/tree/2.0.x"
            },
            "funding": [
                {
                    "url": "https://www.doctrine-project.org/sponsorship.html",
                    "type": "custom"
                },
                {
                    "url": "https://www.patreon.com/phpdoctrine",
                    "type": "patreon"
                },
                {
                    "url": "https://tidelift.com/funding/github/packagist/doctrine%2Finflector",
                    "type": "tidelift"
                }
            ],
            "time": "2020-05-29T15:13:26+00:00"
        },
        {
            "name": "doctrine/lexer",
            "version": "1.2.1",
            "source": {
                "type": "git",
                "url": "https://github.com/doctrine/lexer.git",
                "reference": "e864bbf5904cb8f5bb334f99209b48018522f042"
            },
            "dist": {
                "type": "zip",
                "url": "https://api.github.com/repos/doctrine/lexer/zipball/e864bbf5904cb8f5bb334f99209b48018522f042",
                "reference": "e864bbf5904cb8f5bb334f99209b48018522f042",
                "shasum": ""
            },
            "require": {
                "php": "^7.2 || ^8.0"
            },
            "require-dev": {
                "doctrine/coding-standard": "^6.0",
                "phpstan/phpstan": "^0.11.8",
                "phpunit/phpunit": "^8.2"
            },
            "type": "library",
            "extra": {
                "branch-alias": {
                    "dev-master": "1.2.x-dev"
                }
            },
            "autoload": {
                "psr-4": {
                    "Doctrine\\Common\\Lexer\\": "lib/Doctrine/Common/Lexer"
                }
            },
            "notification-url": "https://packagist.org/downloads/",
            "license": [
                "MIT"
            ],
            "authors": [
                {
                    "name": "Guilherme Blanco",
                    "email": "guilhermeblanco@gmail.com"
                },
                {
                    "name": "Roman Borschel",
                    "email": "roman@code-factory.org"
                },
                {
                    "name": "Johannes Schmitt",
                    "email": "schmittjoh@gmail.com"
                }
            ],
            "description": "PHP Doctrine Lexer parser library that can be used in Top-Down, Recursive Descent Parsers.",
            "homepage": "https://www.doctrine-project.org/projects/lexer.html",
            "keywords": [
                "annotations",
                "docblock",
                "lexer",
                "parser",
                "php"
            ],
            "support": {
                "issues": "https://github.com/doctrine/lexer/issues",
                "source": "https://github.com/doctrine/lexer/tree/1.2.1"
            },
            "funding": [
                {
                    "url": "https://www.doctrine-project.org/sponsorship.html",
                    "type": "custom"
                },
                {
                    "url": "https://www.patreon.com/phpdoctrine",
                    "type": "patreon"
                },
                {
                    "url": "https://tidelift.com/funding/github/packagist/doctrine%2Flexer",
                    "type": "tidelift"
                }
            ],
            "time": "2020-05-25T17:44:05+00:00"
        },
        {
            "name": "dragonmantank/cron-expression",
            "version": "v2.3.1",
            "source": {
                "type": "git",
                "url": "https://github.com/dragonmantank/cron-expression.git",
                "reference": "65b2d8ee1f10915efb3b55597da3404f096acba2"
            },
            "dist": {
                "type": "zip",
                "url": "https://api.github.com/repos/dragonmantank/cron-expression/zipball/65b2d8ee1f10915efb3b55597da3404f096acba2",
                "reference": "65b2d8ee1f10915efb3b55597da3404f096acba2",
                "shasum": ""
            },
            "require": {
                "php": "^7.0|^8.0"
            },
            "require-dev": {
                "phpunit/phpunit": "^6.4|^7.0|^8.0|^9.0"
            },
            "type": "library",
            "extra": {
                "branch-alias": {
                    "dev-master": "2.3-dev"
                }
            },
            "autoload": {
                "psr-4": {
                    "Cron\\": "src/Cron/"
                }
            },
            "notification-url": "https://packagist.org/downloads/",
            "license": [
                "MIT"
            ],
            "authors": [
                {
                    "name": "Michael Dowling",
                    "email": "mtdowling@gmail.com",
                    "homepage": "https://github.com/mtdowling"
                },
                {
                    "name": "Chris Tankersley",
                    "email": "chris@ctankersley.com",
                    "homepage": "https://github.com/dragonmantank"
                }
            ],
            "description": "CRON for PHP: Calculate the next or previous run date and determine if a CRON expression is due",
            "keywords": [
                "cron",
                "schedule"
            ],
            "support": {
                "issues": "https://github.com/dragonmantank/cron-expression/issues",
                "source": "https://github.com/dragonmantank/cron-expression/tree/v2.3.1"
            },
            "funding": [
                {
                    "url": "https://github.com/dragonmantank",
                    "type": "github"
                }
            ],
            "time": "2020-10-13T00:52:37+00:00"
        },
        {
            "name": "egulias/email-validator",
            "version": "2.1.25",
            "source": {
                "type": "git",
                "url": "https://github.com/egulias/EmailValidator.git",
                "reference": "0dbf5d78455d4d6a41d186da50adc1122ec066f4"
            },
            "dist": {
                "type": "zip",
                "url": "https://api.github.com/repos/egulias/EmailValidator/zipball/0dbf5d78455d4d6a41d186da50adc1122ec066f4",
                "reference": "0dbf5d78455d4d6a41d186da50adc1122ec066f4",
                "shasum": ""
            },
            "require": {
                "doctrine/lexer": "^1.0.1",
                "php": ">=5.5",
                "symfony/polyfill-intl-idn": "^1.10"
            },
            "require-dev": {
                "dominicsayers/isemail": "^3.0.7",
                "phpunit/phpunit": "^4.8.36|^7.5.15",
                "satooshi/php-coveralls": "^1.0.1"
            },
            "suggest": {
                "ext-intl": "PHP Internationalization Libraries are required to use the SpoofChecking validation"
            },
            "type": "library",
            "extra": {
                "branch-alias": {
                    "dev-master": "2.1.x-dev"
                }
            },
            "autoload": {
                "psr-4": {
                    "Egulias\\EmailValidator\\": "src"
                }
            },
            "notification-url": "https://packagist.org/downloads/",
            "license": [
                "MIT"
            ],
            "authors": [
                {
                    "name": "Eduardo Gulias Davis"
                }
            ],
            "description": "A library for validating emails against several RFCs",
            "homepage": "https://github.com/egulias/EmailValidator",
            "keywords": [
                "email",
                "emailvalidation",
                "emailvalidator",
                "validation",
                "validator"
            ],
            "support": {
                "issues": "https://github.com/egulias/EmailValidator/issues",
                "source": "https://github.com/egulias/EmailValidator/tree/2.1.25"
            },
            "funding": [
                {
                    "url": "https://github.com/egulias",
                    "type": "github"
                }
            ],
            "time": "2020-12-29T14:50:06+00:00"
        },
        {
            "name": "elasticsearch/elasticsearch",
            "version": "v7.12.0",
            "source": {
                "type": "git",
                "url": "https://github.com/elastic/elasticsearch-php.git",
                "reference": "25522ef4f16adcf49d7a1db149f2fcf010655b7f"
            },
            "dist": {
                "type": "zip",
                "url": "https://api.github.com/repos/elastic/elasticsearch-php/zipball/25522ef4f16adcf49d7a1db149f2fcf010655b7f",
                "reference": "25522ef4f16adcf49d7a1db149f2fcf010655b7f",
                "shasum": ""
            },
            "require": {
                "ext-json": ">=1.3.7",
                "ezimuel/ringphp": "^1.1.2",
                "php": "^7.3 || ^8.0",
                "psr/log": "~1.0"
            },
            "require-dev": {
                "doctrine/inflector": "^1.3",
                "ext-yaml": "*",
                "ext-zip": "*",
                "mockery/mockery": "^1.2",
                "phpstan/phpstan": "^0.12",
                "phpunit/phpunit": "^7.5 || ^8.5 || ^9.3",
                "squizlabs/php_codesniffer": "^3.4",
                "symfony/finder": "~4.0",
                "symfony/yaml": "~4.0",
                "symplify/git-wrapper": "~9.0"
            },
            "suggest": {
                "ext-curl": "*",
                "monolog/monolog": "Allows for client-level logging and tracing"
            },
            "type": "library",
            "autoload": {
                "files": [
                    "src/autoload.php"
                ],
                "psr-4": {
                    "Elasticsearch\\": "src/Elasticsearch/"
                }
            },
            "notification-url": "https://packagist.org/downloads/",
            "license": [
                "Apache-2.0"
            ],
            "authors": [
                {
                    "name": "Zachary Tong"
                },
                {
                    "name": "Enrico Zimuel"
                }
            ],
            "description": "PHP Client for Elasticsearch",
            "keywords": [
                "client",
                "elasticsearch",
                "search"
            ],
            "support": {
                "issues": "https://github.com/elastic/elasticsearch-php/issues",
                "source": "https://github.com/elastic/elasticsearch-php/tree/v7.12.0"
            },
            "time": "2021-03-23T18:08:45+00:00"
        },
        {
            "name": "ezimuel/guzzlestreams",
            "version": "3.0.1",
            "source": {
                "type": "git",
                "url": "https://github.com/ezimuel/guzzlestreams.git",
                "reference": "abe3791d231167f14eb80d413420d1eab91163a8"
            },
            "dist": {
                "type": "zip",
                "url": "https://api.github.com/repos/ezimuel/guzzlestreams/zipball/abe3791d231167f14eb80d413420d1eab91163a8",
                "reference": "abe3791d231167f14eb80d413420d1eab91163a8",
                "shasum": ""
            },
            "require": {
                "php": ">=5.4.0"
            },
            "require-dev": {
                "phpunit/phpunit": "~4.0"
            },
            "type": "library",
            "extra": {
                "branch-alias": {
                    "dev-master": "3.0-dev"
                }
            },
            "autoload": {
                "psr-4": {
                    "GuzzleHttp\\Stream\\": "src/"
                }
            },
            "notification-url": "https://packagist.org/downloads/",
            "license": [
                "MIT"
            ],
            "authors": [
                {
                    "name": "Michael Dowling",
                    "email": "mtdowling@gmail.com",
                    "homepage": "https://github.com/mtdowling"
                }
            ],
            "description": "Fork of guzzle/streams (abandoned) to be used with elasticsearch-php",
            "homepage": "http://guzzlephp.org/",
            "keywords": [
                "Guzzle",
                "stream"
            ],
            "support": {
                "source": "https://github.com/ezimuel/guzzlestreams/tree/3.0.1"
            },
            "time": "2020-02-14T23:11:50+00:00"
        },
        {
            "name": "ezimuel/ringphp",
            "version": "1.1.2",
            "source": {
                "type": "git",
                "url": "https://github.com/ezimuel/ringphp.git",
                "reference": "0b78f89d8e0bb9e380046c31adfa40347e9f663b"
            },
            "dist": {
                "type": "zip",
                "url": "https://api.github.com/repos/ezimuel/ringphp/zipball/0b78f89d8e0bb9e380046c31adfa40347e9f663b",
                "reference": "0b78f89d8e0bb9e380046c31adfa40347e9f663b",
                "shasum": ""
            },
            "require": {
                "ezimuel/guzzlestreams": "^3.0.1",
                "php": ">=5.4.0",
                "react/promise": "~2.0"
            },
            "require-dev": {
                "ext-curl": "*",
                "phpunit/phpunit": "~4.0"
            },
            "suggest": {
                "ext-curl": "Guzzle will use specific adapters if cURL is present"
            },
            "type": "library",
            "extra": {
                "branch-alias": {
                    "dev-master": "1.1-dev"
                }
            },
            "autoload": {
                "psr-4": {
                    "GuzzleHttp\\Ring\\": "src/"
                }
            },
            "notification-url": "https://packagist.org/downloads/",
            "license": [
                "MIT"
            ],
            "authors": [
                {
                    "name": "Michael Dowling",
                    "email": "mtdowling@gmail.com",
                    "homepage": "https://github.com/mtdowling"
                }
            ],
            "description": "Fork of guzzle/RingPHP (abandoned) to be used with elasticsearch-php",
            "support": {
                "source": "https://github.com/ezimuel/ringphp/tree/1.1.2"
            },
            "time": "2020-02-14T23:51:21+00:00"
        },
        {
            "name": "ezyang/htmlpurifier",
            "version": "v4.13.0",
            "source": {
                "type": "git",
                "url": "https://github.com/ezyang/htmlpurifier.git",
                "reference": "08e27c97e4c6ed02f37c5b2b20488046c8d90d75"
            },
            "dist": {
                "type": "zip",
                "url": "https://api.github.com/repos/ezyang/htmlpurifier/zipball/08e27c97e4c6ed02f37c5b2b20488046c8d90d75",
                "reference": "08e27c97e4c6ed02f37c5b2b20488046c8d90d75",
                "shasum": ""
            },
            "require": {
                "php": ">=5.2"
            },
            "require-dev": {
                "simpletest/simpletest": "dev-master#72de02a7b80c6bb8864ef9bf66d41d2f58f826bd"
            },
            "type": "library",
            "autoload": {
                "psr-0": {
                    "HTMLPurifier": "library/"
                },
                "files": [
                    "library/HTMLPurifier.composer.php"
                ],
                "exclude-from-classmap": [
                    "/library/HTMLPurifier/Language/"
                ]
            },
            "notification-url": "https://packagist.org/downloads/",
            "license": [
                "LGPL-2.1-or-later"
            ],
            "authors": [
                {
                    "name": "Edward Z. Yang",
                    "email": "admin@htmlpurifier.org",
                    "homepage": "http://ezyang.com"
                }
            ],
            "description": "Standards compliant HTML filter written in PHP",
            "homepage": "http://htmlpurifier.org/",
            "keywords": [
                "html"
            ],
            "support": {
                "issues": "https://github.com/ezyang/htmlpurifier/issues",
                "source": "https://github.com/ezyang/htmlpurifier/tree/master"
            },
            "time": "2020-06-29T00:56:53+00:00"
        },
        {
            "name": "firebase/php-jwt",
            "version": "v5.2.0",
            "source": {
                "type": "git",
                "url": "https://github.com/firebase/php-jwt.git",
                "reference": "feb0e820b8436873675fd3aca04f3728eb2185cb"
            },
            "dist": {
                "type": "zip",
                "url": "https://api.github.com/repos/firebase/php-jwt/zipball/feb0e820b8436873675fd3aca04f3728eb2185cb",
                "reference": "feb0e820b8436873675fd3aca04f3728eb2185cb",
                "shasum": ""
            },
            "require": {
                "php": ">=5.3.0"
            },
            "require-dev": {
                "phpunit/phpunit": ">=4.8 <=9"
            },
            "type": "library",
            "autoload": {
                "psr-4": {
                    "Firebase\\JWT\\": "src"
                }
            },
            "notification-url": "https://packagist.org/downloads/",
            "license": [
                "BSD-3-Clause"
            ],
            "authors": [
                {
                    "name": "Neuman Vong",
                    "email": "neuman+pear@twilio.com",
                    "role": "Developer"
                },
                {
                    "name": "Anant Narayanan",
                    "email": "anant@php.net",
                    "role": "Developer"
                }
            ],
            "description": "A simple library to encode and decode JSON Web Tokens (JWT) in PHP. Should conform to the current spec.",
            "homepage": "https://github.com/firebase/php-jwt",
            "keywords": [
                "jwt",
                "php"
            ],
            "support": {
                "issues": "https://github.com/firebase/php-jwt/issues",
                "source": "https://github.com/firebase/php-jwt/tree/master"
            },
            "time": "2020-03-25T18:49:23+00:00"
        },
        {
            "name": "graham-campbell/bounded-cache",
            "version": "v1.1.0",
            "source": {
                "type": "git",
                "url": "https://github.com/GrahamCampbell/Bounded-Cache.git",
                "reference": "ca58ead742af3e906737f6b09aa0e84d1a1bebad"
            },
            "dist": {
                "type": "zip",
                "url": "https://api.github.com/repos/GrahamCampbell/Bounded-Cache/zipball/ca58ead742af3e906737f6b09aa0e84d1a1bebad",
                "reference": "ca58ead742af3e906737f6b09aa0e84d1a1bebad",
                "shasum": ""
            },
            "require": {
                "php": "^7.2.5 || ^8.0",
                "psr/simple-cache": "^1.0"
            },
            "require-dev": {
                "graham-campbell/analyzer": "^3.0",
                "graham-campbell/testbench-core": "^3.1",
                "mockery/mockery": "^1.3.2",
                "phpunit/phpunit": "^8.5 || ^9.0"
            },
            "type": "library",
            "autoload": {
                "psr-4": {
                    "GrahamCampbell\\BoundedCache\\": "src/"
                }
            },
            "notification-url": "https://packagist.org/downloads/",
            "license": [
                "MIT"
            ],
            "authors": [
                {
                    "name": "Graham Campbell",
                    "email": "graham@alt-three.com"
                }
            ],
            "description": "A Bounded TTL PSR-16 Cache Implementation",
            "keywords": [
                "Bounded Cache",
                "Bounded-Cache",
                "Graham Campbell",
                "GrahamCampbell",
                "bounded",
                "cache",
                "psr16"
            ],
            "support": {
                "issues": "https://github.com/GrahamCampbell/Bounded-Cache/issues",
                "source": "https://github.com/GrahamCampbell/Bounded-Cache/tree/1.1"
            },
            "funding": [
                {
                    "url": "https://github.com/GrahamCampbell",
                    "type": "github"
                },
                {
                    "url": "https://tidelift.com/funding/github/packagist/graham-campbell/bounded-cache",
                    "type": "tidelift"
                }
            ],
            "time": "2020-07-15T19:08:22+00:00"
        },
        {
            "name": "graham-campbell/github",
            "version": "v10.0.2",
            "source": {
                "type": "git",
                "url": "https://github.com/GrahamCampbell/Laravel-GitHub.git",
                "reference": "a2183f30fc9620cfa4b4848c3523b834690ed4fd"
            },
            "dist": {
                "type": "zip",
                "url": "https://api.github.com/repos/GrahamCampbell/Laravel-GitHub/zipball/a2183f30fc9620cfa4b4848c3523b834690ed4fd",
                "reference": "a2183f30fc9620cfa4b4848c3523b834690ed4fd",
                "shasum": ""
            },
            "require": {
                "graham-campbell/bounded-cache": "^1.1",
                "graham-campbell/manager": "^4.5",
                "illuminate/contracts": "^6.0 || ^7.0 || ^8.0",
                "illuminate/support": "^6.0 || ^7.0 || ^8.0",
                "knplabs/github-api": "3.0.*",
                "php": "^7.2.5 || ^8.0",
                "symfony/cache": "^4.3 || ^5.0"
            },
            "require-dev": {
                "graham-campbell/analyzer": "^3.0",
                "graham-campbell/testbench": "^5.4",
                "guzzlehttp/guzzle": "^7.2",
                "http-interop/http-factory-guzzle": "^1.0",
                "lcobucci/jwt": "^3.4 || ^4.0",
                "mockery/mockery": "^1.3.1",
                "phpunit/phpunit": "^8.5.8 || ^9.3.7"
            },
            "suggest": {
                "lcobucci/jwt": "Allows using the private key authenticator (^3.4 || ^4.0)"
            },
            "type": "library",
            "extra": {
                "laravel": {
                    "providers": [
                        "GrahamCampbell\\GitHub\\GitHubServiceProvider"
                    ]
                }
            },
            "autoload": {
                "psr-4": {
                    "GrahamCampbell\\GitHub\\": "src/"
                }
            },
            "notification-url": "https://packagist.org/downloads/",
            "license": [
                "MIT"
            ],
            "authors": [
                {
                    "name": "Graham Campbell",
                    "email": "graham@alt-three.com"
                }
            ],
            "description": "GitHub Is A GitHub Bridge For Laravel",
            "keywords": [
                "Bridge",
                "Graham Campbell",
                "GrahamCampbell",
                "Laravel GitHub",
                "Laravel-GitHub",
                "PHP GitHub API",
                "framework",
                "github",
                "github bridge",
                "laravel",
                "php-github-api"
            ],
            "support": {
                "issues": "https://github.com/GrahamCampbell/Laravel-GitHub/issues",
                "source": "https://github.com/GrahamCampbell/Laravel-GitHub/tree/v10.0.2"
            },
            "funding": [
                {
                    "url": "https://github.com/GrahamCampbell",
                    "type": "github"
                },
                {
                    "url": "https://tidelift.com/funding/github/packagist/graham-campbell/github",
                    "type": "tidelift"
                }
            ],
            "time": "2021-01-14T15:42:14+00:00"
        },
        {
            "name": "graham-campbell/manager",
            "version": "v4.6.0",
            "source": {
                "type": "git",
                "url": "https://github.com/GrahamCampbell/Laravel-Manager.git",
                "reference": "e18c29f98adb770bd890b6d66b27ba4730272599"
            },
            "dist": {
                "type": "zip",
                "url": "https://api.github.com/repos/GrahamCampbell/Laravel-Manager/zipball/e18c29f98adb770bd890b6d66b27ba4730272599",
                "reference": "e18c29f98adb770bd890b6d66b27ba4730272599",
                "shasum": ""
            },
            "require": {
                "illuminate/contracts": "^5.5 || ^6.0 || ^7.0 || ^8.0",
                "illuminate/support": "^5.5 || ^6.0 || ^7.0 || ^8.0",
                "php": "^7.1.3 || ^8.0"
            },
            "require-dev": {
                "graham-campbell/analyzer": "^2.4 || ^3.0",
                "graham-campbell/testbench-core": "^3.2",
                "mockery/mockery": "^1.3.1",
                "phpunit/phpunit": "^6.5 || ^7.5 || ^8.4 || ^9.0"
            },
            "type": "library",
            "autoload": {
                "psr-4": {
                    "GrahamCampbell\\Manager\\": "src/"
                }
            },
            "notification-url": "https://packagist.org/downloads/",
            "license": [
                "MIT"
            ],
            "authors": [
                {
                    "name": "Graham Campbell",
                    "email": "graham@alt-three.com"
                }
            ],
            "description": "Manager Provides Some Manager Functionality For Laravel",
            "keywords": [
                "Graham Campbell",
                "GrahamCampbell",
                "Laravel Manager",
                "Laravel-Manager",
                "connector",
                "framework",
                "interface",
                "laravel",
                "manager"
            ],
            "support": {
                "issues": "https://github.com/GrahamCampbell/Laravel-Manager/issues",
                "source": "https://github.com/GrahamCampbell/Laravel-Manager/tree/4.6"
            },
            "funding": [
                {
                    "url": "https://github.com/GrahamCampbell",
                    "type": "github"
                },
                {
                    "url": "https://tidelift.com/funding/github/packagist/graham-campbell/manager",
                    "type": "tidelift"
                }
            ],
            "time": "2020-07-25T18:02:52+00:00"
        },
        {
            "name": "guzzlehttp/guzzle",
            "version": "6.5.5",
            "source": {
                "type": "git",
                "url": "https://github.com/guzzle/guzzle.git",
                "reference": "9d4290de1cfd701f38099ef7e183b64b4b7b0c5e"
            },
            "dist": {
                "type": "zip",
                "url": "https://api.github.com/repos/guzzle/guzzle/zipball/9d4290de1cfd701f38099ef7e183b64b4b7b0c5e",
                "reference": "9d4290de1cfd701f38099ef7e183b64b4b7b0c5e",
                "shasum": ""
            },
            "require": {
                "ext-json": "*",
                "guzzlehttp/promises": "^1.0",
                "guzzlehttp/psr7": "^1.6.1",
                "php": ">=5.5",
                "symfony/polyfill-intl-idn": "^1.17.0"
            },
            "require-dev": {
                "ext-curl": "*",
                "phpunit/phpunit": "^4.8.35 || ^5.7 || ^6.4 || ^7.0",
                "psr/log": "^1.1"
            },
            "suggest": {
                "psr/log": "Required for using the Log middleware"
            },
            "type": "library",
            "extra": {
                "branch-alias": {
                    "dev-master": "6.5-dev"
                }
            },
            "autoload": {
                "psr-4": {
                    "GuzzleHttp\\": "src/"
                },
                "files": [
                    "src/functions_include.php"
                ]
            },
            "notification-url": "https://packagist.org/downloads/",
            "license": [
                "MIT"
            ],
            "authors": [
                {
                    "name": "Michael Dowling",
                    "email": "mtdowling@gmail.com",
                    "homepage": "https://github.com/mtdowling"
                }
            ],
            "description": "Guzzle is a PHP HTTP client library",
            "homepage": "http://guzzlephp.org/",
            "keywords": [
                "client",
                "curl",
                "framework",
                "http",
                "http client",
                "rest",
                "web service"
            ],
            "support": {
                "issues": "https://github.com/guzzle/guzzle/issues",
                "source": "https://github.com/guzzle/guzzle/tree/6.5"
            },
            "time": "2020-06-16T21:01:06+00:00"
        },
        {
            "name": "guzzlehttp/promises",
            "version": "1.4.0",
            "source": {
                "type": "git",
                "url": "https://github.com/guzzle/promises.git",
                "reference": "60d379c243457e073cff02bc323a2a86cb355631"
            },
            "dist": {
                "type": "zip",
                "url": "https://api.github.com/repos/guzzle/promises/zipball/60d379c243457e073cff02bc323a2a86cb355631",
                "reference": "60d379c243457e073cff02bc323a2a86cb355631",
                "shasum": ""
            },
            "require": {
                "php": ">=5.5"
            },
            "require-dev": {
                "symfony/phpunit-bridge": "^4.4 || ^5.1"
            },
            "type": "library",
            "extra": {
                "branch-alias": {
                    "dev-master": "1.4-dev"
                }
            },
            "autoload": {
                "psr-4": {
                    "GuzzleHttp\\Promise\\": "src/"
                },
                "files": [
                    "src/functions_include.php"
                ]
            },
            "notification-url": "https://packagist.org/downloads/",
            "license": [
                "MIT"
            ],
            "authors": [
                {
                    "name": "Michael Dowling",
                    "email": "mtdowling@gmail.com",
                    "homepage": "https://github.com/mtdowling"
                }
            ],
            "description": "Guzzle promises library",
            "keywords": [
                "promise"
            ],
            "support": {
                "issues": "https://github.com/guzzle/promises/issues",
                "source": "https://github.com/guzzle/promises/tree/1.4.0"
            },
            "time": "2020-09-30T07:37:28+00:00"
        },
        {
            "name": "guzzlehttp/psr7",
            "version": "1.7.0",
            "source": {
                "type": "git",
                "url": "https://github.com/guzzle/psr7.git",
                "reference": "53330f47520498c0ae1f61f7e2c90f55690c06a3"
            },
            "dist": {
                "type": "zip",
                "url": "https://api.github.com/repos/guzzle/psr7/zipball/53330f47520498c0ae1f61f7e2c90f55690c06a3",
                "reference": "53330f47520498c0ae1f61f7e2c90f55690c06a3",
                "shasum": ""
            },
            "require": {
                "php": ">=5.4.0",
                "psr/http-message": "~1.0",
                "ralouphie/getallheaders": "^2.0.5 || ^3.0.0"
            },
            "provide": {
                "psr/http-message-implementation": "1.0"
            },
            "require-dev": {
                "ext-zlib": "*",
                "phpunit/phpunit": "~4.8.36 || ^5.7.27 || ^6.5.14 || ^7.5.20 || ^8.5.8 || ^9.3.10"
            },
            "suggest": {
                "laminas/laminas-httphandlerrunner": "Emit PSR-7 responses"
            },
            "type": "library",
            "extra": {
                "branch-alias": {
                    "dev-master": "1.7-dev"
                }
            },
            "autoload": {
                "psr-4": {
                    "GuzzleHttp\\Psr7\\": "src/"
                },
                "files": [
                    "src/functions_include.php"
                ]
            },
            "notification-url": "https://packagist.org/downloads/",
            "license": [
                "MIT"
            ],
            "authors": [
                {
                    "name": "Michael Dowling",
                    "email": "mtdowling@gmail.com",
                    "homepage": "https://github.com/mtdowling"
                },
                {
                    "name": "Tobias Schultze",
                    "homepage": "https://github.com/Tobion"
                }
            ],
            "description": "PSR-7 message implementation that also provides common utility methods",
            "keywords": [
                "http",
                "message",
                "psr-7",
                "request",
                "response",
                "stream",
                "uri",
                "url"
            ],
            "support": {
                "issues": "https://github.com/guzzle/psr7/issues",
                "source": "https://github.com/guzzle/psr7/tree/1.7.0"
            },
            "time": "2020-09-30T07:37:11+00:00"
        },
        {
            "name": "http-interop/http-factory-guzzle",
            "version": "1.0.0",
            "source": {
                "type": "git",
                "url": "https://github.com/http-interop/http-factory-guzzle.git",
                "reference": "34861658efb9899a6618cef03de46e2a52c80fc0"
            },
            "dist": {
                "type": "zip",
                "url": "https://api.github.com/repos/http-interop/http-factory-guzzle/zipball/34861658efb9899a6618cef03de46e2a52c80fc0",
                "reference": "34861658efb9899a6618cef03de46e2a52c80fc0",
                "shasum": ""
            },
            "require": {
                "guzzlehttp/psr7": "^1.4.2",
                "psr/http-factory": "^1.0"
            },
            "provide": {
                "psr/http-factory-implementation": "^1.0"
            },
            "require-dev": {
                "http-interop/http-factory-tests": "^0.5",
                "phpunit/phpunit": "^6.5"
            },
            "type": "library",
            "autoload": {
                "psr-4": {
                    "Http\\Factory\\Guzzle\\": "src/"
                }
            },
            "notification-url": "https://packagist.org/downloads/",
            "license": [
                "MIT"
            ],
            "authors": [
                {
                    "name": "PHP-FIG",
                    "homepage": "http://www.php-fig.org/"
                }
            ],
            "description": "An HTTP Factory using Guzzle PSR7",
            "keywords": [
                "factory",
                "http",
                "psr-17",
                "psr-7"
            ],
            "support": {
                "issues": "https://github.com/http-interop/http-factory-guzzle/issues",
                "source": "https://github.com/http-interop/http-factory-guzzle/tree/master"
            },
            "time": "2018-07-31T19:32:56+00:00"
        },
        {
            "name": "itsgoingd/clockwork",
            "version": "v5.0.6",
            "source": {
                "type": "git",
                "url": "https://github.com/itsgoingd/clockwork.git",
                "reference": "1de3f9f9fc22217aa024f79ecbdf0fde418fc0a1"
            },
            "dist": {
                "type": "zip",
                "url": "https://api.github.com/repos/itsgoingd/clockwork/zipball/1de3f9f9fc22217aa024f79ecbdf0fde418fc0a1",
                "reference": "1de3f9f9fc22217aa024f79ecbdf0fde418fc0a1",
                "shasum": ""
            },
            "require": {
                "ext-json": "*",
                "php": ">=5.6",
                "psr/log": "1.*"
            },
            "type": "library",
            "extra": {
                "laravel": {
                    "providers": [
                        "Clockwork\\Support\\Laravel\\ClockworkServiceProvider"
                    ],
                    "aliases": {
                        "Clockwork": "Clockwork\\Support\\Laravel\\Facade"
                    }
                }
            },
            "autoload": {
                "psr-4": {
                    "Clockwork\\": "Clockwork/"
                }
            },
            "notification-url": "https://packagist.org/downloads/",
            "license": [
                "MIT"
            ],
            "authors": [
                {
                    "name": "itsgoingd",
                    "email": "itsgoingd@luzer.sk",
                    "homepage": "https://twitter.com/itsgoingd"
                }
            ],
            "description": "php dev tools in your browser",
            "homepage": "https://underground.works/clockwork",
            "keywords": [
                "Devtools",
                "debugging",
                "laravel",
                "logging",
                "lumen",
                "profiling",
                "slim"
            ],
            "support": {
                "issues": "https://github.com/itsgoingd/clockwork/issues",
                "source": "https://github.com/itsgoingd/clockwork/tree/v5.0.6"
            },
            "funding": [
                {
                    "url": "https://github.com/itsgoingd",
                    "type": "github"
                }
            ],
            "time": "2020-12-27T00:18:25+00:00"
        },
        {
            "name": "jaybizzle/crawler-detect",
            "version": "v1.2.104",
            "source": {
                "type": "git",
                "url": "https://github.com/JayBizzle/Crawler-Detect.git",
                "reference": "a581e89a9212c4e9d18049666dc735718c29de9c"
            },
            "dist": {
                "type": "zip",
                "url": "https://api.github.com/repos/JayBizzle/Crawler-Detect/zipball/a581e89a9212c4e9d18049666dc735718c29de9c",
                "reference": "a581e89a9212c4e9d18049666dc735718c29de9c",
                "shasum": ""
            },
            "require": {
                "php": ">=5.3.0"
            },
            "require-dev": {
                "phpunit/phpunit": "^4.8|^5.5|^6.5|^9.4"
            },
            "type": "library",
            "autoload": {
                "psr-4": {
                    "Jaybizzle\\CrawlerDetect\\": "src/"
                }
            },
            "notification-url": "https://packagist.org/downloads/",
            "license": [
                "MIT"
            ],
            "authors": [
                {
                    "name": "Mark Beech",
                    "email": "m@rkbee.ch",
                    "role": "Developer"
                }
            ],
            "description": "CrawlerDetect is a PHP class for detecting bots/crawlers/spiders via the user agent",
            "homepage": "https://github.com/JayBizzle/Crawler-Detect/",
            "keywords": [
                "crawler",
                "crawler detect",
                "crawler detector",
                "crawlerdetect",
                "php crawler detect"
            ],
            "support": {
                "issues": "https://github.com/JayBizzle/Crawler-Detect/issues",
                "source": "https://github.com/JayBizzle/Crawler-Detect/tree/v1.2.104"
            },
            "time": "2021-01-13T15:25:20+00:00"
        },
        {
            "name": "jean85/pretty-package-versions",
            "version": "1.5.1",
            "source": {
                "type": "git",
                "url": "https://github.com/Jean85/pretty-package-versions.git",
                "reference": "a917488320c20057da87f67d0d40543dd9427f7a"
            },
            "dist": {
                "type": "zip",
                "url": "https://api.github.com/repos/Jean85/pretty-package-versions/zipball/a917488320c20057da87f67d0d40543dd9427f7a",
                "reference": "a917488320c20057da87f67d0d40543dd9427f7a",
                "shasum": ""
            },
            "require": {
                "composer/package-versions-deprecated": "^1.8.0",
                "php": "^7.0|^8.0"
            },
            "require-dev": {
                "phpunit/phpunit": "^6.0|^8.5|^9.2"
            },
            "type": "library",
            "extra": {
                "branch-alias": {
                    "dev-master": "1.x-dev"
                }
            },
            "autoload": {
                "psr-4": {
                    "Jean85\\": "src/"
                }
            },
            "notification-url": "https://packagist.org/downloads/",
            "license": [
                "MIT"
            ],
            "authors": [
                {
                    "name": "Alessandro Lai",
                    "email": "alessandro.lai85@gmail.com"
                }
            ],
            "description": "A wrapper for ocramius/package-versions to get pretty versions strings",
            "keywords": [
                "composer",
                "package",
                "release",
                "versions"
            ],
            "support": {
                "issues": "https://github.com/Jean85/pretty-package-versions/issues",
                "source": "https://github.com/Jean85/pretty-package-versions/tree/1.5.1"
            },
            "time": "2020-09-14T08:43:34+00:00"
        },
        {
            "name": "jenssegers/agent",
            "version": "v2.6.4",
            "source": {
                "type": "git",
                "url": "https://github.com/jenssegers/agent.git",
                "reference": "daa11c43729510b3700bc34d414664966b03bffe"
            },
            "dist": {
                "type": "zip",
                "url": "https://api.github.com/repos/jenssegers/agent/zipball/daa11c43729510b3700bc34d414664966b03bffe",
                "reference": "daa11c43729510b3700bc34d414664966b03bffe",
                "shasum": ""
            },
            "require": {
                "jaybizzle/crawler-detect": "^1.2",
                "mobiledetect/mobiledetectlib": "^2.7.6",
                "php": ">=5.6"
            },
            "require-dev": {
                "php-coveralls/php-coveralls": "^2.1",
                "phpunit/phpunit": "^5.0|^6.0|^7.0"
            },
            "suggest": {
                "illuminate/support": "Required for laravel service providers"
            },
            "type": "library",
            "extra": {
                "branch-alias": {
                    "dev-master": "3.0-dev"
                },
                "laravel": {
                    "providers": [
                        "Jenssegers\\Agent\\AgentServiceProvider"
                    ],
                    "aliases": {
                        "Agent": "Jenssegers\\Agent\\Facades\\Agent"
                    }
                }
            },
            "autoload": {
                "psr-4": {
                    "Jenssegers\\Agent\\": "src/"
                }
            },
            "notification-url": "https://packagist.org/downloads/",
            "license": [
                "MIT"
            ],
            "authors": [
                {
                    "name": "Jens Segers",
                    "homepage": "https://jenssegers.com"
                }
            ],
            "description": "Desktop/mobile user agent parser with support for Laravel, based on Mobiledetect",
            "homepage": "https://github.com/jenssegers/agent",
            "keywords": [
                "Agent",
                "browser",
                "desktop",
                "laravel",
                "mobile",
                "platform",
                "user agent",
                "useragent"
            ],
            "support": {
                "issues": "https://github.com/jenssegers/agent/issues",
                "source": "https://github.com/jenssegers/agent/tree/v2.6.4"
            },
            "funding": [
                {
                    "url": "https://github.com/jenssegers",
                    "type": "github"
                },
                {
                    "url": "https://tidelift.com/funding/github/packagist/jenssegers/agent",
                    "type": "tidelift"
                }
            ],
            "time": "2020-06-13T08:05:20+00:00"
        },
        {
            "name": "knplabs/github-api",
            "version": "v3.0.0",
            "source": {
                "type": "git",
                "url": "https://github.com/KnpLabs/php-github-api.git",
                "reference": "adf4ecaafc96e2c7a43370e229b58d722f2ad97a"
            },
            "dist": {
                "type": "zip",
                "url": "https://api.github.com/repos/KnpLabs/php-github-api/zipball/adf4ecaafc96e2c7a43370e229b58d722f2ad97a",
                "reference": "adf4ecaafc96e2c7a43370e229b58d722f2ad97a",
                "shasum": ""
            },
            "require": {
                "ext-json": "*",
                "php": "^7.2.5 || ^8.0",
                "php-http/cache-plugin": "^1.7.1",
                "php-http/client-common": "^2.3",
                "php-http/discovery": "^1.12",
                "php-http/httplug": "^2.2",
                "php-http/multipart-stream-builder": "^1.1.2",
                "psr/cache": "^1.0",
                "psr/http-client-implementation": "^1.0",
                "psr/http-factory-implementation": "^1.0",
                "psr/http-message": "^1.0",
                "symfony/polyfill-php80": "^1.17"
            },
            "require-dev": {
                "guzzlehttp/guzzle": "^7.2",
                "guzzlehttp/psr7": "^1.7",
                "http-interop/http-factory-guzzle": "^1.0",
                "php-http/mock-client": "^1.4.1",
                "phpstan/extension-installer": "^1.0.5",
                "phpstan/phpstan": "^0.12.57",
                "phpstan/phpstan-deprecation-rules": "^0.12.5",
                "phpunit/phpunit": "^8.5 || ^9.4",
                "symfony/cache": "^5.1.8"
            },
            "type": "library",
            "extra": {
                "branch-alias": {
                    "dev-2.x": "2.19.x-dev",
                    "dev-master": "3.0.x-dev"
                }
            },
            "autoload": {
                "psr-4": {
                    "Github\\": "lib/Github/"
                }
            },
            "notification-url": "https://packagist.org/downloads/",
            "license": [
                "MIT"
            ],
            "authors": [
                {
                    "name": "KnpLabs Team",
                    "homepage": "http://knplabs.com"
                },
                {
                    "name": "Thibault Duplessis",
                    "email": "thibault.duplessis@gmail.com",
                    "homepage": "http://ornicar.github.com"
                }
            ],
            "description": "GitHub API v3 client",
            "homepage": "https://github.com/KnpLabs/php-github-api",
            "keywords": [
                "api",
                "gh",
                "gist",
                "github"
            ],
            "support": {
                "issues": "https://github.com/KnpLabs/php-github-api/issues",
                "source": "https://github.com/KnpLabs/php-github-api/tree/v3.0.0"
            },
            "funding": [
                {
                    "url": "https://github.com/acrobat",
                    "type": "github"
                }
            ],
            "time": "2020-12-21T18:38:02+00:00"
        },
        {
            "name": "laminas/laminas-diactoros",
            "version": "2.5.0",
            "source": {
                "type": "git",
                "url": "https://github.com/laminas/laminas-diactoros.git",
                "reference": "4ff7400c1c12e404144992ef43c8b733fd9ad516"
            },
            "dist": {
                "type": "zip",
                "url": "https://api.github.com/repos/laminas/laminas-diactoros/zipball/4ff7400c1c12e404144992ef43c8b733fd9ad516",
                "reference": "4ff7400c1c12e404144992ef43c8b733fd9ad516",
                "shasum": ""
            },
            "require": {
                "laminas/laminas-zendframework-bridge": "^1.0",
                "php": "^7.3 || ~8.0.0",
                "psr/http-factory": "^1.0",
                "psr/http-message": "^1.0"
            },
            "conflict": {
                "phpspec/prophecy": "<1.9.0"
            },
            "provide": {
                "psr/http-factory-implementation": "1.0",
                "psr/http-message-implementation": "1.0"
            },
            "replace": {
                "zendframework/zend-diactoros": "^2.2.1"
            },
            "require-dev": {
                "ext-curl": "*",
                "ext-dom": "*",
                "ext-gd": "*",
                "ext-libxml": "*",
                "http-interop/http-factory-tests": "^0.8.0",
                "laminas/laminas-coding-standard": "~1.0.0",
                "php-http/psr7-integration-tests": "^1.1",
                "phpspec/prophecy-phpunit": "^2.0",
                "phpunit/phpunit": "^9.1"
            },
            "type": "library",
            "extra": {
                "laminas": {
                    "config-provider": "Laminas\\Diactoros\\ConfigProvider",
                    "module": "Laminas\\Diactoros"
                }
            },
            "autoload": {
                "files": [
                    "src/functions/create_uploaded_file.php",
                    "src/functions/marshal_headers_from_sapi.php",
                    "src/functions/marshal_method_from_sapi.php",
                    "src/functions/marshal_protocol_version_from_sapi.php",
                    "src/functions/marshal_uri_from_sapi.php",
                    "src/functions/normalize_server.php",
                    "src/functions/normalize_uploaded_files.php",
                    "src/functions/parse_cookie_header.php",
                    "src/functions/create_uploaded_file.legacy.php",
                    "src/functions/marshal_headers_from_sapi.legacy.php",
                    "src/functions/marshal_method_from_sapi.legacy.php",
                    "src/functions/marshal_protocol_version_from_sapi.legacy.php",
                    "src/functions/marshal_uri_from_sapi.legacy.php",
                    "src/functions/normalize_server.legacy.php",
                    "src/functions/normalize_uploaded_files.legacy.php",
                    "src/functions/parse_cookie_header.legacy.php"
                ],
                "psr-4": {
                    "Laminas\\Diactoros\\": "src/"
                }
            },
            "notification-url": "https://packagist.org/downloads/",
            "license": [
                "BSD-3-Clause"
            ],
            "description": "PSR HTTP Message implementations",
            "homepage": "https://laminas.dev",
            "keywords": [
                "http",
                "laminas",
                "psr",
                "psr-17",
                "psr-7"
            ],
            "support": {
                "chat": "https://laminas.dev/chat",
                "docs": "https://docs.laminas.dev/laminas-diactoros/",
                "forum": "https://discourse.laminas.dev",
                "issues": "https://github.com/laminas/laminas-diactoros/issues",
                "rss": "https://github.com/laminas/laminas-diactoros/releases.atom",
                "source": "https://github.com/laminas/laminas-diactoros"
            },
            "funding": [
                {
                    "url": "https://funding.communitybridge.org/projects/laminas-project",
                    "type": "community_bridge"
                }
            ],
            "time": "2020-11-18T18:39:28+00:00"
        },
        {
            "name": "laminas/laminas-zendframework-bridge",
            "version": "1.1.1",
            "source": {
                "type": "git",
                "url": "https://github.com/laminas/laminas-zendframework-bridge.git",
                "reference": "6ede70583e101030bcace4dcddd648f760ddf642"
            },
            "dist": {
                "type": "zip",
                "url": "https://api.github.com/repos/laminas/laminas-zendframework-bridge/zipball/6ede70583e101030bcace4dcddd648f760ddf642",
                "reference": "6ede70583e101030bcace4dcddd648f760ddf642",
                "shasum": ""
            },
            "require": {
                "php": "^5.6 || ^7.0 || ^8.0"
            },
            "require-dev": {
                "phpunit/phpunit": "^5.7 || ^6.5 || ^7.5 || ^8.1 || ^9.3",
                "squizlabs/php_codesniffer": "^3.5"
            },
            "type": "library",
            "extra": {
                "laminas": {
                    "module": "Laminas\\ZendFrameworkBridge"
                }
            },
            "autoload": {
                "files": [
                    "src/autoload.php"
                ],
                "psr-4": {
                    "Laminas\\ZendFrameworkBridge\\": "src//"
                }
            },
            "notification-url": "https://packagist.org/downloads/",
            "license": [
                "BSD-3-Clause"
            ],
            "description": "Alias legacy ZF class names to Laminas Project equivalents.",
            "keywords": [
                "ZendFramework",
                "autoloading",
                "laminas",
                "zf"
            ],
            "support": {
                "forum": "https://discourse.laminas.dev/",
                "issues": "https://github.com/laminas/laminas-zendframework-bridge/issues",
                "rss": "https://github.com/laminas/laminas-zendframework-bridge/releases.atom",
                "source": "https://github.com/laminas/laminas-zendframework-bridge"
            },
            "funding": [
                {
                    "url": "https://funding.communitybridge.org/projects/laminas-project",
                    "type": "community_bridge"
                }
            ],
            "time": "2020-09-14T14:23:00+00:00"
        },
        {
            "name": "laravel/framework",
            "version": "v6.20.15",
            "source": {
                "type": "git",
                "url": "https://github.com/laravel/framework.git",
                "reference": "b42c2d845cdd827ac5a53cacf16af4a0b5dd8be1"
            },
            "dist": {
                "type": "zip",
                "url": "https://api.github.com/repos/laravel/framework/zipball/b42c2d845cdd827ac5a53cacf16af4a0b5dd8be1",
                "reference": "b42c2d845cdd827ac5a53cacf16af4a0b5dd8be1",
                "shasum": ""
            },
            "require": {
                "doctrine/inflector": "^1.4|^2.0",
                "dragonmantank/cron-expression": "^2.3.1",
                "egulias/email-validator": "^2.1.10",
                "ext-json": "*",
                "ext-mbstring": "*",
                "ext-openssl": "*",
                "league/commonmark": "^1.3",
                "league/flysystem": "^1.1",
                "monolog/monolog": "^1.12|^2.0",
                "nesbot/carbon": "^2.31",
                "opis/closure": "^3.6",
                "php": "^7.2.5|^8.0",
                "psr/container": "^1.0",
                "psr/simple-cache": "^1.0",
                "ramsey/uuid": "^3.7",
                "swiftmailer/swiftmailer": "^6.0",
                "symfony/console": "^4.3.4",
                "symfony/debug": "^4.3.4",
                "symfony/finder": "^4.3.4",
                "symfony/http-foundation": "^4.3.4",
                "symfony/http-kernel": "^4.3.4",
                "symfony/polyfill-php73": "^1.17",
                "symfony/process": "^4.3.4",
                "symfony/routing": "^4.3.4",
                "symfony/var-dumper": "^4.3.4",
                "tijsverkoyen/css-to-inline-styles": "^2.2.1",
                "vlucas/phpdotenv": "^3.3"
            },
            "conflict": {
                "tightenco/collect": "<5.5.33"
            },
            "replace": {
                "illuminate/auth": "self.version",
                "illuminate/broadcasting": "self.version",
                "illuminate/bus": "self.version",
                "illuminate/cache": "self.version",
                "illuminate/config": "self.version",
                "illuminate/console": "self.version",
                "illuminate/container": "self.version",
                "illuminate/contracts": "self.version",
                "illuminate/cookie": "self.version",
                "illuminate/database": "self.version",
                "illuminate/encryption": "self.version",
                "illuminate/events": "self.version",
                "illuminate/filesystem": "self.version",
                "illuminate/hashing": "self.version",
                "illuminate/http": "self.version",
                "illuminate/log": "self.version",
                "illuminate/mail": "self.version",
                "illuminate/notifications": "self.version",
                "illuminate/pagination": "self.version",
                "illuminate/pipeline": "self.version",
                "illuminate/queue": "self.version",
                "illuminate/redis": "self.version",
                "illuminate/routing": "self.version",
                "illuminate/session": "self.version",
                "illuminate/support": "self.version",
                "illuminate/translation": "self.version",
                "illuminate/validation": "self.version",
                "illuminate/view": "self.version"
            },
            "require-dev": {
                "aws/aws-sdk-php": "^3.155",
                "doctrine/dbal": "^2.6",
                "filp/whoops": "^2.8",
                "guzzlehttp/guzzle": "^6.3.1|^7.0.1",
                "league/flysystem-cached-adapter": "^1.0",
                "mockery/mockery": "~1.3.3|^1.4.2",
                "moontoast/math": "^1.1",
                "orchestra/testbench-core": "^4.8",
                "pda/pheanstalk": "^4.0",
                "phpunit/phpunit": "^7.5.15|^8.4|^9.3.3",
                "predis/predis": "^1.1.1",
                "symfony/cache": "^4.3.4"
            },
            "suggest": {
                "aws/aws-sdk-php": "Required to use the SQS queue driver, DynamoDb failed job storage and SES mail driver (^3.155).",
                "doctrine/dbal": "Required to rename columns and drop SQLite columns (^2.6).",
                "ext-ftp": "Required to use the Flysystem FTP driver.",
                "ext-gd": "Required to use Illuminate\\Http\\Testing\\FileFactory::image().",
                "ext-memcached": "Required to use the memcache cache driver.",
                "ext-pcntl": "Required to use all features of the queue worker.",
                "ext-posix": "Required to use all features of the queue worker.",
                "ext-redis": "Required to use the Redis cache and queue drivers (^4.0|^5.0).",
                "fakerphp/faker": "Required to use the eloquent factory builder (^1.9.1).",
                "filp/whoops": "Required for friendly error pages in development (^2.8).",
                "guzzlehttp/guzzle": "Required to use the Mailgun mail driver and the ping methods on schedules (^6.3.1|^7.0.1).",
                "laravel/tinker": "Required to use the tinker console command (^2.0).",
                "league/flysystem-aws-s3-v3": "Required to use the Flysystem S3 driver (^1.0).",
                "league/flysystem-cached-adapter": "Required to use the Flysystem cache (^1.0).",
                "league/flysystem-sftp": "Required to use the Flysystem SFTP driver (^1.0).",
                "moontoast/math": "Required to use ordered UUIDs (^1.1).",
                "nyholm/psr7": "Required to use PSR-7 bridging features (^1.2).",
                "pda/pheanstalk": "Required to use the beanstalk queue driver (^4.0).",
                "predis/predis": "Required to use the predis connector (^1.1.2).",
                "psr/http-message": "Required to allow Storage::put to accept a StreamInterface (^1.0).",
                "pusher/pusher-php-server": "Required to use the Pusher broadcast driver (^4.0).",
                "symfony/cache": "Required to PSR-6 cache bridge (^4.3.4).",
                "symfony/psr-http-message-bridge": "Required to use PSR-7 bridging features (^1.2).",
                "wildbit/swiftmailer-postmark": "Required to use Postmark mail driver (^3.0)."
            },
            "type": "library",
            "extra": {
                "branch-alias": {
                    "dev-master": "6.x-dev"
                }
            },
            "autoload": {
                "files": [
                    "src/Illuminate/Foundation/helpers.php",
                    "src/Illuminate/Support/helpers.php"
                ],
                "psr-4": {
                    "Illuminate\\": "src/Illuminate/"
                }
            },
            "notification-url": "https://packagist.org/downloads/",
            "license": [
                "MIT"
            ],
            "authors": [
                {
                    "name": "Taylor Otwell",
                    "email": "taylor@laravel.com"
                }
            ],
            "description": "The Laravel Framework.",
            "homepage": "https://laravel.com",
            "keywords": [
                "framework",
                "laravel"
            ],
            "support": {
                "issues": "https://github.com/laravel/framework/issues",
                "source": "https://github.com/laravel/framework"
            },
            "time": "2021-01-26T14:39:47+00:00"
        },
        {
            "name": "laravel/helpers",
            "version": "v1.4.0",
            "source": {
                "type": "git",
                "url": "https://github.com/laravel/helpers.git",
                "reference": "cde8ea2427db4f37d67729846b70452499210a21"
            },
            "dist": {
                "type": "zip",
                "url": "https://api.github.com/repos/laravel/helpers/zipball/cde8ea2427db4f37d67729846b70452499210a21",
                "reference": "cde8ea2427db4f37d67729846b70452499210a21",
                "shasum": ""
            },
            "require": {
                "illuminate/support": "~5.8.0|^6.0|^7.0|^8.0",
                "php": "^7.1.3|^8.0"
            },
            "require-dev": {
                "phpunit/phpunit": "^7.0|^8.0|^9.0"
            },
            "type": "library",
            "extra": {
                "branch-alias": {
                    "dev-master": "1.x-dev"
                }
            },
            "autoload": {
                "files": [
                    "src/helpers.php"
                ]
            },
            "notification-url": "https://packagist.org/downloads/",
            "license": [
                "MIT"
            ],
            "authors": [
                {
                    "name": "Taylor Otwell",
                    "email": "taylor@laravel.com"
                },
                {
                    "name": "Dries Vints",
                    "email": "dries.vints@gmail.com"
                }
            ],
            "description": "Provides backwards compatibility for helpers in the latest Laravel release.",
            "keywords": [
                "helpers",
                "laravel"
            ],
            "support": {
                "source": "https://github.com/laravel/helpers/tree/v1.4.0"
            },
            "time": "2020-11-03T16:38:41+00:00"
        },
        {
            "name": "laravel/passport",
            "version": "v9.4.0",
            "source": {
                "type": "git",
                "url": "https://github.com/laravel/passport.git",
                "reference": "011bd500e8ae3d459b692467880a49ff1ecd60c0"
            },
            "dist": {
                "type": "zip",
                "url": "https://api.github.com/repos/laravel/passport/zipball/011bd500e8ae3d459b692467880a49ff1ecd60c0",
                "reference": "011bd500e8ae3d459b692467880a49ff1ecd60c0",
                "shasum": ""
            },
            "require": {
                "ext-json": "*",
                "firebase/php-jwt": "^5.0",
                "illuminate/auth": "^6.18.31|^7.22.4",
                "illuminate/console": "^6.18.31|^7.22.4",
                "illuminate/container": "^6.18.31|^7.22.4",
                "illuminate/contracts": "^6.18.31|^7.22.4",
                "illuminate/cookie": "^6.18.31|^7.22.4",
                "illuminate/database": "^6.18.31|^7.22.4",
                "illuminate/encryption": "^6.18.31|^7.22.4",
                "illuminate/http": "^6.18.31|^7.22.4",
                "illuminate/support": "^6.18.31|^7.22.4",
                "laminas/laminas-diactoros": "^2.2",
                "lcobucci/jwt": "^3.4|^4.0",
                "league/oauth2-server": "^8.2.3",
                "nyholm/psr7": "^1.0",
                "php": "^7.2|^8.0",
                "phpseclib/phpseclib": "^2.0",
                "symfony/psr-http-message-bridge": "^2.0"
            },
            "require-dev": {
                "mockery/mockery": "^1.0",
                "orchestra/testbench": "^4.4|^5.0",
                "phpunit/phpunit": "^8.5|^9.3"
            },
            "type": "library",
            "extra": {
                "branch-alias": {
                    "dev-master": "9.x-dev"
                },
                "laravel": {
                    "providers": [
                        "Laravel\\Passport\\PassportServiceProvider"
                    ]
                }
            },
            "autoload": {
                "psr-4": {
                    "Laravel\\Passport\\": "src/"
                }
            },
            "notification-url": "https://packagist.org/downloads/",
            "license": [
                "MIT"
            ],
            "authors": [
                {
                    "name": "Taylor Otwell",
                    "email": "taylor@laravel.com"
                }
            ],
            "description": "Laravel Passport provides OAuth2 server support to Laravel.",
            "keywords": [
                "laravel",
                "oauth",
                "passport"
            ],
            "support": {
                "issues": "https://github.com/laravel/passport/issues",
                "source": "https://github.com/laravel/passport"
            },
            "time": "2020-12-04T09:37:12+00:00"
        },
        {
            "name": "laravel/slack-notification-channel",
            "version": "v2.3.1",
            "source": {
                "type": "git",
                "url": "https://github.com/laravel/slack-notification-channel.git",
                "reference": "f428e76b8d0a0a2ff413ab225eeb829b9a8ffc20"
            },
            "dist": {
                "type": "zip",
                "url": "https://api.github.com/repos/laravel/slack-notification-channel/zipball/f428e76b8d0a0a2ff413ab225eeb829b9a8ffc20",
                "reference": "f428e76b8d0a0a2ff413ab225eeb829b9a8ffc20",
                "shasum": ""
            },
            "require": {
                "guzzlehttp/guzzle": "^6.0|^7.0",
                "illuminate/notifications": "~5.8.0|^6.0|^7.0|^8.0",
                "php": "^7.1.3|^8.0"
            },
            "require-dev": {
                "mockery/mockery": "^1.0",
                "phpunit/phpunit": "^7.0|^8.0|^9.0"
            },
            "type": "library",
            "extra": {
                "branch-alias": {
                    "dev-master": "2.x-dev"
                },
                "laravel": {
                    "providers": [
                        "Illuminate\\Notifications\\SlackChannelServiceProvider"
                    ]
                }
            },
            "autoload": {
                "psr-4": {
                    "Illuminate\\Notifications\\": "src/"
                }
            },
            "notification-url": "https://packagist.org/downloads/",
            "license": [
                "MIT"
            ],
            "authors": [
                {
                    "name": "Taylor Otwell",
                    "email": "taylor@laravel.com"
                }
            ],
            "description": "Slack Notification Channel for laravel.",
            "keywords": [
                "laravel",
                "notifications",
                "slack"
            ],
            "support": {
                "issues": "https://github.com/laravel/slack-notification-channel/issues",
                "source": "https://github.com/laravel/slack-notification-channel/tree/v2.3.1"
            },
            "time": "2021-01-26T20:04:54+00:00"
        },
        {
            "name": "laravel/tinker",
            "version": "v2.6.0",
            "source": {
                "type": "git",
                "url": "https://github.com/laravel/tinker.git",
                "reference": "daae1c43f1300fe88c05d83db6f3d8f76677ad88"
            },
            "dist": {
                "type": "zip",
                "url": "https://api.github.com/repos/laravel/tinker/zipball/daae1c43f1300fe88c05d83db6f3d8f76677ad88",
                "reference": "daae1c43f1300fe88c05d83db6f3d8f76677ad88",
                "shasum": ""
            },
            "require": {
                "illuminate/console": "^6.0|^7.0|^8.0",
                "illuminate/contracts": "^6.0|^7.0|^8.0",
                "illuminate/support": "^6.0|^7.0|^8.0",
                "php": "^7.2.5|^8.0",
                "psy/psysh": "^0.10.4",
                "symfony/var-dumper": "^4.3.4|^5.0"
            },
            "require-dev": {
                "mockery/mockery": "~1.3.3|^1.4.2",
                "phpunit/phpunit": "^8.5.8|^9.3.3"
            },
            "suggest": {
                "illuminate/database": "The Illuminate Database package (^6.0|^7.0|^8.0)."
            },
            "type": "library",
            "extra": {
                "branch-alias": {
                    "dev-master": "2.x-dev"
                },
                "laravel": {
                    "providers": [
                        "Laravel\\Tinker\\TinkerServiceProvider"
                    ]
                }
            },
            "autoload": {
                "psr-4": {
                    "Laravel\\Tinker\\": "src/"
                }
            },
            "notification-url": "https://packagist.org/downloads/",
            "license": [
                "MIT"
            ],
            "authors": [
                {
                    "name": "Taylor Otwell",
                    "email": "taylor@laravel.com"
                }
            ],
            "description": "Powerful REPL for the Laravel framework.",
            "keywords": [
                "REPL",
                "Tinker",
                "laravel",
                "psysh"
            ],
            "support": {
                "issues": "https://github.com/laravel/tinker/issues",
                "source": "https://github.com/laravel/tinker/tree/v2.6.0"
            },
            "time": "2021-01-26T20:35:18+00:00"
        },
        {
            "name": "laravelcollective/html",
            "version": "v6.2.1",
            "source": {
                "type": "git",
                "url": "https://github.com/LaravelCollective/html.git",
                "reference": "ae15b9c4bf918ec3a78f092b8555551dd693fde3"
            },
            "dist": {
                "type": "zip",
                "url": "https://api.github.com/repos/LaravelCollective/html/zipball/ae15b9c4bf918ec3a78f092b8555551dd693fde3",
                "reference": "ae15b9c4bf918ec3a78f092b8555551dd693fde3",
                "shasum": ""
            },
            "require": {
                "illuminate/http": "^6.0|^7.0|^8.0",
                "illuminate/routing": "^6.0|^7.0|^8.0",
                "illuminate/session": "^6.0|^7.0|^8.0",
                "illuminate/support": "^6.0|^7.0|^8.0",
                "illuminate/view": "^6.0|^7.0|^8.0",
                "php": ">=7.2.5"
            },
            "require-dev": {
                "illuminate/database": "^6.0|^7.0|^8.0",
                "mockery/mockery": "~1.0",
                "phpunit/phpunit": "~8.5"
            },
            "type": "library",
            "extra": {
                "branch-alias": {
                    "dev-master": "6.x-dev"
                },
                "laravel": {
                    "providers": [
                        "Collective\\Html\\HtmlServiceProvider"
                    ],
                    "aliases": {
                        "Form": "Collective\\Html\\FormFacade",
                        "Html": "Collective\\Html\\HtmlFacade"
                    }
                }
            },
            "autoload": {
                "psr-4": {
                    "Collective\\Html\\": "src/"
                },
                "files": [
                    "src/helpers.php"
                ]
            },
            "notification-url": "https://packagist.org/downloads/",
            "license": [
                "MIT"
            ],
            "authors": [
                {
                    "name": "Adam Engebretson",
                    "email": "adam@laravelcollective.com"
                },
                {
                    "name": "Taylor Otwell",
                    "email": "taylorotwell@gmail.com"
                }
            ],
            "description": "HTML and Form Builders for the Laravel Framework",
            "homepage": "https://laravelcollective.com",
            "support": {
                "issues": "https://github.com/LaravelCollective/html/issues",
                "source": "https://github.com/LaravelCollective/html"
            },
            "time": "2020-12-15T20:20:05+00:00"
        },
        {
            "name": "lcobucci/jwt",
            "version": "3.4.3",
            "source": {
                "type": "git",
                "url": "https://github.com/lcobucci/jwt.git",
                "reference": "cd83b5421df3dbbbc66bd07a5b970c9efb6371b9"
            },
            "dist": {
                "type": "zip",
                "url": "https://api.github.com/repos/lcobucci/jwt/zipball/cd83b5421df3dbbbc66bd07a5b970c9efb6371b9",
                "reference": "cd83b5421df3dbbbc66bd07a5b970c9efb6371b9",
                "shasum": ""
            },
            "require": {
                "ext-mbstring": "*",
                "ext-openssl": "*",
                "php": "^5.6 || ^7.0"
            },
            "require-dev": {
                "mikey179/vfsstream": "~1.5",
                "phpmd/phpmd": "~2.2",
                "phpunit/php-invoker": "~1.1",
                "phpunit/phpunit": "^5.7 || ^7.3",
                "squizlabs/php_codesniffer": "~2.3"
            },
            "suggest": {
                "lcobucci/clock": "*"
            },
            "type": "library",
            "extra": {
                "branch-alias": {
                    "dev-master": "3.1-dev"
                }
            },
            "autoload": {
                "psr-4": {
                    "Lcobucci\\JWT\\": "src"
                },
                "files": [
                    "compat/class-aliases.php",
                    "compat/json-exception-polyfill.php",
                    "compat/lcobucci-clock-polyfill.php"
                ]
            },
            "notification-url": "https://packagist.org/downloads/",
            "license": [
                "BSD-3-Clause"
            ],
            "authors": [
                {
                    "name": "Luís Otávio Cobucci Oblonczyk",
                    "email": "lcobucci@gmail.com",
                    "role": "Developer"
                }
            ],
            "description": "A simple library to work with JSON Web Token and JSON Web Signature",
            "keywords": [
                "JWS",
                "jwt"
            ],
            "support": {
                "issues": "https://github.com/lcobucci/jwt/issues",
                "source": "https://github.com/lcobucci/jwt/tree/3.4.3"
            },
            "funding": [
                {
                    "url": "https://github.com/lcobucci",
                    "type": "github"
                },
                {
                    "url": "https://www.patreon.com/lcobucci",
                    "type": "patreon"
                }
            ],
            "time": "2021-01-27T23:38:30+00:00"
        },
        {
            "name": "league/commonmark",
            "version": "1.6.2",
            "source": {
                "type": "git",
                "url": "https://github.com/thephpleague/commonmark.git",
                "reference": "7d70d2f19c84bcc16275ea47edabee24747352eb"
            },
            "dist": {
                "type": "zip",
                "url": "https://api.github.com/repos/thephpleague/commonmark/zipball/7d70d2f19c84bcc16275ea47edabee24747352eb",
                "reference": "7d70d2f19c84bcc16275ea47edabee24747352eb",
                "shasum": ""
            },
            "require": {
                "ext-mbstring": "*",
                "php": "^7.1 || ^8.0"
            },
            "conflict": {
                "scrutinizer/ocular": "1.7.*"
            },
            "require-dev": {
                "cebe/markdown": "~1.0",
                "commonmark/commonmark.js": "0.29.2",
                "erusev/parsedown": "~1.0",
                "ext-json": "*",
                "github/gfm": "0.29.0",
                "michelf/php-markdown": "~1.4",
                "mikehaertl/php-shellcommand": "^1.4",
                "phpstan/phpstan": "^0.12",
                "phpunit/phpunit": "^7.5 || ^8.5 || ^9.2",
                "scrutinizer/ocular": "^1.5",
                "symfony/finder": "^4.2"
            },
            "bin": [
                "bin/commonmark"
            ],
            "type": "library",
            "autoload": {
                "psr-4": {
                    "League\\CommonMark\\": "src"
                }
            },
            "notification-url": "https://packagist.org/downloads/",
            "license": [
                "BSD-3-Clause"
            ],
            "authors": [
                {
                    "name": "Colin O'Dell",
                    "email": "colinodell@gmail.com",
                    "homepage": "https://www.colinodell.com",
                    "role": "Lead Developer"
                }
            ],
            "description": "Highly-extensible PHP Markdown parser which fully supports the CommonMark spec and Github-Flavored Markdown (GFM)",
            "homepage": "https://commonmark.thephpleague.com",
            "keywords": [
                "commonmark",
                "flavored",
                "gfm",
                "github",
                "github-flavored",
                "markdown",
                "md",
                "parser"
            ],
            "support": {
                "docs": "https://commonmark.thephpleague.com/",
                "issues": "https://github.com/thephpleague/commonmark/issues",
                "rss": "https://github.com/thephpleague/commonmark/releases.atom",
                "source": "https://github.com/thephpleague/commonmark"
            },
            "funding": [
                {
                    "url": "https://enjoy.gitstore.app/repositories/thephpleague/commonmark",
                    "type": "custom"
                },
                {
                    "url": "https://www.colinodell.com/sponsor",
                    "type": "custom"
                },
                {
                    "url": "https://www.paypal.me/colinpodell/10.00",
                    "type": "custom"
                },
                {
                    "url": "https://github.com/colinodell",
                    "type": "github"
                },
                {
                    "url": "https://www.patreon.com/colinodell",
                    "type": "patreon"
                },
                {
                    "url": "https://tidelift.com/funding/github/packagist/league/commonmark",
                    "type": "tidelift"
                }
            ],
            "time": "2021-05-12T11:39:41+00:00"
        },
        {
            "name": "league/event",
            "version": "2.2.0",
            "source": {
                "type": "git",
                "url": "https://github.com/thephpleague/event.git",
                "reference": "d2cc124cf9a3fab2bb4ff963307f60361ce4d119"
            },
            "dist": {
                "type": "zip",
                "url": "https://api.github.com/repos/thephpleague/event/zipball/d2cc124cf9a3fab2bb4ff963307f60361ce4d119",
                "reference": "d2cc124cf9a3fab2bb4ff963307f60361ce4d119",
                "shasum": ""
            },
            "require": {
                "php": ">=5.4.0"
            },
            "require-dev": {
                "henrikbjorn/phpspec-code-coverage": "~1.0.1",
                "phpspec/phpspec": "^2.2"
            },
            "type": "library",
            "extra": {
                "branch-alias": {
                    "dev-master": "2.2-dev"
                }
            },
            "autoload": {
                "psr-4": {
                    "League\\Event\\": "src/"
                }
            },
            "notification-url": "https://packagist.org/downloads/",
            "license": [
                "MIT"
            ],
            "authors": [
                {
                    "name": "Frank de Jonge",
                    "email": "info@frenky.net"
                }
            ],
            "description": "Event package",
            "keywords": [
                "emitter",
                "event",
                "listener"
            ],
            "support": {
                "issues": "https://github.com/thephpleague/event/issues",
                "source": "https://github.com/thephpleague/event/tree/master"
            },
            "time": "2018-11-26T11:52:41+00:00"
        },
        {
            "name": "league/flysystem",
            "version": "1.1.3",
            "source": {
                "type": "git",
                "url": "https://github.com/thephpleague/flysystem.git",
                "reference": "9be3b16c877d477357c015cec057548cf9b2a14a"
            },
            "dist": {
                "type": "zip",
                "url": "https://api.github.com/repos/thephpleague/flysystem/zipball/9be3b16c877d477357c015cec057548cf9b2a14a",
                "reference": "9be3b16c877d477357c015cec057548cf9b2a14a",
                "shasum": ""
            },
            "require": {
                "ext-fileinfo": "*",
                "league/mime-type-detection": "^1.3",
                "php": "^7.2.5 || ^8.0"
            },
            "conflict": {
                "league/flysystem-sftp": "<1.0.6"
            },
            "require-dev": {
                "phpspec/prophecy": "^1.11.1",
                "phpunit/phpunit": "^8.5.8"
            },
            "suggest": {
                "ext-fileinfo": "Required for MimeType",
                "ext-ftp": "Allows you to use FTP server storage",
                "ext-openssl": "Allows you to use FTPS server storage",
                "league/flysystem-aws-s3-v2": "Allows you to use S3 storage with AWS SDK v2",
                "league/flysystem-aws-s3-v3": "Allows you to use S3 storage with AWS SDK v3",
                "league/flysystem-azure": "Allows you to use Windows Azure Blob storage",
                "league/flysystem-cached-adapter": "Flysystem adapter decorator for metadata caching",
                "league/flysystem-eventable-filesystem": "Allows you to use EventableFilesystem",
                "league/flysystem-rackspace": "Allows you to use Rackspace Cloud Files",
                "league/flysystem-sftp": "Allows you to use SFTP server storage via phpseclib",
                "league/flysystem-webdav": "Allows you to use WebDAV storage",
                "league/flysystem-ziparchive": "Allows you to use ZipArchive adapter",
                "spatie/flysystem-dropbox": "Allows you to use Dropbox storage",
                "srmklive/flysystem-dropbox-v2": "Allows you to use Dropbox storage for PHP 5 applications"
            },
            "type": "library",
            "extra": {
                "branch-alias": {
                    "dev-master": "1.1-dev"
                }
            },
            "autoload": {
                "psr-4": {
                    "League\\Flysystem\\": "src/"
                }
            },
            "notification-url": "https://packagist.org/downloads/",
            "license": [
                "MIT"
            ],
            "authors": [
                {
                    "name": "Frank de Jonge",
                    "email": "info@frenky.net"
                }
            ],
            "description": "Filesystem abstraction: Many filesystems, one API.",
            "keywords": [
                "Cloud Files",
                "WebDAV",
                "abstraction",
                "aws",
                "cloud",
                "copy.com",
                "dropbox",
                "file systems",
                "files",
                "filesystem",
                "filesystems",
                "ftp",
                "rackspace",
                "remote",
                "s3",
                "sftp",
                "storage"
            ],
            "support": {
                "issues": "https://github.com/thephpleague/flysystem/issues",
                "source": "https://github.com/thephpleague/flysystem/tree/1.x"
            },
            "funding": [
                {
                    "url": "https://offset.earth/frankdejonge",
                    "type": "other"
                }
            ],
            "time": "2020-08-23T07:39:11+00:00"
        },
        {
            "name": "league/flysystem-aws-s3-v3",
            "version": "1.0.29",
            "source": {
                "type": "git",
                "url": "https://github.com/thephpleague/flysystem-aws-s3-v3.git",
                "reference": "4e25cc0582a36a786c31115e419c6e40498f6972"
            },
            "dist": {
                "type": "zip",
                "url": "https://api.github.com/repos/thephpleague/flysystem-aws-s3-v3/zipball/4e25cc0582a36a786c31115e419c6e40498f6972",
                "reference": "4e25cc0582a36a786c31115e419c6e40498f6972",
                "shasum": ""
            },
            "require": {
                "aws/aws-sdk-php": "^3.20.0",
                "league/flysystem": "^1.0.40",
                "php": ">=5.5.0"
            },
            "require-dev": {
                "henrikbjorn/phpspec-code-coverage": "~1.0.1",
                "phpspec/phpspec": "^2.0.0"
            },
            "type": "library",
            "extra": {
                "branch-alias": {
                    "dev-master": "1.0-dev"
                }
            },
            "autoload": {
                "psr-4": {
                    "League\\Flysystem\\AwsS3v3\\": "src/"
                }
            },
            "notification-url": "https://packagist.org/downloads/",
            "license": [
                "MIT"
            ],
            "authors": [
                {
                    "name": "Frank de Jonge",
                    "email": "info@frenky.net"
                }
            ],
            "description": "Flysystem adapter for the AWS S3 SDK v3.x",
            "support": {
                "issues": "https://github.com/thephpleague/flysystem-aws-s3-v3/issues",
                "source": "https://github.com/thephpleague/flysystem-aws-s3-v3/tree/1.0.29"
            },
            "time": "2020-10-08T18:58:37+00:00"
        },
        {
            "name": "league/fractal",
            "version": "0.19.2",
            "source": {
                "type": "git",
                "url": "https://github.com/thephpleague/fractal.git",
                "reference": "06dc15f6ba38f2dde2f919d3095d13b571190a7c"
            },
            "dist": {
                "type": "zip",
                "url": "https://api.github.com/repos/thephpleague/fractal/zipball/06dc15f6ba38f2dde2f919d3095d13b571190a7c",
                "reference": "06dc15f6ba38f2dde2f919d3095d13b571190a7c",
                "shasum": ""
            },
            "require": {
                "php": ">=5.4"
            },
            "require-dev": {
                "doctrine/orm": "^2.5",
                "illuminate/contracts": "~5.0",
                "mockery/mockery": "~0.9",
                "pagerfanta/pagerfanta": "~1.0.0",
                "phpunit/phpunit": "^4.8.35 || ^7.5",
                "squizlabs/php_codesniffer": "~1.5|~2.0|~3.4",
                "zendframework/zend-paginator": "~2.3"
            },
            "suggest": {
                "illuminate/pagination": "The Illuminate Pagination component.",
                "pagerfanta/pagerfanta": "Pagerfanta Paginator",
                "zendframework/zend-paginator": "Zend Framework Paginator"
            },
            "type": "library",
            "extra": {
                "branch-alias": {
                    "dev-master": "0.13-dev"
                }
            },
            "autoload": {
                "psr-4": {
                    "League\\Fractal\\": "src"
                }
            },
            "notification-url": "https://packagist.org/downloads/",
            "license": [
                "MIT"
            ],
            "authors": [
                {
                    "name": "Phil Sturgeon",
                    "email": "me@philsturgeon.uk",
                    "homepage": "http://philsturgeon.uk/",
                    "role": "Developer"
                }
            ],
            "description": "Handle the output of complex data structures ready for API output.",
            "homepage": "http://fractal.thephpleague.com/",
            "keywords": [
                "api",
                "json",
                "league",
                "rest"
            ],
            "support": {
                "issues": "https://github.com/thephpleague/fractal/issues",
                "source": "https://github.com/thephpleague/fractal/tree/0.19.2"
            },
            "time": "2020-01-24T23:17:29+00:00"
        },
        {
            "name": "league/mime-type-detection",
            "version": "1.7.0",
            "source": {
                "type": "git",
                "url": "https://github.com/thephpleague/mime-type-detection.git",
                "reference": "3b9dff8aaf7323590c1d2e443db701eb1f9aa0d3"
            },
            "dist": {
                "type": "zip",
                "url": "https://api.github.com/repos/thephpleague/mime-type-detection/zipball/3b9dff8aaf7323590c1d2e443db701eb1f9aa0d3",
                "reference": "3b9dff8aaf7323590c1d2e443db701eb1f9aa0d3",
                "shasum": ""
            },
            "require": {
                "ext-fileinfo": "*",
                "php": "^7.2 || ^8.0"
            },
            "require-dev": {
                "friendsofphp/php-cs-fixer": "^2.18",
                "phpstan/phpstan": "^0.12.68",
                "phpunit/phpunit": "^8.5.8 || ^9.3"
            },
            "type": "library",
            "autoload": {
                "psr-4": {
                    "League\\MimeTypeDetection\\": "src"
                }
            },
            "notification-url": "https://packagist.org/downloads/",
            "license": [
                "MIT"
            ],
            "authors": [
                {
                    "name": "Frank de Jonge",
                    "email": "info@frankdejonge.nl"
                }
            ],
            "description": "Mime-type detection for Flysystem",
            "support": {
                "issues": "https://github.com/thephpleague/mime-type-detection/issues",
                "source": "https://github.com/thephpleague/mime-type-detection/tree/1.7.0"
            },
            "funding": [
                {
                    "url": "https://github.com/frankdejonge",
                    "type": "github"
                },
                {
                    "url": "https://tidelift.com/funding/github/packagist/league/flysystem",
                    "type": "tidelift"
                }
            ],
            "time": "2021-01-18T20:58:21+00:00"
        },
        {
            "name": "league/oauth2-server",
            "version": "8.2.4",
            "source": {
                "type": "git",
                "url": "https://github.com/thephpleague/oauth2-server.git",
                "reference": "622eaa1f28eb4a2dea0cfc7e4f5280fac794e83c"
            },
            "dist": {
                "type": "zip",
                "url": "https://api.github.com/repos/thephpleague/oauth2-server/zipball/622eaa1f28eb4a2dea0cfc7e4f5280fac794e83c",
                "reference": "622eaa1f28eb4a2dea0cfc7e4f5280fac794e83c",
                "shasum": ""
            },
            "require": {
                "defuse/php-encryption": "^2.2.1",
                "ext-json": "*",
                "ext-openssl": "*",
                "lcobucci/jwt": "^3.4 || ^4.0",
                "league/event": "^2.2",
                "php": "^7.2 || ^8.0",
                "psr/http-message": "^1.0.1"
            },
            "replace": {
                "league/oauth2server": "*",
                "lncd/oauth2": "*"
            },
            "require-dev": {
                "laminas/laminas-diactoros": "^2.4.1",
                "phpstan/phpstan": "^0.12.57",
                "phpstan/phpstan-phpunit": "^0.12.16",
                "phpunit/phpunit": "^8.5.13",
                "roave/security-advisories": "dev-master"
            },
            "type": "library",
            "autoload": {
                "psr-4": {
                    "League\\OAuth2\\Server\\": "src/"
                }
            },
            "notification-url": "https://packagist.org/downloads/",
            "license": [
                "MIT"
            ],
            "authors": [
                {
                    "name": "Alex Bilbie",
                    "email": "hello@alexbilbie.com",
                    "homepage": "http://www.alexbilbie.com",
                    "role": "Developer"
                },
                {
                    "name": "Andy Millington",
                    "email": "andrew@noexceptions.io",
                    "homepage": "https://www.noexceptions.io",
                    "role": "Developer"
                }
            ],
            "description": "A lightweight and powerful OAuth 2.0 authorization and resource server library with support for all the core specification grants. This library will allow you to secure your API with OAuth and allow your applications users to approve apps that want to access their data from your API.",
            "homepage": "https://oauth2.thephpleague.com/",
            "keywords": [
                "Authentication",
                "api",
                "auth",
                "authorisation",
                "authorization",
                "oauth",
                "oauth 2",
                "oauth 2.0",
                "oauth2",
                "protect",
                "resource",
                "secure",
                "server"
            ],
            "support": {
                "issues": "https://github.com/thephpleague/oauth2-server/issues",
                "source": "https://github.com/thephpleague/oauth2-server/tree/8.2.4"
            },
            "funding": [
                {
                    "url": "https://github.com/sephster",
                    "type": "github"
                }
            ],
            "time": "2020-12-10T11:35:44+00:00"
        },
        {
            "name": "mariuzzo/laravel-js-localization",
            "version": "v1.7.0",
            "source": {
                "type": "git",
                "url": "https://github.com/rmariuzzo/Laravel-JS-Localization.git",
                "reference": "9e92f50134e8decb57c4530725b5d08b61002242"
            },
            "dist": {
                "type": "zip",
                "url": "https://api.github.com/repos/rmariuzzo/Laravel-JS-Localization/zipball/9e92f50134e8decb57c4530725b5d08b61002242",
                "reference": "9e92f50134e8decb57c4530725b5d08b61002242",
                "shasum": ""
            },
            "require": {
                "illuminate/config": "^4.2 || ^5.0 || ^6.0 || ^7.0 || ^8.0",
                "illuminate/console": "^4.2 || ^5.0 || ^6.0 || ^7.0 || ^8.0",
                "illuminate/filesystem": "^4.2 || ^5.0 || ^6.0 || ^7.0 || ^8.0",
                "php": "^5.4 || ^7.0",
                "tedivm/jshrink": "~1.0"
            },
            "require-dev": {
                "orchestra/testbench": "^2.2 || ^3.0 || ^4.0 || ^5.0 || ^6.0",
                "phpunit/phpunit": "^4.0 || ^5.0 || ^6.0 || ^7.0 || ^8.0 || ^9.0"
            },
            "type": "library",
            "extra": {
                "laravel": {
                    "providers": [
                        "Mariuzzo\\LaravelJsLocalization\\LaravelJsLocalizationServiceProvider"
                    ]
                }
            },
            "autoload": {
                "psr-4": {
                    "Mariuzzo\\LaravelJsLocalization\\": "src/Mariuzzo/LaravelJsLocalization/"
                }
            },
            "notification-url": "https://packagist.org/downloads/",
            "license": [
                "MIT"
            ],
            "authors": [
                {
                    "name": "Rubens Mariuzzo",
                    "email": "rubens@mariuzzo.com",
                    "homepage": "https://github.com/rmariuzzo",
                    "role": "Developer"
                },
                {
                    "name": "German Popoter",
                    "email": "me@gpopoteur.com",
                    "homepage": "https://github.com/gpopoteur",
                    "role": "Developer"
                },
                {
                    "name": "Galievskiy Dmitriy",
                    "homepage": "https://github.com/xAockd",
                    "role": "Developer"
                },
                {
                    "name": "Ramon Ackermann",
                    "homepage": "https://github.com/sboo",
                    "role": "Developer"
                },
                {
                    "name": "Anton Komarev",
                    "homepage": "https://github.com/antonkomarev",
                    "role": "Developer"
                },
                {
                    "name": "Pascal Baljet",
                    "homepage": "https://github.com/pascalbaljetmedia",
                    "role": "Developer"
                }
            ],
            "description": "Laravel Localization in JavaScript",
            "homepage": "https://github.com/rmariuzzo/laravel-js-localization",
            "keywords": [
                "JS",
                "i18n",
                "javascript",
                "lang",
                "laravel",
                "laravel 5",
                "localization"
            ],
            "support": {
                "issues": "https://github.com/rmariuzzo/laravel-js-localization/issues",
                "source": "https://github.com/rmariuzzo/laravel-js-localization"
            },
            "time": "2020-09-16T23:46:26+00:00"
        },
        {
            "name": "mobiledetect/mobiledetectlib",
            "version": "2.8.35",
            "source": {
                "type": "git",
                "url": "https://github.com/serbanghita/Mobile-Detect.git",
                "reference": "68a35170fdf36e7b35f9c125e5102338dbc3ff65"
            },
            "dist": {
                "type": "zip",
                "url": "https://api.github.com/repos/serbanghita/Mobile-Detect/zipball/68a35170fdf36e7b35f9c125e5102338dbc3ff65",
                "reference": "68a35170fdf36e7b35f9c125e5102338dbc3ff65",
                "shasum": ""
            },
            "require": {
                "php": ">=5.0.0"
            },
            "require-dev": {
                "phpunit/phpunit": "~4.8.35||~5.7"
            },
            "type": "library",
            "autoload": {
                "classmap": [
                    "Mobile_Detect.php"
                ],
                "psr-0": {
                    "Detection": "namespaced/"
                }
            },
            "notification-url": "https://packagist.org/downloads/",
            "license": [
                "MIT"
            ],
            "authors": [
                {
                    "name": "Serban Ghita",
                    "email": "serbanghita@gmail.com",
                    "homepage": "http://mobiledetect.net",
                    "role": "Developer"
                }
            ],
            "description": "Mobile_Detect is a lightweight PHP class for detecting mobile devices. It uses the User-Agent string combined with specific HTTP headers to detect the mobile environment.",
            "homepage": "https://github.com/serbanghita/Mobile-Detect",
            "keywords": [
                "detect mobile devices",
                "mobile",
                "mobile detect",
                "mobile detector",
                "php mobile detect"
            ],
            "support": {
                "issues": "https://github.com/serbanghita/Mobile-Detect/issues",
                "source": "https://github.com/serbanghita/Mobile-Detect/tree/2.8.35"
            },
            "time": "2021-01-25T19:09:34+00:00"
        },
        {
            "name": "monolog/monolog",
            "version": "2.2.0",
            "source": {
                "type": "git",
                "url": "https://github.com/Seldaek/monolog.git",
                "reference": "1cb1cde8e8dd0f70cc0fe51354a59acad9302084"
            },
            "dist": {
                "type": "zip",
                "url": "https://api.github.com/repos/Seldaek/monolog/zipball/1cb1cde8e8dd0f70cc0fe51354a59acad9302084",
                "reference": "1cb1cde8e8dd0f70cc0fe51354a59acad9302084",
                "shasum": ""
            },
            "require": {
                "php": ">=7.2",
                "psr/log": "^1.0.1"
            },
            "provide": {
                "psr/log-implementation": "1.0.0"
            },
            "require-dev": {
                "aws/aws-sdk-php": "^2.4.9 || ^3.0",
                "doctrine/couchdb": "~1.0@dev",
                "elasticsearch/elasticsearch": "^7",
                "graylog2/gelf-php": "^1.4.2",
                "mongodb/mongodb": "^1.8",
                "php-amqplib/php-amqplib": "~2.4",
                "php-console/php-console": "^3.1.3",
                "phpspec/prophecy": "^1.6.1",
                "phpstan/phpstan": "^0.12.59",
                "phpunit/phpunit": "^8.5",
                "predis/predis": "^1.1",
                "rollbar/rollbar": "^1.3",
                "ruflin/elastica": ">=0.90 <7.0.1",
                "swiftmailer/swiftmailer": "^5.3|^6.0"
            },
            "suggest": {
                "aws/aws-sdk-php": "Allow sending log messages to AWS services like DynamoDB",
                "doctrine/couchdb": "Allow sending log messages to a CouchDB server",
                "elasticsearch/elasticsearch": "Allow sending log messages to an Elasticsearch server via official client",
                "ext-amqp": "Allow sending log messages to an AMQP server (1.0+ required)",
                "ext-mbstring": "Allow to work properly with unicode symbols",
                "ext-mongodb": "Allow sending log messages to a MongoDB server (via driver)",
                "graylog2/gelf-php": "Allow sending log messages to a GrayLog2 server",
                "mongodb/mongodb": "Allow sending log messages to a MongoDB server (via library)",
                "php-amqplib/php-amqplib": "Allow sending log messages to an AMQP server using php-amqplib",
                "php-console/php-console": "Allow sending log messages to Google Chrome",
                "rollbar/rollbar": "Allow sending log messages to Rollbar",
                "ruflin/elastica": "Allow sending log messages to an Elastic Search server"
            },
            "type": "library",
            "extra": {
                "branch-alias": {
                    "dev-main": "2.x-dev"
                }
            },
            "autoload": {
                "psr-4": {
                    "Monolog\\": "src/Monolog"
                }
            },
            "notification-url": "https://packagist.org/downloads/",
            "license": [
                "MIT"
            ],
            "authors": [
                {
                    "name": "Jordi Boggiano",
                    "email": "j.boggiano@seld.be",
                    "homepage": "https://seld.be"
                }
            ],
            "description": "Sends your logs to files, sockets, inboxes, databases and various web services",
            "homepage": "https://github.com/Seldaek/monolog",
            "keywords": [
                "log",
                "logging",
                "psr-3"
            ],
            "support": {
                "issues": "https://github.com/Seldaek/monolog/issues",
                "source": "https://github.com/Seldaek/monolog/tree/2.2.0"
            },
            "funding": [
                {
                    "url": "https://github.com/Seldaek",
                    "type": "github"
                },
                {
                    "url": "https://tidelift.com/funding/github/packagist/monolog/monolog",
                    "type": "tidelift"
                }
            ],
            "time": "2020-12-14T13:15:25+00:00"
        },
        {
            "name": "mtdowling/jmespath.php",
            "version": "2.6.0",
            "source": {
                "type": "git",
                "url": "https://github.com/jmespath/jmespath.php.git",
                "reference": "42dae2cbd13154083ca6d70099692fef8ca84bfb"
            },
            "dist": {
                "type": "zip",
                "url": "https://api.github.com/repos/jmespath/jmespath.php/zipball/42dae2cbd13154083ca6d70099692fef8ca84bfb",
                "reference": "42dae2cbd13154083ca6d70099692fef8ca84bfb",
                "shasum": ""
            },
            "require": {
                "php": "^5.4 || ^7.0 || ^8.0",
                "symfony/polyfill-mbstring": "^1.17"
            },
            "require-dev": {
                "composer/xdebug-handler": "^1.4",
                "phpunit/phpunit": "^4.8.36 || ^7.5.15"
            },
            "bin": [
                "bin/jp.php"
            ],
            "type": "library",
            "extra": {
                "branch-alias": {
                    "dev-master": "2.6-dev"
                }
            },
            "autoload": {
                "psr-4": {
                    "JmesPath\\": "src/"
                },
                "files": [
                    "src/JmesPath.php"
                ]
            },
            "notification-url": "https://packagist.org/downloads/",
            "license": [
                "MIT"
            ],
            "authors": [
                {
                    "name": "Michael Dowling",
                    "email": "mtdowling@gmail.com",
                    "homepage": "https://github.com/mtdowling"
                }
            ],
            "description": "Declaratively specify how to extract elements from a JSON document",
            "keywords": [
                "json",
                "jsonpath"
            ],
            "support": {
                "issues": "https://github.com/jmespath/jmespath.php/issues",
                "source": "https://github.com/jmespath/jmespath.php/tree/2.6.0"
            },
            "time": "2020-07-31T21:01:56+00:00"
        },
        {
            "name": "nesbot/carbon",
            "version": "2.44.0",
            "source": {
                "type": "git",
                "url": "https://github.com/briannesbitt/Carbon.git",
                "reference": "e6ef33cb1f67a4bed831ed6d0f7e156739a5d8cd"
            },
            "dist": {
                "type": "zip",
                "url": "https://api.github.com/repos/briannesbitt/Carbon/zipball/e6ef33cb1f67a4bed831ed6d0f7e156739a5d8cd",
                "reference": "e6ef33cb1f67a4bed831ed6d0f7e156739a5d8cd",
                "shasum": ""
            },
            "require": {
                "ext-json": "*",
                "php": "^7.1.8 || ^8.0",
                "symfony/polyfill-mbstring": "^1.0",
                "symfony/translation": "^3.4 || ^4.0 || ^5.0"
            },
            "require-dev": {
                "doctrine/orm": "^2.7",
                "friendsofphp/php-cs-fixer": "^2.14 || ^3.0",
                "kylekatarnls/multi-tester": "^2.0",
                "phpmd/phpmd": "^2.9",
                "phpstan/extension-installer": "^1.0",
                "phpstan/phpstan": "^0.12.54",
                "phpunit/phpunit": "^7.5.20 || ^8.5.14",
                "squizlabs/php_codesniffer": "^3.4"
            },
            "bin": [
                "bin/carbon"
            ],
            "type": "library",
            "extra": {
                "branch-alias": {
                    "dev-master": "2.x-dev",
                    "dev-3.x": "3.x-dev"
                },
                "laravel": {
                    "providers": [
                        "Carbon\\Laravel\\ServiceProvider"
                    ]
                },
                "phpstan": {
                    "includes": [
                        "extension.neon"
                    ]
                }
            },
            "autoload": {
                "psr-4": {
                    "Carbon\\": "src/Carbon/"
                }
            },
            "notification-url": "https://packagist.org/downloads/",
            "license": [
                "MIT"
            ],
            "authors": [
                {
                    "name": "Brian Nesbitt",
                    "email": "brian@nesbot.com",
                    "homepage": "http://nesbot.com"
                },
                {
                    "name": "kylekatarnls",
                    "homepage": "http://github.com/kylekatarnls"
                }
            ],
            "description": "An API extension for DateTime that supports 281 different languages.",
            "homepage": "http://carbon.nesbot.com",
            "keywords": [
                "date",
                "datetime",
                "time"
            ],
            "support": {
                "issues": "https://github.com/briannesbitt/Carbon/issues",
                "source": "https://github.com/briannesbitt/Carbon"
            },
            "funding": [
                {
                    "url": "https://opencollective.com/Carbon",
                    "type": "open_collective"
                },
                {
                    "url": "https://tidelift.com/funding/github/packagist/nesbot/carbon",
                    "type": "tidelift"
                }
            ],
            "time": "2021-01-26T20:46:41+00:00"
        },
        {
            "name": "nikic/php-parser",
            "version": "v4.10.4",
            "source": {
                "type": "git",
                "url": "https://github.com/nikic/PHP-Parser.git",
                "reference": "c6d052fc58cb876152f89f532b95a8d7907e7f0e"
            },
            "dist": {
                "type": "zip",
                "url": "https://api.github.com/repos/nikic/PHP-Parser/zipball/c6d052fc58cb876152f89f532b95a8d7907e7f0e",
                "reference": "c6d052fc58cb876152f89f532b95a8d7907e7f0e",
                "shasum": ""
            },
            "require": {
                "ext-tokenizer": "*",
                "php": ">=7.0"
            },
            "require-dev": {
                "ircmaxell/php-yacc": "^0.0.7",
                "phpunit/phpunit": "^6.5 || ^7.0 || ^8.0 || ^9.0"
            },
            "bin": [
                "bin/php-parse"
            ],
            "type": "library",
            "extra": {
                "branch-alias": {
                    "dev-master": "4.9-dev"
                }
            },
            "autoload": {
                "psr-4": {
                    "PhpParser\\": "lib/PhpParser"
                }
            },
            "notification-url": "https://packagist.org/downloads/",
            "license": [
                "BSD-3-Clause"
            ],
            "authors": [
                {
                    "name": "Nikita Popov"
                }
            ],
            "description": "A PHP parser written in PHP",
            "keywords": [
                "parser",
                "php"
            ],
            "support": {
                "issues": "https://github.com/nikic/PHP-Parser/issues",
                "source": "https://github.com/nikic/PHP-Parser/tree/v4.10.4"
            },
            "time": "2020-12-20T10:01:03+00:00"
        },
        {
            "name": "nyholm/psr7",
            "version": "1.3.2",
            "source": {
                "type": "git",
                "url": "https://github.com/Nyholm/psr7.git",
                "reference": "a272953743c454ac4af9626634daaf5ab3ce1173"
            },
            "dist": {
                "type": "zip",
                "url": "https://api.github.com/repos/Nyholm/psr7/zipball/a272953743c454ac4af9626634daaf5ab3ce1173",
                "reference": "a272953743c454ac4af9626634daaf5ab3ce1173",
                "shasum": ""
            },
            "require": {
                "php": ">=7.1",
                "php-http/message-factory": "^1.0",
                "psr/http-factory": "^1.0",
                "psr/http-message": "^1.0"
            },
            "provide": {
                "psr/http-factory-implementation": "1.0",
                "psr/http-message-implementation": "1.0"
            },
            "require-dev": {
                "http-interop/http-factory-tests": "^0.8",
                "php-http/psr7-integration-tests": "^1.0",
                "phpunit/phpunit": "^7.5 || 8.5 || 9.4",
                "symfony/error-handler": "^4.4"
            },
            "type": "library",
            "extra": {
                "branch-alias": {
                    "dev-master": "1.0-dev"
                }
            },
            "autoload": {
                "psr-4": {
                    "Nyholm\\Psr7\\": "src/"
                }
            },
            "notification-url": "https://packagist.org/downloads/",
            "license": [
                "MIT"
            ],
            "authors": [
                {
                    "name": "Tobias Nyholm",
                    "email": "tobias.nyholm@gmail.com"
                },
                {
                    "name": "Martijn van der Ven",
                    "email": "martijn@vanderven.se"
                }
            ],
            "description": "A fast PHP7 implementation of PSR-7",
            "homepage": "https://tnyholm.se",
            "keywords": [
                "psr-17",
                "psr-7"
            ],
            "support": {
                "issues": "https://github.com/Nyholm/psr7/issues",
                "source": "https://github.com/Nyholm/psr7/tree/1.3.2"
            },
            "funding": [
                {
                    "url": "https://github.com/Zegnat",
                    "type": "github"
                },
                {
                    "url": "https://github.com/nyholm",
                    "type": "github"
                }
            ],
            "time": "2020-11-14T17:35:34+00:00"
        },
        {
            "name": "opis/closure",
            "version": "3.6.1",
            "source": {
                "type": "git",
                "url": "https://github.com/opis/closure.git",
                "reference": "943b5d70cc5ae7483f6aff6ff43d7e34592ca0f5"
            },
            "dist": {
                "type": "zip",
                "url": "https://api.github.com/repos/opis/closure/zipball/943b5d70cc5ae7483f6aff6ff43d7e34592ca0f5",
                "reference": "943b5d70cc5ae7483f6aff6ff43d7e34592ca0f5",
                "shasum": ""
            },
            "require": {
                "php": "^5.4 || ^7.0 || ^8.0"
            },
            "require-dev": {
                "jeremeamia/superclosure": "^2.0",
                "phpunit/phpunit": "^4.0 || ^5.0 || ^6.0 || ^7.0 || ^8.0 || ^9.0"
            },
            "type": "library",
            "extra": {
                "branch-alias": {
                    "dev-master": "3.6.x-dev"
                }
            },
            "autoload": {
                "psr-4": {
                    "Opis\\Closure\\": "src/"
                },
                "files": [
                    "functions.php"
                ]
            },
            "notification-url": "https://packagist.org/downloads/",
            "license": [
                "MIT"
            ],
            "authors": [
                {
                    "name": "Marius Sarca",
                    "email": "marius.sarca@gmail.com"
                },
                {
                    "name": "Sorin Sarca",
                    "email": "sarca_sorin@hotmail.com"
                }
            ],
            "description": "A library that can be used to serialize closures (anonymous functions) and arbitrary objects.",
            "homepage": "https://opis.io/closure",
            "keywords": [
                "anonymous functions",
                "closure",
                "function",
                "serializable",
                "serialization",
                "serialize"
            ],
            "support": {
                "issues": "https://github.com/opis/closure/issues",
                "source": "https://github.com/opis/closure/tree/3.6.1"
            },
            "time": "2020-11-07T02:01:34+00:00"
        },
        {
            "name": "paragonie/random_compat",
            "version": "v9.99.99",
            "source": {
                "type": "git",
                "url": "https://github.com/paragonie/random_compat.git",
                "reference": "84b4dfb120c6f9b4ff7b3685f9b8f1aa365a0c95"
            },
            "dist": {
                "type": "zip",
                "url": "https://api.github.com/repos/paragonie/random_compat/zipball/84b4dfb120c6f9b4ff7b3685f9b8f1aa365a0c95",
                "reference": "84b4dfb120c6f9b4ff7b3685f9b8f1aa365a0c95",
                "shasum": ""
            },
            "require": {
                "php": "^7"
            },
            "require-dev": {
                "phpunit/phpunit": "4.*|5.*",
                "vimeo/psalm": "^1"
            },
            "suggest": {
                "ext-libsodium": "Provides a modern crypto API that can be used to generate random bytes."
            },
            "type": "library",
            "notification-url": "https://packagist.org/downloads/",
            "license": [
                "MIT"
            ],
            "authors": [
                {
                    "name": "Paragon Initiative Enterprises",
                    "email": "security@paragonie.com",
                    "homepage": "https://paragonie.com"
                }
            ],
            "description": "PHP 5.x polyfill for random_bytes() and random_int() from PHP 7",
            "keywords": [
                "csprng",
                "polyfill",
                "pseudorandom",
                "random"
            ],
            "support": {
                "email": "info@paragonie.com",
                "issues": "https://github.com/paragonie/random_compat/issues",
                "source": "https://github.com/paragonie/random_compat"
            },
            "time": "2018-07-02T15:55:56+00:00"
        },
        {
            "name": "paypal/rest-api-sdk-php",
            "version": "1.14.0",
            "source": {
                "type": "git",
                "url": "https://github.com/paypal/PayPal-PHP-SDK.git",
                "reference": "72e2f2466975bf128a31e02b15110180f059fc04"
            },
            "dist": {
                "type": "zip",
                "url": "https://api.github.com/repos/paypal/PayPal-PHP-SDK/zipball/72e2f2466975bf128a31e02b15110180f059fc04",
                "reference": "72e2f2466975bf128a31e02b15110180f059fc04",
                "shasum": ""
            },
            "require": {
                "ext-curl": "*",
                "ext-json": "*",
                "php": ">=5.3.0",
                "psr/log": "^1.0.0"
            },
            "require-dev": {
                "phpunit/phpunit": "^4.8.35"
            },
            "type": "library",
            "autoload": {
                "psr-0": {
                    "PayPal": "lib/"
                }
            },
            "notification-url": "https://packagist.org/downloads/",
            "license": [
                "Apache-2.0"
            ],
            "authors": [
                {
                    "name": "PayPal",
                    "homepage": "https://github.com/paypal/rest-api-sdk-php/contributors"
                }
            ],
            "description": "PayPal's PHP SDK for REST APIs",
            "homepage": "http://paypal.github.io/PayPal-PHP-SDK/",
            "keywords": [
                "payments",
                "paypal",
                "rest",
                "sdk"
            ],
            "support": {
                "issues": "https://github.com/paypal/PayPal-PHP-SDK/issues",
                "source": "https://github.com/paypal/PayPal-PHP-SDK/tree/master"
            },
            "abandoned": true,
            "time": "2019-01-04T20:04:25+00:00"
        },
        {
            "name": "php-ds/php-ds",
            "version": "v1.3.0",
            "source": {
                "type": "git",
                "url": "https://github.com/php-ds/polyfill.git",
                "reference": "b98396862fb8a13cbdbbaf4d18be28ee5c01ed3c"
            },
            "dist": {
                "type": "zip",
                "url": "https://api.github.com/repos/php-ds/polyfill/zipball/b98396862fb8a13cbdbbaf4d18be28ee5c01ed3c",
                "reference": "b98396862fb8a13cbdbbaf4d18be28ee5c01ed3c",
                "shasum": ""
            },
            "require": {
                "ext-json": "*",
                "php": ">=7.0.0"
            },
            "provide": {
                "ext-ds": "1.3.0"
            },
            "require-dev": {
                "php-ds/tests": "^1.3"
            },
            "suggest": {
                "ext-ds": "to improve performance and reduce memory usage"
            },
            "type": "library",
            "autoload": {
                "psr-4": {
                    "Ds\\": "src"
                }
            },
            "notification-url": "https://packagist.org/downloads/",
            "license": [
                "MIT"
            ],
            "authors": [
                {
                    "name": "Rudi Theunissen",
                    "email": "rudolf.theunissen@gmail.com"
                }
            ],
            "keywords": [
                "data structures",
                "ds",
                "php",
                "polyfill"
            ],
            "support": {
                "issues": "https://github.com/php-ds/polyfill/issues",
                "source": "https://github.com/php-ds/polyfill/tree/v1.3.0"
            },
            "time": "2020-10-14T04:23:31+00:00"
        },
        {
            "name": "php-http/cache-plugin",
            "version": "1.7.1",
            "source": {
                "type": "git",
                "url": "https://github.com/php-http/cache-plugin.git",
                "reference": "a1cb3e2a4f095f820e0a0e078f3dfd2d9c83a0f7"
            },
            "dist": {
                "type": "zip",
                "url": "https://api.github.com/repos/php-http/cache-plugin/zipball/a1cb3e2a4f095f820e0a0e078f3dfd2d9c83a0f7",
                "reference": "a1cb3e2a4f095f820e0a0e078f3dfd2d9c83a0f7",
                "shasum": ""
            },
            "require": {
                "php": "^7.1 || ^8.0",
                "php-http/client-common": "^1.9 || ^2.0",
                "php-http/message-factory": "^1.0",
                "psr/cache": "^1.0",
                "symfony/options-resolver": "^2.6 || ^3.0 || ^4.0 || ^5.0"
            },
            "require-dev": {
                "phpspec/phpspec": "^5.1 || ^6.0"
            },
            "type": "library",
            "extra": {
                "branch-alias": {
                    "dev-master": "1.6-dev"
                }
            },
            "autoload": {
                "psr-4": {
                    "Http\\Client\\Common\\Plugin\\": "src/"
                }
            },
            "notification-url": "https://packagist.org/downloads/",
            "license": [
                "MIT"
            ],
            "authors": [
                {
                    "name": "Márk Sági-Kazár",
                    "email": "mark.sagikazar@gmail.com"
                }
            ],
            "description": "PSR-6 Cache plugin for HTTPlug",
            "homepage": "http://httplug.io",
            "keywords": [
                "cache",
                "http",
                "httplug",
                "plugin"
            ],
            "support": {
                "issues": "https://github.com/php-http/cache-plugin/issues",
                "source": "https://github.com/php-http/cache-plugin/tree/master"
            },
            "time": "2020-07-13T10:55:38+00:00"
        },
        {
            "name": "php-http/client-common",
            "version": "2.3.0",
            "source": {
                "type": "git",
                "url": "https://github.com/php-http/client-common.git",
                "reference": "e37e46c610c87519753135fb893111798c69076a"
            },
            "dist": {
                "type": "zip",
                "url": "https://api.github.com/repos/php-http/client-common/zipball/e37e46c610c87519753135fb893111798c69076a",
                "reference": "e37e46c610c87519753135fb893111798c69076a",
                "shasum": ""
            },
            "require": {
                "php": "^7.1 || ^8.0",
                "php-http/httplug": "^2.0",
                "php-http/message": "^1.6",
                "php-http/message-factory": "^1.0",
                "psr/http-client": "^1.0",
                "psr/http-factory": "^1.0",
                "psr/http-message": "^1.0",
                "symfony/options-resolver": "^2.6 || ^3.4.20 || ~4.0.15 || ~4.1.9 || ^4.2.1 || ^5.0",
                "symfony/polyfill-php80": "^1.17"
            },
            "require-dev": {
                "doctrine/instantiator": "^1.1",
                "guzzlehttp/psr7": "^1.4",
                "nyholm/psr7": "^1.2",
                "phpspec/phpspec": "^5.1 || ^6.0",
                "phpspec/prophecy": "^1.10.2",
                "phpunit/phpunit": "^7.5.15 || ^8.5 || ^9.3"
            },
            "suggest": {
                "ext-json": "To detect JSON responses with the ContentTypePlugin",
                "ext-libxml": "To detect XML responses with the ContentTypePlugin",
                "php-http/cache-plugin": "PSR-6 Cache plugin",
                "php-http/logger-plugin": "PSR-3 Logger plugin",
                "php-http/stopwatch-plugin": "Symfony Stopwatch plugin"
            },
            "type": "library",
            "extra": {
                "branch-alias": {
                    "dev-master": "2.3.x-dev"
                }
            },
            "autoload": {
                "psr-4": {
                    "Http\\Client\\Common\\": "src/"
                }
            },
            "notification-url": "https://packagist.org/downloads/",
            "license": [
                "MIT"
            ],
            "authors": [
                {
                    "name": "Márk Sági-Kazár",
                    "email": "mark.sagikazar@gmail.com"
                }
            ],
            "description": "Common HTTP Client implementations and tools for HTTPlug",
            "homepage": "http://httplug.io",
            "keywords": [
                "client",
                "common",
                "http",
                "httplug"
            ],
            "support": {
                "issues": "https://github.com/php-http/client-common/issues",
                "source": "https://github.com/php-http/client-common/tree/2.3.0"
            },
            "time": "2020-07-21T10:04:13+00:00"
        },
        {
            "name": "php-http/discovery",
            "version": "1.13.0",
            "source": {
                "type": "git",
                "url": "https://github.com/php-http/discovery.git",
                "reference": "788f72d64c43dc361e7fcc7464c3d947c64984a7"
            },
            "dist": {
                "type": "zip",
                "url": "https://api.github.com/repos/php-http/discovery/zipball/788f72d64c43dc361e7fcc7464c3d947c64984a7",
                "reference": "788f72d64c43dc361e7fcc7464c3d947c64984a7",
                "shasum": ""
            },
            "require": {
                "php": "^7.1 || ^8.0"
            },
            "conflict": {
                "nyholm/psr7": "<1.0"
            },
            "require-dev": {
                "graham-campbell/phpspec-skip-example-extension": "^5.0",
                "php-http/httplug": "^1.0 || ^2.0",
                "php-http/message-factory": "^1.0",
                "phpspec/phpspec": "^5.1 || ^6.1",
                "puli/composer-plugin": "1.0.0-beta10"
            },
            "suggest": {
                "php-http/message": "Allow to use Guzzle, Diactoros or Slim Framework factories",
                "puli/composer-plugin": "Sets up Puli which is recommended for Discovery to work. Check http://docs.php-http.org/en/latest/discovery.html for more details."
            },
            "type": "library",
            "extra": {
                "branch-alias": {
                    "dev-master": "1.9-dev"
                }
            },
            "autoload": {
                "psr-4": {
                    "Http\\Discovery\\": "src/"
                }
            },
            "notification-url": "https://packagist.org/downloads/",
            "license": [
                "MIT"
            ],
            "authors": [
                {
                    "name": "Márk Sági-Kazár",
                    "email": "mark.sagikazar@gmail.com"
                }
            ],
            "description": "Finds installed HTTPlug implementations and PSR-7 message factories",
            "homepage": "http://php-http.org",
            "keywords": [
                "adapter",
                "client",
                "discovery",
                "factory",
                "http",
                "message",
                "psr7"
            ],
            "support": {
                "issues": "https://github.com/php-http/discovery/issues",
                "source": "https://github.com/php-http/discovery/tree/1.13.0"
            },
            "time": "2020-11-27T14:49:42+00:00"
        },
        {
            "name": "php-http/httplug",
            "version": "2.2.0",
            "source": {
                "type": "git",
                "url": "https://github.com/php-http/httplug.git",
                "reference": "191a0a1b41ed026b717421931f8d3bd2514ffbf9"
            },
            "dist": {
                "type": "zip",
                "url": "https://api.github.com/repos/php-http/httplug/zipball/191a0a1b41ed026b717421931f8d3bd2514ffbf9",
                "reference": "191a0a1b41ed026b717421931f8d3bd2514ffbf9",
                "shasum": ""
            },
            "require": {
                "php": "^7.1 || ^8.0",
                "php-http/promise": "^1.1",
                "psr/http-client": "^1.0",
                "psr/http-message": "^1.0"
            },
            "require-dev": {
                "friends-of-phpspec/phpspec-code-coverage": "^4.1",
                "phpspec/phpspec": "^5.1 || ^6.0"
            },
            "type": "library",
            "extra": {
                "branch-alias": {
                    "dev-master": "2.x-dev"
                }
            },
            "autoload": {
                "psr-4": {
                    "Http\\Client\\": "src/"
                }
            },
            "notification-url": "https://packagist.org/downloads/",
            "license": [
                "MIT"
            ],
            "authors": [
                {
                    "name": "Eric GELOEN",
                    "email": "geloen.eric@gmail.com"
                },
                {
                    "name": "Márk Sági-Kazár",
                    "email": "mark.sagikazar@gmail.com",
                    "homepage": "https://sagikazarmark.hu"
                }
            ],
            "description": "HTTPlug, the HTTP client abstraction for PHP",
            "homepage": "http://httplug.io",
            "keywords": [
                "client",
                "http"
            ],
            "support": {
                "issues": "https://github.com/php-http/httplug/issues",
                "source": "https://github.com/php-http/httplug/tree/master"
            },
            "time": "2020-07-13T15:43:23+00:00"
        },
        {
            "name": "php-http/message",
            "version": "1.11.0",
            "source": {
                "type": "git",
                "url": "https://github.com/php-http/message.git",
                "reference": "fb0dbce7355cad4f4f6a225f537c34d013571f29"
            },
            "dist": {
                "type": "zip",
                "url": "https://api.github.com/repos/php-http/message/zipball/fb0dbce7355cad4f4f6a225f537c34d013571f29",
                "reference": "fb0dbce7355cad4f4f6a225f537c34d013571f29",
                "shasum": ""
            },
            "require": {
                "clue/stream-filter": "^1.5",
                "php": "^7.1 || ^8.0",
                "php-http/message-factory": "^1.0.2",
                "psr/http-message": "^1.0"
            },
            "provide": {
                "php-http/message-factory-implementation": "1.0"
            },
            "require-dev": {
                "ergebnis/composer-normalize": "^2.6",
                "ext-zlib": "*",
                "guzzlehttp/psr7": "^1.0",
                "laminas/laminas-diactoros": "^2.0",
                "phpspec/phpspec": "^5.1 || ^6.3",
                "slim/slim": "^3.0"
            },
            "suggest": {
                "ext-zlib": "Used with compressor/decompressor streams",
                "guzzlehttp/psr7": "Used with Guzzle PSR-7 Factories",
                "laminas/laminas-diactoros": "Used with Diactoros Factories",
                "slim/slim": "Used with Slim Framework PSR-7 implementation"
            },
            "type": "library",
            "extra": {
                "branch-alias": {
                    "dev-master": "1.10-dev"
                }
            },
            "autoload": {
                "psr-4": {
                    "Http\\Message\\": "src/"
                },
                "files": [
                    "src/filters.php"
                ]
            },
            "notification-url": "https://packagist.org/downloads/",
            "license": [
                "MIT"
            ],
            "authors": [
                {
                    "name": "Márk Sági-Kazár",
                    "email": "mark.sagikazar@gmail.com"
                }
            ],
            "description": "HTTP Message related tools",
            "homepage": "http://php-http.org",
            "keywords": [
                "http",
                "message",
                "psr-7"
            ],
            "support": {
                "issues": "https://github.com/php-http/message/issues",
                "source": "https://github.com/php-http/message/tree/1.11.0"
            },
            "time": "2021-02-01T08:54:58+00:00"
        },
        {
            "name": "php-http/message-factory",
            "version": "v1.0.2",
            "source": {
                "type": "git",
                "url": "https://github.com/php-http/message-factory.git",
                "reference": "a478cb11f66a6ac48d8954216cfed9aa06a501a1"
            },
            "dist": {
                "type": "zip",
                "url": "https://api.github.com/repos/php-http/message-factory/zipball/a478cb11f66a6ac48d8954216cfed9aa06a501a1",
                "reference": "a478cb11f66a6ac48d8954216cfed9aa06a501a1",
                "shasum": ""
            },
            "require": {
                "php": ">=5.4",
                "psr/http-message": "^1.0"
            },
            "type": "library",
            "extra": {
                "branch-alias": {
                    "dev-master": "1.0-dev"
                }
            },
            "autoload": {
                "psr-4": {
                    "Http\\Message\\": "src/"
                }
            },
            "notification-url": "https://packagist.org/downloads/",
            "license": [
                "MIT"
            ],
            "authors": [
                {
                    "name": "Márk Sági-Kazár",
                    "email": "mark.sagikazar@gmail.com"
                }
            ],
            "description": "Factory interfaces for PSR-7 HTTP Message",
            "homepage": "http://php-http.org",
            "keywords": [
                "factory",
                "http",
                "message",
                "stream",
                "uri"
            ],
            "support": {
                "issues": "https://github.com/php-http/message-factory/issues",
                "source": "https://github.com/php-http/message-factory/tree/master"
            },
            "time": "2015-12-19T14:08:53+00:00"
        },
        {
            "name": "php-http/multipart-stream-builder",
            "version": "1.1.2",
            "source": {
                "type": "git",
                "url": "https://github.com/php-http/multipart-stream-builder.git",
                "reference": "121299c2aad475a19087bc6298a1c9aa4d5c1ecc"
            },
            "dist": {
                "type": "zip",
                "url": "https://api.github.com/repos/php-http/multipart-stream-builder/zipball/121299c2aad475a19087bc6298a1c9aa4d5c1ecc",
                "reference": "121299c2aad475a19087bc6298a1c9aa4d5c1ecc",
                "shasum": ""
            },
            "require": {
                "php": "^7.1 || ^8.0",
                "php-http/discovery": "^1.7",
                "php-http/message-factory": "^1.0.2",
                "psr/http-factory": "^1.0",
                "psr/http-message": "^1.0"
            },
            "require-dev": {
                "nyholm/psr7": "^1.0",
                "php-http/message": "^1.5",
                "phpunit/phpunit": "^7.5.15 || ^8.5 || ^9.3"
            },
            "type": "library",
            "extra": {
                "branch-alias": {
                    "dev-master": "1.1-dev"
                }
            },
            "autoload": {
                "psr-4": {
                    "Http\\Message\\MultipartStream\\": "src/"
                }
            },
            "notification-url": "https://packagist.org/downloads/",
            "license": [
                "MIT"
            ],
            "authors": [
                {
                    "name": "Tobias Nyholm",
                    "email": "tobias.nyholm@gmail.com"
                }
            ],
            "description": "A builder class that help you create a multipart stream",
            "homepage": "http://php-http.org",
            "keywords": [
                "factory",
                "http",
                "message",
                "multipart stream",
                "stream"
            ],
            "support": {
                "issues": "https://github.com/php-http/multipart-stream-builder/issues",
                "source": "https://github.com/php-http/multipart-stream-builder/tree/1.1.2"
            },
            "time": "2020-07-13T15:48:43+00:00"
        },
        {
            "name": "php-http/promise",
            "version": "1.1.0",
            "source": {
                "type": "git",
                "url": "https://github.com/php-http/promise.git",
                "reference": "4c4c1f9b7289a2ec57cde7f1e9762a5789506f88"
            },
            "dist": {
                "type": "zip",
                "url": "https://api.github.com/repos/php-http/promise/zipball/4c4c1f9b7289a2ec57cde7f1e9762a5789506f88",
                "reference": "4c4c1f9b7289a2ec57cde7f1e9762a5789506f88",
                "shasum": ""
            },
            "require": {
                "php": "^7.1 || ^8.0"
            },
            "require-dev": {
                "friends-of-phpspec/phpspec-code-coverage": "^4.3.2",
                "phpspec/phpspec": "^5.1.2 || ^6.2"
            },
            "type": "library",
            "extra": {
                "branch-alias": {
                    "dev-master": "1.1-dev"
                }
            },
            "autoload": {
                "psr-4": {
                    "Http\\Promise\\": "src/"
                }
            },
            "notification-url": "https://packagist.org/downloads/",
            "license": [
                "MIT"
            ],
            "authors": [
                {
                    "name": "Joel Wurtz",
                    "email": "joel.wurtz@gmail.com"
                },
                {
                    "name": "Márk Sági-Kazár",
                    "email": "mark.sagikazar@gmail.com"
                }
            ],
            "description": "Promise used for asynchronous HTTP requests",
            "homepage": "http://httplug.io",
            "keywords": [
                "promise"
            ],
            "support": {
                "issues": "https://github.com/php-http/promise/issues",
                "source": "https://github.com/php-http/promise/tree/1.1.0"
            },
            "time": "2020-07-07T09:29:14+00:00"
        },
        {
            "name": "phpoption/phpoption",
            "version": "1.7.5",
            "source": {
                "type": "git",
                "url": "https://github.com/schmittjoh/php-option.git",
                "reference": "994ecccd8f3283ecf5ac33254543eb0ac946d525"
            },
            "dist": {
                "type": "zip",
                "url": "https://api.github.com/repos/schmittjoh/php-option/zipball/994ecccd8f3283ecf5ac33254543eb0ac946d525",
                "reference": "994ecccd8f3283ecf5ac33254543eb0ac946d525",
                "shasum": ""
            },
            "require": {
                "php": "^5.5.9 || ^7.0 || ^8.0"
            },
            "require-dev": {
                "bamarni/composer-bin-plugin": "^1.4.1",
                "phpunit/phpunit": "^4.8.35 || ^5.7.27 || ^6.5.6 || ^7.0 || ^8.0 || ^9.0"
            },
            "type": "library",
            "extra": {
                "branch-alias": {
                    "dev-master": "1.7-dev"
                }
            },
            "autoload": {
                "psr-4": {
                    "PhpOption\\": "src/PhpOption/"
                }
            },
            "notification-url": "https://packagist.org/downloads/",
            "license": [
                "Apache-2.0"
            ],
            "authors": [
                {
                    "name": "Johannes M. Schmitt",
                    "email": "schmittjoh@gmail.com"
                },
                {
                    "name": "Graham Campbell",
                    "email": "graham@alt-three.com"
                }
            ],
            "description": "Option Type for PHP",
            "keywords": [
                "language",
                "option",
                "php",
                "type"
            ],
            "support": {
                "issues": "https://github.com/schmittjoh/php-option/issues",
                "source": "https://github.com/schmittjoh/php-option/tree/1.7.5"
            },
            "funding": [
                {
                    "url": "https://github.com/GrahamCampbell",
                    "type": "github"
                },
                {
                    "url": "https://tidelift.com/funding/github/packagist/phpoption/phpoption",
                    "type": "tidelift"
                }
            ],
            "time": "2020-07-20T17:29:33+00:00"
        },
        {
            "name": "phpseclib/phpseclib",
            "version": "2.0.31",
            "source": {
                "type": "git",
                "url": "https://github.com/phpseclib/phpseclib.git",
                "reference": "233a920cb38636a43b18d428f9a8db1f0a1a08f4"
            },
            "dist": {
                "type": "zip",
                "url": "https://api.github.com/repos/phpseclib/phpseclib/zipball/233a920cb38636a43b18d428f9a8db1f0a1a08f4",
                "reference": "233a920cb38636a43b18d428f9a8db1f0a1a08f4",
                "shasum": ""
            },
            "require": {
                "php": ">=5.3.3"
            },
            "require-dev": {
                "phing/phing": "~2.7",
                "phpunit/phpunit": "^4.8.35|^5.7|^6.0|^9.4",
                "squizlabs/php_codesniffer": "~2.0"
            },
            "suggest": {
                "ext-gmp": "Install the GMP (GNU Multiple Precision) extension in order to speed up arbitrary precision integer arithmetic operations.",
                "ext-libsodium": "SSH2/SFTP can make use of some algorithms provided by the libsodium-php extension.",
                "ext-mcrypt": "Install the Mcrypt extension in order to speed up a few other cryptographic operations.",
                "ext-openssl": "Install the OpenSSL extension in order to speed up a wide variety of cryptographic operations."
            },
            "type": "library",
            "autoload": {
                "files": [
                    "phpseclib/bootstrap.php"
                ],
                "psr-4": {
                    "phpseclib\\": "phpseclib/"
                }
            },
            "notification-url": "https://packagist.org/downloads/",
            "license": [
                "MIT"
            ],
            "authors": [
                {
                    "name": "Jim Wigginton",
                    "email": "terrafrost@php.net",
                    "role": "Lead Developer"
                },
                {
                    "name": "Patrick Monnerat",
                    "email": "pm@datasphere.ch",
                    "role": "Developer"
                },
                {
                    "name": "Andreas Fischer",
                    "email": "bantu@phpbb.com",
                    "role": "Developer"
                },
                {
                    "name": "Hans-Jürgen Petrich",
                    "email": "petrich@tronic-media.com",
                    "role": "Developer"
                },
                {
                    "name": "Graham Campbell",
                    "email": "graham@alt-three.com",
                    "role": "Developer"
                }
            ],
            "description": "PHP Secure Communications Library - Pure-PHP implementations of RSA, AES, SSH2, SFTP, X.509 etc.",
            "homepage": "http://phpseclib.sourceforge.net",
            "keywords": [
                "BigInteger",
                "aes",
                "asn.1",
                "asn1",
                "blowfish",
                "crypto",
                "cryptography",
                "encryption",
                "rsa",
                "security",
                "sftp",
                "signature",
                "signing",
                "ssh",
                "twofish",
                "x.509",
                "x509"
            ],
            "support": {
                "issues": "https://github.com/phpseclib/phpseclib/issues",
                "source": "https://github.com/phpseclib/phpseclib/tree/2.0.31"
            },
            "funding": [
                {
                    "url": "https://github.com/terrafrost",
                    "type": "github"
                },
                {
                    "url": "https://www.patreon.com/phpseclib",
                    "type": "patreon"
                },
                {
                    "url": "https://tidelift.com/funding/github/packagist/phpseclib/phpseclib",
                    "type": "tidelift"
                }
            ],
            "time": "2021-04-06T13:56:45+00:00"
        },
        {
            "name": "psr/cache",
            "version": "1.0.1",
            "source": {
                "type": "git",
                "url": "https://github.com/php-fig/cache.git",
                "reference": "d11b50ad223250cf17b86e38383413f5a6764bf8"
            },
            "dist": {
                "type": "zip",
                "url": "https://api.github.com/repos/php-fig/cache/zipball/d11b50ad223250cf17b86e38383413f5a6764bf8",
                "reference": "d11b50ad223250cf17b86e38383413f5a6764bf8",
                "shasum": ""
            },
            "require": {
                "php": ">=5.3.0"
            },
            "type": "library",
            "extra": {
                "branch-alias": {
                    "dev-master": "1.0.x-dev"
                }
            },
            "autoload": {
                "psr-4": {
                    "Psr\\Cache\\": "src/"
                }
            },
            "notification-url": "https://packagist.org/downloads/",
            "license": [
                "MIT"
            ],
            "authors": [
                {
                    "name": "PHP-FIG",
                    "homepage": "http://www.php-fig.org/"
                }
            ],
            "description": "Common interface for caching libraries",
            "keywords": [
                "cache",
                "psr",
                "psr-6"
            ],
            "support": {
                "source": "https://github.com/php-fig/cache/tree/master"
            },
            "time": "2016-08-06T20:24:11+00:00"
        },
        {
            "name": "psr/container",
            "version": "1.0.0",
            "source": {
                "type": "git",
                "url": "https://github.com/php-fig/container.git",
                "reference": "b7ce3b176482dbbc1245ebf52b181af44c2cf55f"
            },
            "dist": {
                "type": "zip",
                "url": "https://api.github.com/repos/php-fig/container/zipball/b7ce3b176482dbbc1245ebf52b181af44c2cf55f",
                "reference": "b7ce3b176482dbbc1245ebf52b181af44c2cf55f",
                "shasum": ""
            },
            "require": {
                "php": ">=5.3.0"
            },
            "type": "library",
            "extra": {
                "branch-alias": {
                    "dev-master": "1.0.x-dev"
                }
            },
            "autoload": {
                "psr-4": {
                    "Psr\\Container\\": "src/"
                }
            },
            "notification-url": "https://packagist.org/downloads/",
            "license": [
                "MIT"
            ],
            "authors": [
                {
                    "name": "PHP-FIG",
                    "homepage": "http://www.php-fig.org/"
                }
            ],
            "description": "Common Container Interface (PHP FIG PSR-11)",
            "homepage": "https://github.com/php-fig/container",
            "keywords": [
                "PSR-11",
                "container",
                "container-interface",
                "container-interop",
                "psr"
            ],
            "support": {
                "issues": "https://github.com/php-fig/container/issues",
                "source": "https://github.com/php-fig/container/tree/master"
            },
            "time": "2017-02-14T16:28:37+00:00"
        },
        {
            "name": "psr/http-client",
            "version": "1.0.1",
            "source": {
                "type": "git",
                "url": "https://github.com/php-fig/http-client.git",
                "reference": "2dfb5f6c5eff0e91e20e913f8c5452ed95b86621"
            },
            "dist": {
                "type": "zip",
                "url": "https://api.github.com/repos/php-fig/http-client/zipball/2dfb5f6c5eff0e91e20e913f8c5452ed95b86621",
                "reference": "2dfb5f6c5eff0e91e20e913f8c5452ed95b86621",
                "shasum": ""
            },
            "require": {
                "php": "^7.0 || ^8.0",
                "psr/http-message": "^1.0"
            },
            "type": "library",
            "extra": {
                "branch-alias": {
                    "dev-master": "1.0.x-dev"
                }
            },
            "autoload": {
                "psr-4": {
                    "Psr\\Http\\Client\\": "src/"
                }
            },
            "notification-url": "https://packagist.org/downloads/",
            "license": [
                "MIT"
            ],
            "authors": [
                {
                    "name": "PHP-FIG",
                    "homepage": "http://www.php-fig.org/"
                }
            ],
            "description": "Common interface for HTTP clients",
            "homepage": "https://github.com/php-fig/http-client",
            "keywords": [
                "http",
                "http-client",
                "psr",
                "psr-18"
            ],
            "support": {
                "source": "https://github.com/php-fig/http-client/tree/master"
            },
            "time": "2020-06-29T06:28:15+00:00"
        },
        {
            "name": "psr/http-factory",
            "version": "1.0.1",
            "source": {
                "type": "git",
                "url": "https://github.com/php-fig/http-factory.git",
                "reference": "12ac7fcd07e5b077433f5f2bee95b3a771bf61be"
            },
            "dist": {
                "type": "zip",
                "url": "https://api.github.com/repos/php-fig/http-factory/zipball/12ac7fcd07e5b077433f5f2bee95b3a771bf61be",
                "reference": "12ac7fcd07e5b077433f5f2bee95b3a771bf61be",
                "shasum": ""
            },
            "require": {
                "php": ">=7.0.0",
                "psr/http-message": "^1.0"
            },
            "type": "library",
            "extra": {
                "branch-alias": {
                    "dev-master": "1.0.x-dev"
                }
            },
            "autoload": {
                "psr-4": {
                    "Psr\\Http\\Message\\": "src/"
                }
            },
            "notification-url": "https://packagist.org/downloads/",
            "license": [
                "MIT"
            ],
            "authors": [
                {
                    "name": "PHP-FIG",
                    "homepage": "http://www.php-fig.org/"
                }
            ],
            "description": "Common interfaces for PSR-7 HTTP message factories",
            "keywords": [
                "factory",
                "http",
                "message",
                "psr",
                "psr-17",
                "psr-7",
                "request",
                "response"
            ],
            "support": {
                "source": "https://github.com/php-fig/http-factory/tree/master"
            },
            "time": "2019-04-30T12:38:16+00:00"
        },
        {
            "name": "psr/http-message",
            "version": "1.0.1",
            "source": {
                "type": "git",
                "url": "https://github.com/php-fig/http-message.git",
                "reference": "f6561bf28d520154e4b0ec72be95418abe6d9363"
            },
            "dist": {
                "type": "zip",
                "url": "https://api.github.com/repos/php-fig/http-message/zipball/f6561bf28d520154e4b0ec72be95418abe6d9363",
                "reference": "f6561bf28d520154e4b0ec72be95418abe6d9363",
                "shasum": ""
            },
            "require": {
                "php": ">=5.3.0"
            },
            "type": "library",
            "extra": {
                "branch-alias": {
                    "dev-master": "1.0.x-dev"
                }
            },
            "autoload": {
                "psr-4": {
                    "Psr\\Http\\Message\\": "src/"
                }
            },
            "notification-url": "https://packagist.org/downloads/",
            "license": [
                "MIT"
            ],
            "authors": [
                {
                    "name": "PHP-FIG",
                    "homepage": "http://www.php-fig.org/"
                }
            ],
            "description": "Common interface for HTTP messages",
            "homepage": "https://github.com/php-fig/http-message",
            "keywords": [
                "http",
                "http-message",
                "psr",
                "psr-7",
                "request",
                "response"
            ],
            "support": {
                "source": "https://github.com/php-fig/http-message/tree/master"
            },
            "time": "2016-08-06T14:39:51+00:00"
        },
        {
            "name": "psr/log",
            "version": "1.1.3",
            "source": {
                "type": "git",
                "url": "https://github.com/php-fig/log.git",
                "reference": "0f73288fd15629204f9d42b7055f72dacbe811fc"
            },
            "dist": {
                "type": "zip",
                "url": "https://api.github.com/repos/php-fig/log/zipball/0f73288fd15629204f9d42b7055f72dacbe811fc",
                "reference": "0f73288fd15629204f9d42b7055f72dacbe811fc",
                "shasum": ""
            },
            "require": {
                "php": ">=5.3.0"
            },
            "type": "library",
            "extra": {
                "branch-alias": {
                    "dev-master": "1.1.x-dev"
                }
            },
            "autoload": {
                "psr-4": {
                    "Psr\\Log\\": "Psr/Log/"
                }
            },
            "notification-url": "https://packagist.org/downloads/",
            "license": [
                "MIT"
            ],
            "authors": [
                {
                    "name": "PHP-FIG",
                    "homepage": "http://www.php-fig.org/"
                }
            ],
            "description": "Common interface for logging libraries",
            "homepage": "https://github.com/php-fig/log",
            "keywords": [
                "log",
                "psr",
                "psr-3"
            ],
            "support": {
                "source": "https://github.com/php-fig/log/tree/1.1.3"
            },
            "time": "2020-03-23T09:12:05+00:00"
        },
        {
            "name": "psr/simple-cache",
            "version": "1.0.1",
            "source": {
                "type": "git",
                "url": "https://github.com/php-fig/simple-cache.git",
                "reference": "408d5eafb83c57f6365a3ca330ff23aa4a5fa39b"
            },
            "dist": {
                "type": "zip",
                "url": "https://api.github.com/repos/php-fig/simple-cache/zipball/408d5eafb83c57f6365a3ca330ff23aa4a5fa39b",
                "reference": "408d5eafb83c57f6365a3ca330ff23aa4a5fa39b",
                "shasum": ""
            },
            "require": {
                "php": ">=5.3.0"
            },
            "type": "library",
            "extra": {
                "branch-alias": {
                    "dev-master": "1.0.x-dev"
                }
            },
            "autoload": {
                "psr-4": {
                    "Psr\\SimpleCache\\": "src/"
                }
            },
            "notification-url": "https://packagist.org/downloads/",
            "license": [
                "MIT"
            ],
            "authors": [
                {
                    "name": "PHP-FIG",
                    "homepage": "http://www.php-fig.org/"
                }
            ],
            "description": "Common interfaces for simple caching",
            "keywords": [
                "cache",
                "caching",
                "psr",
                "psr-16",
                "simple-cache"
            ],
            "support": {
                "source": "https://github.com/php-fig/simple-cache/tree/master"
            },
            "time": "2017-10-23T01:57:42+00:00"
        },
        {
            "name": "psy/psysh",
            "version": "v0.10.6",
            "source": {
                "type": "git",
                "url": "https://github.com/bobthecow/psysh.git",
                "reference": "6f990c19f91729de8b31e639d6e204ea59f19cf3"
            },
            "dist": {
                "type": "zip",
                "url": "https://api.github.com/repos/bobthecow/psysh/zipball/6f990c19f91729de8b31e639d6e204ea59f19cf3",
                "reference": "6f990c19f91729de8b31e639d6e204ea59f19cf3",
                "shasum": ""
            },
            "require": {
                "dnoegel/php-xdg-base-dir": "0.1.*",
                "ext-json": "*",
                "ext-tokenizer": "*",
                "nikic/php-parser": "~4.0|~3.0|~2.0|~1.3",
                "php": "^8.0 || ^7.0 || ^5.5.9",
                "symfony/console": "~5.0|~4.0|~3.0|^2.4.2|~2.3.10",
                "symfony/var-dumper": "~5.0|~4.0|~3.0|~2.7"
            },
            "require-dev": {
                "bamarni/composer-bin-plugin": "^1.2",
                "hoa/console": "3.17.*"
            },
            "suggest": {
                "ext-pcntl": "Enabling the PCNTL extension makes PsySH a lot happier :)",
                "ext-pdo-sqlite": "The doc command requires SQLite to work.",
                "ext-posix": "If you have PCNTL, you'll want the POSIX extension as well.",
                "ext-readline": "Enables support for arrow-key history navigation, and showing and manipulating command history.",
                "hoa/console": "A pure PHP readline implementation. You'll want this if your PHP install doesn't already support readline or libedit."
            },
            "bin": [
                "bin/psysh"
            ],
            "type": "library",
            "extra": {
                "branch-alias": {
                    "dev-main": "0.10.x-dev"
                }
            },
            "autoload": {
                "files": [
                    "src/functions.php"
                ],
                "psr-4": {
                    "Psy\\": "src/"
                }
            },
            "notification-url": "https://packagist.org/downloads/",
            "license": [
                "MIT"
            ],
            "authors": [
                {
                    "name": "Justin Hileman",
                    "email": "justin@justinhileman.info",
                    "homepage": "http://justinhileman.com"
                }
            ],
            "description": "An interactive shell for modern PHP.",
            "homepage": "http://psysh.org",
            "keywords": [
                "REPL",
                "console",
                "interactive",
                "shell"
            ],
            "support": {
                "issues": "https://github.com/bobthecow/psysh/issues",
                "source": "https://github.com/bobthecow/psysh/tree/v0.10.6"
            },
            "time": "2021-01-18T15:53:43+00:00"
        },
        {
            "name": "ralouphie/getallheaders",
            "version": "3.0.3",
            "source": {
                "type": "git",
                "url": "https://github.com/ralouphie/getallheaders.git",
                "reference": "120b605dfeb996808c31b6477290a714d356e822"
            },
            "dist": {
                "type": "zip",
                "url": "https://api.github.com/repos/ralouphie/getallheaders/zipball/120b605dfeb996808c31b6477290a714d356e822",
                "reference": "120b605dfeb996808c31b6477290a714d356e822",
                "shasum": ""
            },
            "require": {
                "php": ">=5.6"
            },
            "require-dev": {
                "php-coveralls/php-coveralls": "^2.1",
                "phpunit/phpunit": "^5 || ^6.5"
            },
            "type": "library",
            "autoload": {
                "files": [
                    "src/getallheaders.php"
                ]
            },
            "notification-url": "https://packagist.org/downloads/",
            "license": [
                "MIT"
            ],
            "authors": [
                {
                    "name": "Ralph Khattar",
                    "email": "ralph.khattar@gmail.com"
                }
            ],
            "description": "A polyfill for getallheaders.",
            "support": {
                "issues": "https://github.com/ralouphie/getallheaders/issues",
                "source": "https://github.com/ralouphie/getallheaders/tree/develop"
            },
            "time": "2019-03-08T08:55:37+00:00"
        },
        {
            "name": "ramsey/uuid",
            "version": "3.9.3",
            "source": {
                "type": "git",
                "url": "https://github.com/ramsey/uuid.git",
                "reference": "7e1633a6964b48589b142d60542f9ed31bd37a92"
            },
            "dist": {
                "type": "zip",
                "url": "https://api.github.com/repos/ramsey/uuid/zipball/7e1633a6964b48589b142d60542f9ed31bd37a92",
                "reference": "7e1633a6964b48589b142d60542f9ed31bd37a92",
                "shasum": ""
            },
            "require": {
                "ext-json": "*",
                "paragonie/random_compat": "^1 | ^2 | 9.99.99",
                "php": "^5.4 | ^7 | ^8",
                "symfony/polyfill-ctype": "^1.8"
            },
            "replace": {
                "rhumsaa/uuid": "self.version"
            },
            "require-dev": {
                "codeception/aspect-mock": "^1 | ^2",
                "doctrine/annotations": "^1.2",
                "goaop/framework": "1.0.0-alpha.2 | ^1 | ^2.1",
                "jakub-onderka/php-parallel-lint": "^1",
                "mockery/mockery": "^0.9.11 | ^1",
                "moontoast/math": "^1.1",
                "paragonie/random-lib": "^2",
                "php-mock/php-mock-phpunit": "^0.3 | ^1.1",
                "phpunit/phpunit": "^4.8 | ^5.4 | ^6.5",
                "squizlabs/php_codesniffer": "^3.5"
            },
            "suggest": {
                "ext-ctype": "Provides support for PHP Ctype functions",
                "ext-libsodium": "Provides the PECL libsodium extension for use with the SodiumRandomGenerator",
                "ext-openssl": "Provides the OpenSSL extension for use with the OpenSslGenerator",
                "ext-uuid": "Provides the PECL UUID extension for use with the PeclUuidTimeGenerator and PeclUuidRandomGenerator",
                "moontoast/math": "Provides support for converting UUID to 128-bit integer (in string form).",
                "paragonie/random-lib": "Provides RandomLib for use with the RandomLibAdapter",
                "ramsey/uuid-console": "A console application for generating UUIDs with ramsey/uuid",
                "ramsey/uuid-doctrine": "Allows the use of Ramsey\\Uuid\\Uuid as Doctrine field type."
            },
            "type": "library",
            "extra": {
                "branch-alias": {
                    "dev-master": "3.x-dev"
                }
            },
            "autoload": {
                "psr-4": {
                    "Ramsey\\Uuid\\": "src/"
                },
                "files": [
                    "src/functions.php"
                ]
            },
            "notification-url": "https://packagist.org/downloads/",
            "license": [
                "MIT"
            ],
            "authors": [
                {
                    "name": "Ben Ramsey",
                    "email": "ben@benramsey.com",
                    "homepage": "https://benramsey.com"
                },
                {
                    "name": "Marijn Huizendveld",
                    "email": "marijn.huizendveld@gmail.com"
                },
                {
                    "name": "Thibaud Fabre",
                    "email": "thibaud@aztech.io"
                }
            ],
            "description": "Formerly rhumsaa/uuid. A PHP 5.4+ library for generating RFC 4122 version 1, 3, 4, and 5 universally unique identifiers (UUID).",
            "homepage": "https://github.com/ramsey/uuid",
            "keywords": [
                "guid",
                "identifier",
                "uuid"
            ],
            "support": {
                "issues": "https://github.com/ramsey/uuid/issues",
                "rss": "https://github.com/ramsey/uuid/releases.atom",
                "source": "https://github.com/ramsey/uuid",
                "wiki": "https://github.com/ramsey/uuid/wiki"
            },
            "time": "2020-02-21T04:36:14+00:00"
        },
        {
            "name": "react/promise",
            "version": "v2.8.0",
            "source": {
                "type": "git",
                "url": "https://github.com/reactphp/promise.git",
                "reference": "f3cff96a19736714524ca0dd1d4130de73dbbbc4"
            },
            "dist": {
                "type": "zip",
                "url": "https://api.github.com/repos/reactphp/promise/zipball/f3cff96a19736714524ca0dd1d4130de73dbbbc4",
                "reference": "f3cff96a19736714524ca0dd1d4130de73dbbbc4",
                "shasum": ""
            },
            "require": {
                "php": ">=5.4.0"
            },
            "require-dev": {
                "phpunit/phpunit": "^7.0 || ^6.5 || ^5.7 || ^4.8.36"
            },
            "type": "library",
            "autoload": {
                "psr-4": {
                    "React\\Promise\\": "src/"
                },
                "files": [
                    "src/functions_include.php"
                ]
            },
            "notification-url": "https://packagist.org/downloads/",
            "license": [
                "MIT"
            ],
            "authors": [
                {
                    "name": "Jan Sorgalla",
                    "email": "jsorgalla@gmail.com"
                }
            ],
            "description": "A lightweight implementation of CommonJS Promises/A for PHP",
            "keywords": [
                "promise",
                "promises"
            ],
            "support": {
                "issues": "https://github.com/reactphp/promise/issues",
                "source": "https://github.com/reactphp/promise/tree/v2.8.0"
            },
            "time": "2020-05-12T15:16:56+00:00"
        },
        {
            "name": "sentry/sdk",
            "version": "3.1.0",
            "source": {
                "type": "git",
                "url": "https://github.com/getsentry/sentry-php-sdk.git",
                "reference": "f03133b067fdf03fed09ff03daf3f1d68f5f3673"
            },
            "dist": {
                "type": "zip",
                "url": "https://api.github.com/repos/getsentry/sentry-php-sdk/zipball/f03133b067fdf03fed09ff03daf3f1d68f5f3673",
                "reference": "f03133b067fdf03fed09ff03daf3f1d68f5f3673",
                "shasum": ""
            },
            "require": {
                "http-interop/http-factory-guzzle": "^1.0",
                "sentry/sentry": "^3.1",
                "symfony/http-client": "^4.3|^5.0"
            },
            "type": "metapackage",
            "notification-url": "https://packagist.org/downloads/",
            "license": [
                "MIT"
            ],
            "authors": [
                {
                    "name": "Sentry",
                    "email": "accounts@sentry.io"
                }
            ],
            "description": "This is a metapackage shipping sentry/sentry with a recommended HTTP client.",
            "homepage": "http://sentry.io",
            "keywords": [
                "crash-reporting",
                "crash-reports",
                "error-handler",
                "error-monitoring",
                "log",
                "logging",
                "sentry"
            ],
            "support": {
                "source": "https://github.com/getsentry/sentry-php-sdk/tree/3.1.0"
            },
            "funding": [
                {
                    "url": "https://sentry.io/",
                    "type": "custom"
                },
                {
                    "url": "https://sentry.io/pricing/",
                    "type": "custom"
                }
            ],
            "time": "2020-12-01T10:31:45+00:00"
        },
        {
            "name": "sentry/sentry",
            "version": "3.1.3",
            "source": {
                "type": "git",
                "url": "https://github.com/getsentry/sentry-php.git",
                "reference": "db8a322f87983bb4f3cd8db01f9a9a593efe72a3"
            },
            "dist": {
                "type": "zip",
                "url": "https://api.github.com/repos/getsentry/sentry-php/zipball/db8a322f87983bb4f3cd8db01f9a9a593efe72a3",
                "reference": "db8a322f87983bb4f3cd8db01f9a9a593efe72a3",
                "shasum": ""
            },
            "require": {
                "ext-json": "*",
                "ext-mbstring": "*",
                "guzzlehttp/promises": "^1.4",
                "guzzlehttp/psr7": "^1.7",
                "jean85/pretty-package-versions": "^1.5",
                "ocramius/package-versions": "^1.8",
                "php": "^7.2|^8.0",
                "php-http/async-client-implementation": "^1.0",
                "php-http/client-common": "^1.5|^2.0",
                "php-http/discovery": "^1.6.1",
                "php-http/httplug": "^1.1|^2.0",
                "php-http/message": "^1.5",
                "psr/http-factory": "^1.0",
                "psr/http-message-implementation": "^1.0",
                "psr/log": "^1.0",
                "symfony/options-resolver": "^3.4.43|^4.4.11|^5.0.11",
                "symfony/polyfill-php80": "^1.17",
                "symfony/polyfill-uuid": "^1.13.1"
            },
            "conflict": {
                "php-http/client-common": "1.8.0",
                "raven/raven": "*"
            },
            "require-dev": {
                "friendsofphp/php-cs-fixer": "^2.17",
                "http-interop/http-factory-guzzle": "^1.0",
                "monolog/monolog": "^1.3|^2.0",
                "nikic/php-parser": "^4.10.3",
                "php-http/mock-client": "^1.3",
                "phpstan/extension-installer": "^1.0",
                "phpstan/phpstan": "^0.12",
                "phpstan/phpstan-phpunit": "^0.12",
                "phpunit/phpunit": "^8.5.13|^9.4",
                "symfony/phpunit-bridge": "^5.2",
                "vimeo/psalm": "^4.2"
            },
            "suggest": {
                "monolog/monolog": "Allow sending log messages to Sentry by using the included Monolog handler."
            },
            "type": "library",
            "extra": {
                "branch-alias": {
                    "dev-master": "3.1.x-dev"
                }
            },
            "autoload": {
                "files": [
                    "src/functions.php"
                ],
                "psr-4": {
                    "Sentry\\": "src/"
                }
            },
            "notification-url": "https://packagist.org/downloads/",
            "license": [
                "BSD-3-Clause"
            ],
            "authors": [
                {
                    "name": "Sentry",
                    "email": "accounts@sentry.io"
                }
            ],
            "description": "A PHP SDK for Sentry (http://sentry.io)",
            "homepage": "http://sentry.io",
            "keywords": [
                "crash-reporting",
                "crash-reports",
                "error-handler",
                "error-monitoring",
                "log",
                "logging",
                "sentry"
            ],
            "support": {
                "issues": "https://github.com/getsentry/sentry-php/issues",
                "source": "https://github.com/getsentry/sentry-php/tree/3.1.3"
            },
            "funding": [
                {
                    "url": "https://sentry.io/",
                    "type": "custom"
                },
                {
                    "url": "https://sentry.io/pricing/",
                    "type": "custom"
                }
            ],
            "time": "2021-01-25T08:47:45+00:00"
        },
        {
            "name": "sentry/sentry-laravel",
            "version": "2.3.1",
            "source": {
                "type": "git",
                "url": "https://github.com/getsentry/sentry-laravel.git",
                "reference": "3c8b6c02fbb6b50cb8e236cd1845155b45fc881e"
            },
            "dist": {
                "type": "zip",
                "url": "https://api.github.com/repos/getsentry/sentry-laravel/zipball/3c8b6c02fbb6b50cb8e236cd1845155b45fc881e",
                "reference": "3c8b6c02fbb6b50cb8e236cd1845155b45fc881e",
                "shasum": ""
            },
            "require": {
                "illuminate/support": "5.0 - 5.8 | ^6.0 | ^7.0 | ^8.0",
                "php": "^7.2 | ^8.0",
                "sentry/sdk": "^3.1",
                "sentry/sentry": "3.1.*"
            },
            "require-dev": {
                "friendsofphp/php-cs-fixer": "2.16.*",
                "laravel/framework": "^8.0",
                "mockery/mockery": "1.3.*",
                "orchestra/testbench": "^6.0",
                "phpunit/phpunit": "^9.3"
            },
            "type": "library",
            "extra": {
                "branch-alias": {
                    "dev-master": "2.x-dev",
                    "dev-0.x": "0.x-dev"
                },
                "laravel": {
                    "providers": [
                        "Sentry\\Laravel\\ServiceProvider",
                        "Sentry\\Laravel\\Tracing\\ServiceProvider"
                    ],
                    "aliases": {
                        "Sentry": "Sentry\\Laravel\\Facade"
                    }
                }
            },
            "autoload": {
                "psr-0": {
                    "Sentry\\Laravel\\": "src/"
                }
            },
            "notification-url": "https://packagist.org/downloads/",
            "license": [
                "Apache-2.0"
            ],
            "authors": [
                {
                    "name": "Sentry",
                    "email": "accounts@sentry.io"
                }
            ],
            "description": "Laravel SDK for Sentry (https://sentry.io)",
            "homepage": "https://sentry.io",
            "keywords": [
                "crash-reporting",
                "crash-reports",
                "error-handler",
                "error-monitoring",
                "laravel",
                "log",
                "logging",
                "sentry"
            ],
            "support": {
                "issues": "https://github.com/getsentry/sentry-laravel/issues",
                "source": "https://github.com/getsentry/sentry-laravel/tree/2.3.1"
            },
            "funding": [
                {
                    "url": "https://sentry.io/",
                    "type": "custom"
                },
                {
                    "url": "https://sentry.io/pricing/",
                    "type": "custom"
                }
            ],
            "time": "2020-12-07T09:19:29+00:00"
        },
        {
            "name": "swiftmailer/swiftmailer",
            "version": "v6.2.5",
            "source": {
                "type": "git",
                "url": "https://github.com/swiftmailer/swiftmailer.git",
                "reference": "698a6a9f54d7eb321274de3ad19863802c879fb7"
            },
            "dist": {
                "type": "zip",
                "url": "https://api.github.com/repos/swiftmailer/swiftmailer/zipball/698a6a9f54d7eb321274de3ad19863802c879fb7",
                "reference": "698a6a9f54d7eb321274de3ad19863802c879fb7",
                "shasum": ""
            },
            "require": {
                "egulias/email-validator": "^2.0",
                "php": ">=7.0.0",
                "symfony/polyfill-iconv": "^1.0",
                "symfony/polyfill-intl-idn": "^1.10",
                "symfony/polyfill-mbstring": "^1.0"
            },
            "require-dev": {
                "mockery/mockery": "^1.0",
                "symfony/phpunit-bridge": "^4.4|^5.0"
            },
            "suggest": {
                "ext-intl": "Needed to support internationalized email addresses"
            },
            "type": "library",
            "extra": {
                "branch-alias": {
                    "dev-master": "6.2-dev"
                }
            },
            "autoload": {
                "files": [
                    "lib/swift_required.php"
                ]
            },
            "notification-url": "https://packagist.org/downloads/",
            "license": [
                "MIT"
            ],
            "authors": [
                {
                    "name": "Chris Corbyn"
                },
                {
                    "name": "Fabien Potencier",
                    "email": "fabien@symfony.com"
                }
            ],
            "description": "Swiftmailer, free feature-rich PHP mailer",
            "homepage": "https://swiftmailer.symfony.com",
            "keywords": [
                "email",
                "mail",
                "mailer"
            ],
            "support": {
                "issues": "https://github.com/swiftmailer/swiftmailer/issues",
                "source": "https://github.com/swiftmailer/swiftmailer/tree/v6.2.5"
            },
            "funding": [
                {
                    "url": "https://github.com/fabpot",
                    "type": "github"
                },
                {
                    "url": "https://tidelift.com/funding/github/packagist/swiftmailer/swiftmailer",
                    "type": "tidelift"
                }
            ],
            "time": "2021-01-12T09:35:59+00:00"
        },
        {
            "name": "symfony/cache",
            "version": "v5.2.2",
            "source": {
                "type": "git",
                "url": "https://github.com/symfony/cache.git",
                "reference": "d6aed6c1bbf6f59e521f46437475a0ff4878d388"
            },
            "dist": {
                "type": "zip",
                "url": "https://api.github.com/repos/symfony/cache/zipball/d6aed6c1bbf6f59e521f46437475a0ff4878d388",
                "reference": "d6aed6c1bbf6f59e521f46437475a0ff4878d388",
                "shasum": ""
            },
            "require": {
                "php": ">=7.2.5",
                "psr/cache": "~1.0",
                "psr/log": "^1.1",
                "symfony/cache-contracts": "^1.1.7|^2",
                "symfony/polyfill-php80": "^1.15",
                "symfony/service-contracts": "^1.1|^2",
                "symfony/var-exporter": "^4.4|^5.0"
            },
            "conflict": {
                "doctrine/dbal": "<2.10",
                "symfony/dependency-injection": "<4.4",
                "symfony/http-kernel": "<4.4",
                "symfony/var-dumper": "<4.4"
            },
            "provide": {
                "psr/cache-implementation": "1.0",
                "psr/simple-cache-implementation": "1.0",
                "symfony/cache-implementation": "1.0"
            },
            "require-dev": {
                "cache/integration-tests": "dev-master",
                "doctrine/cache": "^1.6",
                "doctrine/dbal": "^2.10|^3.0",
                "predis/predis": "^1.1",
                "psr/simple-cache": "^1.0",
                "symfony/config": "^4.4|^5.0",
                "symfony/dependency-injection": "^4.4|^5.0",
                "symfony/filesystem": "^4.4|^5.0",
                "symfony/http-kernel": "^4.4|^5.0",
                "symfony/messenger": "^4.4|^5.0",
                "symfony/var-dumper": "^4.4|^5.0"
            },
            "type": "library",
            "autoload": {
                "psr-4": {
                    "Symfony\\Component\\Cache\\": ""
                },
                "exclude-from-classmap": [
                    "/Tests/"
                ]
            },
            "notification-url": "https://packagist.org/downloads/",
            "license": [
                "MIT"
            ],
            "authors": [
                {
                    "name": "Nicolas Grekas",
                    "email": "p@tchwork.com"
                },
                {
                    "name": "Symfony Community",
                    "homepage": "https://symfony.com/contributors"
                }
            ],
            "description": "Provides an extended PSR-6, PSR-16 (and tags) implementation",
            "homepage": "https://symfony.com",
            "keywords": [
                "caching",
                "psr6"
            ],
            "support": {
                "source": "https://github.com/symfony/cache/tree/v5.2.2"
            },
            "funding": [
                {
                    "url": "https://symfony.com/sponsor",
                    "type": "custom"
                },
                {
                    "url": "https://github.com/fabpot",
                    "type": "github"
                },
                {
                    "url": "https://tidelift.com/funding/github/packagist/symfony/symfony",
                    "type": "tidelift"
                }
            ],
            "time": "2021-01-27T11:24:50+00:00"
        },
        {
            "name": "symfony/cache-contracts",
            "version": "v2.2.0",
            "source": {
                "type": "git",
                "url": "https://github.com/symfony/cache-contracts.git",
                "reference": "8034ca0b61d4dd967f3698aaa1da2507b631d0cb"
            },
            "dist": {
                "type": "zip",
                "url": "https://api.github.com/repos/symfony/cache-contracts/zipball/8034ca0b61d4dd967f3698aaa1da2507b631d0cb",
                "reference": "8034ca0b61d4dd967f3698aaa1da2507b631d0cb",
                "shasum": ""
            },
            "require": {
                "php": ">=7.2.5",
                "psr/cache": "^1.0"
            },
            "suggest": {
                "symfony/cache-implementation": ""
            },
            "type": "library",
            "extra": {
                "branch-alias": {
                    "dev-master": "2.2-dev"
                },
                "thanks": {
                    "name": "symfony/contracts",
                    "url": "https://github.com/symfony/contracts"
                }
            },
            "autoload": {
                "psr-4": {
                    "Symfony\\Contracts\\Cache\\": ""
                }
            },
            "notification-url": "https://packagist.org/downloads/",
            "license": [
                "MIT"
            ],
            "authors": [
                {
                    "name": "Nicolas Grekas",
                    "email": "p@tchwork.com"
                },
                {
                    "name": "Symfony Community",
                    "homepage": "https://symfony.com/contributors"
                }
            ],
            "description": "Generic abstractions related to caching",
            "homepage": "https://symfony.com",
            "keywords": [
                "abstractions",
                "contracts",
                "decoupling",
                "interfaces",
                "interoperability",
                "standards"
            ],
            "support": {
                "source": "https://github.com/symfony/cache-contracts/tree/v2.2.0"
            },
            "funding": [
                {
                    "url": "https://symfony.com/sponsor",
                    "type": "custom"
                },
                {
                    "url": "https://github.com/fabpot",
                    "type": "github"
                },
                {
                    "url": "https://tidelift.com/funding/github/packagist/symfony/symfony",
                    "type": "tidelift"
                }
            ],
            "time": "2020-09-07T11:33:47+00:00"
        },
        {
            "name": "symfony/console",
            "version": "v4.4.19",
            "source": {
                "type": "git",
                "url": "https://github.com/symfony/console.git",
                "reference": "24026c44fc37099fa145707fecd43672831b837a"
            },
            "dist": {
                "type": "zip",
                "url": "https://api.github.com/repos/symfony/console/zipball/24026c44fc37099fa145707fecd43672831b837a",
                "reference": "24026c44fc37099fa145707fecd43672831b837a",
                "shasum": ""
            },
            "require": {
                "php": ">=7.1.3",
                "symfony/polyfill-mbstring": "~1.0",
                "symfony/polyfill-php73": "^1.8",
                "symfony/polyfill-php80": "^1.15",
                "symfony/service-contracts": "^1.1|^2"
            },
            "conflict": {
                "symfony/dependency-injection": "<3.4",
                "symfony/event-dispatcher": "<4.3|>=5",
                "symfony/lock": "<4.4",
                "symfony/process": "<3.3"
            },
            "provide": {
                "psr/log-implementation": "1.0"
            },
            "require-dev": {
                "psr/log": "~1.0",
                "symfony/config": "^3.4|^4.0|^5.0",
                "symfony/dependency-injection": "^3.4|^4.0|^5.0",
                "symfony/event-dispatcher": "^4.3",
                "symfony/lock": "^4.4|^5.0",
                "symfony/process": "^3.4|^4.0|^5.0",
                "symfony/var-dumper": "^4.3|^5.0"
            },
            "suggest": {
                "psr/log": "For using the console logger",
                "symfony/event-dispatcher": "",
                "symfony/lock": "",
                "symfony/process": ""
            },
            "type": "library",
            "autoload": {
                "psr-4": {
                    "Symfony\\Component\\Console\\": ""
                },
                "exclude-from-classmap": [
                    "/Tests/"
                ]
            },
            "notification-url": "https://packagist.org/downloads/",
            "license": [
                "MIT"
            ],
            "authors": [
                {
                    "name": "Fabien Potencier",
                    "email": "fabien@symfony.com"
                },
                {
                    "name": "Symfony Community",
                    "homepage": "https://symfony.com/contributors"
                }
            ],
            "description": "Eases the creation of beautiful and testable command line interfaces",
            "homepage": "https://symfony.com",
            "support": {
                "source": "https://github.com/symfony/console/tree/v4.4.19"
            },
            "funding": [
                {
                    "url": "https://symfony.com/sponsor",
                    "type": "custom"
                },
                {
                    "url": "https://github.com/fabpot",
                    "type": "github"
                },
                {
                    "url": "https://tidelift.com/funding/github/packagist/symfony/symfony",
                    "type": "tidelift"
                }
            ],
            "time": "2021-01-27T09:09:26+00:00"
        },
        {
            "name": "symfony/css-selector",
            "version": "v5.2.2",
            "source": {
                "type": "git",
                "url": "https://github.com/symfony/css-selector.git",
                "reference": "f65f217b3314504a1ec99c2d6ef69016bb13490f"
            },
            "dist": {
                "type": "zip",
                "url": "https://api.github.com/repos/symfony/css-selector/zipball/f65f217b3314504a1ec99c2d6ef69016bb13490f",
                "reference": "f65f217b3314504a1ec99c2d6ef69016bb13490f",
                "shasum": ""
            },
            "require": {
                "php": ">=7.2.5"
            },
            "type": "library",
            "autoload": {
                "psr-4": {
                    "Symfony\\Component\\CssSelector\\": ""
                },
                "exclude-from-classmap": [
                    "/Tests/"
                ]
            },
            "notification-url": "https://packagist.org/downloads/",
            "license": [
                "MIT"
            ],
            "authors": [
                {
                    "name": "Fabien Potencier",
                    "email": "fabien@symfony.com"
                },
                {
                    "name": "Jean-François Simon",
                    "email": "jeanfrancois.simon@sensiolabs.com"
                },
                {
                    "name": "Symfony Community",
                    "homepage": "https://symfony.com/contributors"
                }
            ],
            "description": "Converts CSS selectors to XPath expressions",
            "homepage": "https://symfony.com",
            "support": {
                "source": "https://github.com/symfony/css-selector/tree/v5.2.2"
            },
            "funding": [
                {
                    "url": "https://symfony.com/sponsor",
                    "type": "custom"
                },
                {
                    "url": "https://github.com/fabpot",
                    "type": "github"
                },
                {
                    "url": "https://tidelift.com/funding/github/packagist/symfony/symfony",
                    "type": "tidelift"
                }
            ],
            "time": "2021-01-27T10:01:46+00:00"
        },
        {
            "name": "symfony/debug",
            "version": "v4.4.19",
            "source": {
                "type": "git",
                "url": "https://github.com/symfony/debug.git",
                "reference": "af4987aa4a5630e9615be9d9c3ed1b0f24ca449c"
            },
            "dist": {
                "type": "zip",
                "url": "https://api.github.com/repos/symfony/debug/zipball/af4987aa4a5630e9615be9d9c3ed1b0f24ca449c",
                "reference": "af4987aa4a5630e9615be9d9c3ed1b0f24ca449c",
                "shasum": ""
            },
            "require": {
                "php": ">=7.1.3",
                "psr/log": "~1.0",
                "symfony/polyfill-php80": "^1.15"
            },
            "conflict": {
                "symfony/http-kernel": "<3.4"
            },
            "require-dev": {
                "symfony/http-kernel": "^3.4|^4.0|^5.0"
            },
            "type": "library",
            "autoload": {
                "psr-4": {
                    "Symfony\\Component\\Debug\\": ""
                },
                "exclude-from-classmap": [
                    "/Tests/"
                ]
            },
            "notification-url": "https://packagist.org/downloads/",
            "license": [
                "MIT"
            ],
            "authors": [
                {
                    "name": "Fabien Potencier",
                    "email": "fabien@symfony.com"
                },
                {
                    "name": "Symfony Community",
                    "homepage": "https://symfony.com/contributors"
                }
            ],
            "description": "Provides tools to ease debugging PHP code",
            "homepage": "https://symfony.com",
            "support": {
                "source": "https://github.com/symfony/debug/tree/v4.4.19"
            },
            "funding": [
                {
                    "url": "https://symfony.com/sponsor",
                    "type": "custom"
                },
                {
                    "url": "https://github.com/fabpot",
                    "type": "github"
                },
                {
                    "url": "https://tidelift.com/funding/github/packagist/symfony/symfony",
                    "type": "tidelift"
                }
            ],
            "time": "2021-01-27T09:09:26+00:00"
        },
        {
            "name": "symfony/deprecation-contracts",
            "version": "v2.2.0",
            "source": {
                "type": "git",
                "url": "https://github.com/symfony/deprecation-contracts.git",
                "reference": "5fa56b4074d1ae755beb55617ddafe6f5d78f665"
            },
            "dist": {
                "type": "zip",
                "url": "https://api.github.com/repos/symfony/deprecation-contracts/zipball/5fa56b4074d1ae755beb55617ddafe6f5d78f665",
                "reference": "5fa56b4074d1ae755beb55617ddafe6f5d78f665",
                "shasum": ""
            },
            "require": {
                "php": ">=7.1"
            },
            "type": "library",
            "extra": {
                "branch-alias": {
                    "dev-master": "2.2-dev"
                },
                "thanks": {
                    "name": "symfony/contracts",
                    "url": "https://github.com/symfony/contracts"
                }
            },
            "autoload": {
                "files": [
                    "function.php"
                ]
            },
            "notification-url": "https://packagist.org/downloads/",
            "license": [
                "MIT"
            ],
            "authors": [
                {
                    "name": "Nicolas Grekas",
                    "email": "p@tchwork.com"
                },
                {
                    "name": "Symfony Community",
                    "homepage": "https://symfony.com/contributors"
                }
            ],
            "description": "A generic function and convention to trigger deprecation notices",
            "homepage": "https://symfony.com",
            "support": {
                "source": "https://github.com/symfony/deprecation-contracts/tree/master"
            },
            "funding": [
                {
                    "url": "https://symfony.com/sponsor",
                    "type": "custom"
                },
                {
                    "url": "https://github.com/fabpot",
                    "type": "github"
                },
                {
                    "url": "https://tidelift.com/funding/github/packagist/symfony/symfony",
                    "type": "tidelift"
                }
            ],
            "time": "2020-09-07T11:33:47+00:00"
        },
        {
            "name": "symfony/error-handler",
            "version": "v4.4.19",
            "source": {
                "type": "git",
                "url": "https://github.com/symfony/error-handler.git",
                "reference": "d603654eaeb713503bba3e308b9e748e5a6d3f2e"
            },
            "dist": {
                "type": "zip",
                "url": "https://api.github.com/repos/symfony/error-handler/zipball/d603654eaeb713503bba3e308b9e748e5a6d3f2e",
                "reference": "d603654eaeb713503bba3e308b9e748e5a6d3f2e",
                "shasum": ""
            },
            "require": {
                "php": ">=7.1.3",
                "psr/log": "~1.0",
                "symfony/debug": "^4.4.5",
                "symfony/polyfill-php80": "^1.15",
                "symfony/var-dumper": "^4.4|^5.0"
            },
            "require-dev": {
                "symfony/http-kernel": "^4.4|^5.0",
                "symfony/serializer": "^4.4|^5.0"
            },
            "type": "library",
            "autoload": {
                "psr-4": {
                    "Symfony\\Component\\ErrorHandler\\": ""
                },
                "exclude-from-classmap": [
                    "/Tests/"
                ]
            },
            "notification-url": "https://packagist.org/downloads/",
            "license": [
                "MIT"
            ],
            "authors": [
                {
                    "name": "Fabien Potencier",
                    "email": "fabien@symfony.com"
                },
                {
                    "name": "Symfony Community",
                    "homepage": "https://symfony.com/contributors"
                }
            ],
            "description": "Provides tools to manage errors and ease debugging PHP code",
            "homepage": "https://symfony.com",
            "support": {
                "source": "https://github.com/symfony/error-handler/tree/v4.4.19"
            },
            "funding": [
                {
                    "url": "https://symfony.com/sponsor",
                    "type": "custom"
                },
                {
                    "url": "https://github.com/fabpot",
                    "type": "github"
                },
                {
                    "url": "https://tidelift.com/funding/github/packagist/symfony/symfony",
                    "type": "tidelift"
                }
            ],
            "time": "2021-01-27T09:09:26+00:00"
        },
        {
            "name": "symfony/event-dispatcher",
            "version": "v4.4.19",
            "source": {
                "type": "git",
                "url": "https://github.com/symfony/event-dispatcher.git",
                "reference": "c352647244bd376bf7d31efbd5401f13f50dad0c"
            },
            "dist": {
                "type": "zip",
                "url": "https://api.github.com/repos/symfony/event-dispatcher/zipball/c352647244bd376bf7d31efbd5401f13f50dad0c",
                "reference": "c352647244bd376bf7d31efbd5401f13f50dad0c",
                "shasum": ""
            },
            "require": {
                "php": ">=7.1.3",
                "symfony/event-dispatcher-contracts": "^1.1"
            },
            "conflict": {
                "symfony/dependency-injection": "<3.4"
            },
            "provide": {
                "psr/event-dispatcher-implementation": "1.0",
                "symfony/event-dispatcher-implementation": "1.1"
            },
            "require-dev": {
                "psr/log": "~1.0",
                "symfony/config": "^3.4|^4.0|^5.0",
                "symfony/dependency-injection": "^3.4|^4.0|^5.0",
                "symfony/error-handler": "~3.4|~4.4",
                "symfony/expression-language": "^3.4|^4.0|^5.0",
                "symfony/http-foundation": "^3.4|^4.0|^5.0",
                "symfony/service-contracts": "^1.1|^2",
                "symfony/stopwatch": "^3.4|^4.0|^5.0"
            },
            "suggest": {
                "symfony/dependency-injection": "",
                "symfony/http-kernel": ""
            },
            "type": "library",
            "autoload": {
                "psr-4": {
                    "Symfony\\Component\\EventDispatcher\\": ""
                },
                "exclude-from-classmap": [
                    "/Tests/"
                ]
            },
            "notification-url": "https://packagist.org/downloads/",
            "license": [
                "MIT"
            ],
            "authors": [
                {
                    "name": "Fabien Potencier",
                    "email": "fabien@symfony.com"
                },
                {
                    "name": "Symfony Community",
                    "homepage": "https://symfony.com/contributors"
                }
            ],
            "description": "Provides tools that allow your application components to communicate with each other by dispatching events and listening to them",
            "homepage": "https://symfony.com",
            "support": {
                "source": "https://github.com/symfony/event-dispatcher/tree/v4.4.19"
            },
            "funding": [
                {
                    "url": "https://symfony.com/sponsor",
                    "type": "custom"
                },
                {
                    "url": "https://github.com/fabpot",
                    "type": "github"
                },
                {
                    "url": "https://tidelift.com/funding/github/packagist/symfony/symfony",
                    "type": "tidelift"
                }
            ],
            "time": "2021-01-27T09:09:26+00:00"
        },
        {
            "name": "symfony/event-dispatcher-contracts",
            "version": "v1.1.9",
            "source": {
                "type": "git",
                "url": "https://github.com/symfony/event-dispatcher-contracts.git",
                "reference": "84e23fdcd2517bf37aecbd16967e83f0caee25a7"
            },
            "dist": {
                "type": "zip",
                "url": "https://api.github.com/repos/symfony/event-dispatcher-contracts/zipball/84e23fdcd2517bf37aecbd16967e83f0caee25a7",
                "reference": "84e23fdcd2517bf37aecbd16967e83f0caee25a7",
                "shasum": ""
            },
            "require": {
                "php": ">=7.1.3"
            },
            "suggest": {
                "psr/event-dispatcher": "",
                "symfony/event-dispatcher-implementation": ""
            },
            "type": "library",
            "extra": {
                "branch-alias": {
                    "dev-master": "1.1-dev"
                },
                "thanks": {
                    "name": "symfony/contracts",
                    "url": "https://github.com/symfony/contracts"
                }
            },
            "autoload": {
                "psr-4": {
                    "Symfony\\Contracts\\EventDispatcher\\": ""
                }
            },
            "notification-url": "https://packagist.org/downloads/",
            "license": [
                "MIT"
            ],
            "authors": [
                {
                    "name": "Nicolas Grekas",
                    "email": "p@tchwork.com"
                },
                {
                    "name": "Symfony Community",
                    "homepage": "https://symfony.com/contributors"
                }
            ],
            "description": "Generic abstractions related to dispatching event",
            "homepage": "https://symfony.com",
            "keywords": [
                "abstractions",
                "contracts",
                "decoupling",
                "interfaces",
                "interoperability",
                "standards"
            ],
            "support": {
                "source": "https://github.com/symfony/event-dispatcher-contracts/tree/v1.1.9"
            },
            "funding": [
                {
                    "url": "https://symfony.com/sponsor",
                    "type": "custom"
                },
                {
                    "url": "https://github.com/fabpot",
                    "type": "github"
                },
                {
                    "url": "https://tidelift.com/funding/github/packagist/symfony/symfony",
                    "type": "tidelift"
                }
            ],
            "time": "2020-07-06T13:19:58+00:00"
        },
        {
            "name": "symfony/finder",
            "version": "v4.4.19",
            "source": {
                "type": "git",
                "url": "https://github.com/symfony/finder.git",
                "reference": "25d79cfccfc12e84e7a63a248c3f0720fdd92db6"
            },
            "dist": {
                "type": "zip",
                "url": "https://api.github.com/repos/symfony/finder/zipball/25d79cfccfc12e84e7a63a248c3f0720fdd92db6",
                "reference": "25d79cfccfc12e84e7a63a248c3f0720fdd92db6",
                "shasum": ""
            },
            "require": {
                "php": ">=7.1.3"
            },
            "type": "library",
            "autoload": {
                "psr-4": {
                    "Symfony\\Component\\Finder\\": ""
                },
                "exclude-from-classmap": [
                    "/Tests/"
                ]
            },
            "notification-url": "https://packagist.org/downloads/",
            "license": [
                "MIT"
            ],
            "authors": [
                {
                    "name": "Fabien Potencier",
                    "email": "fabien@symfony.com"
                },
                {
                    "name": "Symfony Community",
                    "homepage": "https://symfony.com/contributors"
                }
            ],
            "description": "Finds files and directories via an intuitive fluent interface",
            "homepage": "https://symfony.com",
            "support": {
                "source": "https://github.com/symfony/finder/tree/v4.4.19"
            },
            "funding": [
                {
                    "url": "https://symfony.com/sponsor",
                    "type": "custom"
                },
                {
                    "url": "https://github.com/fabpot",
                    "type": "github"
                },
                {
                    "url": "https://tidelift.com/funding/github/packagist/symfony/symfony",
                    "type": "tidelift"
                }
            ],
            "time": "2021-01-27T09:09:26+00:00"
        },
        {
            "name": "symfony/http-client",
            "version": "v5.2.2",
            "source": {
                "type": "git",
                "url": "https://github.com/symfony/http-client.git",
                "reference": "22cb1a7844fff206cc5186409776e78865405ea5"
            },
            "dist": {
                "type": "zip",
                "url": "https://api.github.com/repos/symfony/http-client/zipball/22cb1a7844fff206cc5186409776e78865405ea5",
                "reference": "22cb1a7844fff206cc5186409776e78865405ea5",
                "shasum": ""
            },
            "require": {
                "php": ">=7.2.5",
                "psr/log": "^1.0",
                "symfony/http-client-contracts": "^2.2",
                "symfony/polyfill-php73": "^1.11",
                "symfony/polyfill-php80": "^1.15",
                "symfony/service-contracts": "^1.0|^2"
            },
            "provide": {
                "php-http/async-client-implementation": "*",
                "php-http/client-implementation": "*",
                "psr/http-client-implementation": "1.0",
                "symfony/http-client-implementation": "1.1"
            },
            "require-dev": {
                "amphp/amp": "^2.5",
                "amphp/http-client": "^4.2.1",
                "amphp/http-tunnel": "^1.0",
                "amphp/socket": "^1.1",
                "guzzlehttp/promises": "^1.4",
                "nyholm/psr7": "^1.0",
                "php-http/httplug": "^1.0|^2.0",
                "psr/http-client": "^1.0",
                "symfony/dependency-injection": "^4.4|^5.0",
                "symfony/http-kernel": "^4.4.13|^5.1.5",
                "symfony/process": "^4.4|^5.0",
                "symfony/stopwatch": "^4.4|^5.0"
            },
            "type": "library",
            "autoload": {
                "psr-4": {
                    "Symfony\\Component\\HttpClient\\": ""
                },
                "exclude-from-classmap": [
                    "/Tests/"
                ]
            },
            "notification-url": "https://packagist.org/downloads/",
            "license": [
                "MIT"
            ],
            "authors": [
                {
                    "name": "Nicolas Grekas",
                    "email": "p@tchwork.com"
                },
                {
                    "name": "Symfony Community",
                    "homepage": "https://symfony.com/contributors"
                }
            ],
            "description": "Provides powerful methods to fetch HTTP resources synchronously or asynchronously",
            "homepage": "https://symfony.com",
            "support": {
                "source": "https://github.com/symfony/http-client/tree/v5.2.2"
            },
            "funding": [
                {
                    "url": "https://symfony.com/sponsor",
                    "type": "custom"
                },
                {
                    "url": "https://github.com/fabpot",
                    "type": "github"
                },
                {
                    "url": "https://tidelift.com/funding/github/packagist/symfony/symfony",
                    "type": "tidelift"
                }
            ],
            "time": "2021-01-27T10:15:41+00:00"
        },
        {
            "name": "symfony/http-client-contracts",
            "version": "v2.3.1",
            "source": {
                "type": "git",
                "url": "https://github.com/symfony/http-client-contracts.git",
                "reference": "41db680a15018f9c1d4b23516059633ce280ca33"
            },
            "dist": {
                "type": "zip",
                "url": "https://api.github.com/repos/symfony/http-client-contracts/zipball/41db680a15018f9c1d4b23516059633ce280ca33",
                "reference": "41db680a15018f9c1d4b23516059633ce280ca33",
                "shasum": ""
            },
            "require": {
                "php": ">=7.2.5"
            },
            "suggest": {
                "symfony/http-client-implementation": ""
            },
            "type": "library",
            "extra": {
                "branch-version": "2.3",
                "branch-alias": {
                    "dev-main": "2.3-dev"
                },
                "thanks": {
                    "name": "symfony/contracts",
                    "url": "https://github.com/symfony/contracts"
                }
            },
            "autoload": {
                "psr-4": {
                    "Symfony\\Contracts\\HttpClient\\": ""
                }
            },
            "notification-url": "https://packagist.org/downloads/",
            "license": [
                "MIT"
            ],
            "authors": [
                {
                    "name": "Nicolas Grekas",
                    "email": "p@tchwork.com"
                },
                {
                    "name": "Symfony Community",
                    "homepage": "https://symfony.com/contributors"
                }
            ],
            "description": "Generic abstractions related to HTTP clients",
            "homepage": "https://symfony.com",
            "keywords": [
                "abstractions",
                "contracts",
                "decoupling",
                "interfaces",
                "interoperability",
                "standards"
            ],
            "support": {
                "source": "https://github.com/symfony/http-client-contracts/tree/v2.3.1"
            },
            "funding": [
                {
                    "url": "https://symfony.com/sponsor",
                    "type": "custom"
                },
                {
                    "url": "https://github.com/fabpot",
                    "type": "github"
                },
                {
                    "url": "https://tidelift.com/funding/github/packagist/symfony/symfony",
                    "type": "tidelift"
                }
            ],
            "time": "2020-10-14T17:08:19+00:00"
        },
        {
            "name": "symfony/http-foundation",
            "version": "v4.4.19",
            "source": {
                "type": "git",
                "url": "https://github.com/symfony/http-foundation.git",
                "reference": "8888741b633f6c3d1e572b7735ad2cae3e03f9c5"
            },
            "dist": {
                "type": "zip",
                "url": "https://api.github.com/repos/symfony/http-foundation/zipball/8888741b633f6c3d1e572b7735ad2cae3e03f9c5",
                "reference": "8888741b633f6c3d1e572b7735ad2cae3e03f9c5",
                "shasum": ""
            },
            "require": {
                "php": ">=7.1.3",
                "symfony/mime": "^4.3|^5.0",
                "symfony/polyfill-mbstring": "~1.1",
                "symfony/polyfill-php80": "^1.15"
            },
            "require-dev": {
                "predis/predis": "~1.0",
                "symfony/expression-language": "^3.4|^4.0|^5.0"
            },
            "type": "library",
            "autoload": {
                "psr-4": {
                    "Symfony\\Component\\HttpFoundation\\": ""
                },
                "exclude-from-classmap": [
                    "/Tests/"
                ]
            },
            "notification-url": "https://packagist.org/downloads/",
            "license": [
                "MIT"
            ],
            "authors": [
                {
                    "name": "Fabien Potencier",
                    "email": "fabien@symfony.com"
                },
                {
                    "name": "Symfony Community",
                    "homepage": "https://symfony.com/contributors"
                }
            ],
            "description": "Defines an object-oriented layer for the HTTP specification",
            "homepage": "https://symfony.com",
            "support": {
                "source": "https://github.com/symfony/http-foundation/tree/v4.4.19"
            },
            "funding": [
                {
                    "url": "https://symfony.com/sponsor",
                    "type": "custom"
                },
                {
                    "url": "https://github.com/fabpot",
                    "type": "github"
                },
                {
                    "url": "https://tidelift.com/funding/github/packagist/symfony/symfony",
                    "type": "tidelift"
                }
            ],
            "time": "2021-01-27T09:09:26+00:00"
        },
        {
            "name": "symfony/http-kernel",
            "version": "v4.4.19",
            "source": {
                "type": "git",
                "url": "https://github.com/symfony/http-kernel.git",
                "reference": "07ea794a327d7c8c5d76e3058fde9fec6a711cb4"
            },
            "dist": {
                "type": "zip",
                "url": "https://api.github.com/repos/symfony/http-kernel/zipball/07ea794a327d7c8c5d76e3058fde9fec6a711cb4",
                "reference": "07ea794a327d7c8c5d76e3058fde9fec6a711cb4",
                "shasum": ""
            },
            "require": {
                "php": ">=7.1.3",
                "psr/log": "~1.0",
                "symfony/error-handler": "^4.4",
                "symfony/event-dispatcher": "^4.4",
                "symfony/http-client-contracts": "^1.1|^2",
                "symfony/http-foundation": "^4.4|^5.0",
                "symfony/polyfill-ctype": "^1.8",
                "symfony/polyfill-php73": "^1.9",
                "symfony/polyfill-php80": "^1.15"
            },
            "conflict": {
                "symfony/browser-kit": "<4.3",
                "symfony/config": "<3.4",
                "symfony/console": ">=5",
                "symfony/dependency-injection": "<4.3",
                "symfony/translation": "<4.2",
                "twig/twig": "<1.43|<2.13,>=2"
            },
            "provide": {
                "psr/log-implementation": "1.0"
            },
            "require-dev": {
                "psr/cache": "~1.0",
                "symfony/browser-kit": "^4.3|^5.0",
                "symfony/config": "^3.4|^4.0|^5.0",
                "symfony/console": "^3.4|^4.0",
                "symfony/css-selector": "^3.4|^4.0|^5.0",
                "symfony/dependency-injection": "^4.3|^5.0",
                "symfony/dom-crawler": "^3.4|^4.0|^5.0",
                "symfony/expression-language": "^3.4|^4.0|^5.0",
                "symfony/finder": "^3.4|^4.0|^5.0",
                "symfony/process": "^3.4|^4.0|^5.0",
                "symfony/routing": "^3.4|^4.0|^5.0",
                "symfony/stopwatch": "^3.4|^4.0|^5.0",
                "symfony/templating": "^3.4|^4.0|^5.0",
                "symfony/translation": "^4.2|^5.0",
                "symfony/translation-contracts": "^1.1|^2",
                "twig/twig": "^1.43|^2.13|^3.0.4"
            },
            "suggest": {
                "symfony/browser-kit": "",
                "symfony/config": "",
                "symfony/console": "",
                "symfony/dependency-injection": ""
            },
            "type": "library",
            "autoload": {
                "psr-4": {
                    "Symfony\\Component\\HttpKernel\\": ""
                },
                "exclude-from-classmap": [
                    "/Tests/"
                ]
            },
            "notification-url": "https://packagist.org/downloads/",
            "license": [
                "MIT"
            ],
            "authors": [
                {
                    "name": "Fabien Potencier",
                    "email": "fabien@symfony.com"
                },
                {
                    "name": "Symfony Community",
                    "homepage": "https://symfony.com/contributors"
                }
            ],
            "description": "Provides a structured process for converting a Request into a Response",
            "homepage": "https://symfony.com",
            "support": {
                "source": "https://github.com/symfony/http-kernel/tree/v4.4.19"
            },
            "funding": [
                {
                    "url": "https://symfony.com/sponsor",
                    "type": "custom"
                },
                {
                    "url": "https://github.com/fabpot",
                    "type": "github"
                },
                {
                    "url": "https://tidelift.com/funding/github/packagist/symfony/symfony",
                    "type": "tidelift"
                }
            ],
            "time": "2021-01-27T13:50:53+00:00"
        },
        {
            "name": "symfony/mime",
            "version": "v5.2.2",
            "source": {
                "type": "git",
                "url": "https://github.com/symfony/mime.git",
                "reference": "37bade585ea100d235c031b258eff93b5b6bb9a9"
            },
            "dist": {
                "type": "zip",
                "url": "https://api.github.com/repos/symfony/mime/zipball/37bade585ea100d235c031b258eff93b5b6bb9a9",
                "reference": "37bade585ea100d235c031b258eff93b5b6bb9a9",
                "shasum": ""
            },
            "require": {
                "php": ">=7.2.5",
                "symfony/deprecation-contracts": "^2.1",
                "symfony/polyfill-intl-idn": "^1.10",
                "symfony/polyfill-mbstring": "^1.0",
                "symfony/polyfill-php80": "^1.15"
            },
            "conflict": {
                "phpdocumentor/reflection-docblock": "<3.2.2",
                "phpdocumentor/type-resolver": "<1.4.0",
                "symfony/mailer": "<4.4"
            },
            "require-dev": {
                "egulias/email-validator": "^2.1.10",
                "phpdocumentor/reflection-docblock": "^3.0|^4.0|^5.0",
                "symfony/dependency-injection": "^4.4|^5.0",
                "symfony/property-access": "^4.4|^5.1",
                "symfony/property-info": "^4.4|^5.1",
                "symfony/serializer": "^5.2"
            },
            "type": "library",
            "autoload": {
                "psr-4": {
                    "Symfony\\Component\\Mime\\": ""
                },
                "exclude-from-classmap": [
                    "/Tests/"
                ]
            },
            "notification-url": "https://packagist.org/downloads/",
            "license": [
                "MIT"
            ],
            "authors": [
                {
                    "name": "Fabien Potencier",
                    "email": "fabien@symfony.com"
                },
                {
                    "name": "Symfony Community",
                    "homepage": "https://symfony.com/contributors"
                }
            ],
            "description": "Allows manipulating MIME messages",
            "homepage": "https://symfony.com",
            "keywords": [
                "mime",
                "mime-type"
            ],
            "support": {
                "source": "https://github.com/symfony/mime/tree/v5.2.2"
            },
            "funding": [
                {
                    "url": "https://symfony.com/sponsor",
                    "type": "custom"
                },
                {
                    "url": "https://github.com/fabpot",
                    "type": "github"
                },
                {
                    "url": "https://tidelift.com/funding/github/packagist/symfony/symfony",
                    "type": "tidelift"
                }
            ],
            "time": "2021-01-25T14:08:25+00:00"
        },
        {
            "name": "symfony/options-resolver",
            "version": "v5.2.2",
            "source": {
                "type": "git",
                "url": "https://github.com/symfony/options-resolver.git",
                "reference": "5d0f633f9bbfcf7ec642a2b5037268e61b0a62ce"
            },
            "dist": {
                "type": "zip",
                "url": "https://api.github.com/repos/symfony/options-resolver/zipball/5d0f633f9bbfcf7ec642a2b5037268e61b0a62ce",
                "reference": "5d0f633f9bbfcf7ec642a2b5037268e61b0a62ce",
                "shasum": ""
            },
            "require": {
                "php": ">=7.2.5",
                "symfony/deprecation-contracts": "^2.1",
                "symfony/polyfill-php73": "~1.0",
                "symfony/polyfill-php80": "^1.15"
            },
            "type": "library",
            "autoload": {
                "psr-4": {
                    "Symfony\\Component\\OptionsResolver\\": ""
                },
                "exclude-from-classmap": [
                    "/Tests/"
                ]
            },
            "notification-url": "https://packagist.org/downloads/",
            "license": [
                "MIT"
            ],
            "authors": [
                {
                    "name": "Fabien Potencier",
                    "email": "fabien@symfony.com"
                },
                {
                    "name": "Symfony Community",
                    "homepage": "https://symfony.com/contributors"
                }
            ],
            "description": "Provides an improved replacement for the array_replace PHP function",
            "homepage": "https://symfony.com",
            "keywords": [
                "config",
                "configuration",
                "options"
            ],
            "support": {
                "source": "https://github.com/symfony/options-resolver/tree/v5.2.2"
            },
            "funding": [
                {
                    "url": "https://symfony.com/sponsor",
                    "type": "custom"
                },
                {
                    "url": "https://github.com/fabpot",
                    "type": "github"
                },
                {
                    "url": "https://tidelift.com/funding/github/packagist/symfony/symfony",
                    "type": "tidelift"
                }
            ],
            "time": "2021-01-27T12:56:27+00:00"
        },
        {
            "name": "symfony/polyfill-ctype",
            "version": "v1.22.0",
            "source": {
                "type": "git",
                "url": "https://github.com/symfony/polyfill-ctype.git",
                "reference": "c6c942b1ac76c82448322025e084cadc56048b4e"
            },
            "dist": {
                "type": "zip",
                "url": "https://api.github.com/repos/symfony/polyfill-ctype/zipball/c6c942b1ac76c82448322025e084cadc56048b4e",
                "reference": "c6c942b1ac76c82448322025e084cadc56048b4e",
                "shasum": ""
            },
            "require": {
                "php": ">=7.1"
            },
            "suggest": {
                "ext-ctype": "For best performance"
            },
            "type": "library",
            "extra": {
                "branch-alias": {
                    "dev-main": "1.22-dev"
                },
                "thanks": {
                    "name": "symfony/polyfill",
                    "url": "https://github.com/symfony/polyfill"
                }
            },
            "autoload": {
                "psr-4": {
                    "Symfony\\Polyfill\\Ctype\\": ""
                },
                "files": [
                    "bootstrap.php"
                ]
            },
            "notification-url": "https://packagist.org/downloads/",
            "license": [
                "MIT"
            ],
            "authors": [
                {
                    "name": "Gert de Pagter",
                    "email": "BackEndTea@gmail.com"
                },
                {
                    "name": "Symfony Community",
                    "homepage": "https://symfony.com/contributors"
                }
            ],
            "description": "Symfony polyfill for ctype functions",
            "homepage": "https://symfony.com",
            "keywords": [
                "compatibility",
                "ctype",
                "polyfill",
                "portable"
            ],
            "support": {
                "source": "https://github.com/symfony/polyfill-ctype/tree/v1.22.0"
            },
            "funding": [
                {
                    "url": "https://symfony.com/sponsor",
                    "type": "custom"
                },
                {
                    "url": "https://github.com/fabpot",
                    "type": "github"
                },
                {
                    "url": "https://tidelift.com/funding/github/packagist/symfony/symfony",
                    "type": "tidelift"
                }
            ],
            "time": "2021-01-07T16:49:33+00:00"
        },
        {
            "name": "symfony/polyfill-iconv",
            "version": "v1.22.0",
            "source": {
                "type": "git",
                "url": "https://github.com/symfony/polyfill-iconv.git",
                "reference": "b34bfb8c4c22650ac080d2662ae3502e5f2f4ae6"
            },
            "dist": {
                "type": "zip",
                "url": "https://api.github.com/repos/symfony/polyfill-iconv/zipball/b34bfb8c4c22650ac080d2662ae3502e5f2f4ae6",
                "reference": "b34bfb8c4c22650ac080d2662ae3502e5f2f4ae6",
                "shasum": ""
            },
            "require": {
                "php": ">=7.1"
            },
            "suggest": {
                "ext-iconv": "For best performance"
            },
            "type": "library",
            "extra": {
                "branch-alias": {
                    "dev-main": "1.22-dev"
                },
                "thanks": {
                    "name": "symfony/polyfill",
                    "url": "https://github.com/symfony/polyfill"
                }
            },
            "autoload": {
                "psr-4": {
                    "Symfony\\Polyfill\\Iconv\\": ""
                },
                "files": [
                    "bootstrap.php"
                ]
            },
            "notification-url": "https://packagist.org/downloads/",
            "license": [
                "MIT"
            ],
            "authors": [
                {
                    "name": "Nicolas Grekas",
                    "email": "p@tchwork.com"
                },
                {
                    "name": "Symfony Community",
                    "homepage": "https://symfony.com/contributors"
                }
            ],
            "description": "Symfony polyfill for the Iconv extension",
            "homepage": "https://symfony.com",
            "keywords": [
                "compatibility",
                "iconv",
                "polyfill",
                "portable",
                "shim"
            ],
            "support": {
                "source": "https://github.com/symfony/polyfill-iconv/tree/v1.22.0"
            },
            "funding": [
                {
                    "url": "https://symfony.com/sponsor",
                    "type": "custom"
                },
                {
                    "url": "https://github.com/fabpot",
                    "type": "github"
                },
                {
                    "url": "https://tidelift.com/funding/github/packagist/symfony/symfony",
                    "type": "tidelift"
                }
            ],
            "time": "2021-01-07T16:49:33+00:00"
        },
        {
            "name": "symfony/polyfill-intl-idn",
            "version": "v1.22.0",
            "source": {
                "type": "git",
                "url": "https://github.com/symfony/polyfill-intl-idn.git",
                "reference": "0eb8293dbbcd6ef6bf81404c9ce7d95bcdf34f44"
            },
            "dist": {
                "type": "zip",
                "url": "https://api.github.com/repos/symfony/polyfill-intl-idn/zipball/0eb8293dbbcd6ef6bf81404c9ce7d95bcdf34f44",
                "reference": "0eb8293dbbcd6ef6bf81404c9ce7d95bcdf34f44",
                "shasum": ""
            },
            "require": {
                "php": ">=7.1",
                "symfony/polyfill-intl-normalizer": "^1.10",
                "symfony/polyfill-php72": "^1.10"
            },
            "suggest": {
                "ext-intl": "For best performance"
            },
            "type": "library",
            "extra": {
                "branch-alias": {
                    "dev-main": "1.22-dev"
                },
                "thanks": {
                    "name": "symfony/polyfill",
                    "url": "https://github.com/symfony/polyfill"
                }
            },
            "autoload": {
                "psr-4": {
                    "Symfony\\Polyfill\\Intl\\Idn\\": ""
                },
                "files": [
                    "bootstrap.php"
                ]
            },
            "notification-url": "https://packagist.org/downloads/",
            "license": [
                "MIT"
            ],
            "authors": [
                {
                    "name": "Laurent Bassin",
                    "email": "laurent@bassin.info"
                },
                {
                    "name": "Trevor Rowbotham",
                    "email": "trevor.rowbotham@pm.me"
                },
                {
                    "name": "Symfony Community",
                    "homepage": "https://symfony.com/contributors"
                }
            ],
            "description": "Symfony polyfill for intl's idn_to_ascii and idn_to_utf8 functions",
            "homepage": "https://symfony.com",
            "keywords": [
                "compatibility",
                "idn",
                "intl",
                "polyfill",
                "portable",
                "shim"
            ],
            "support": {
                "source": "https://github.com/symfony/polyfill-intl-idn/tree/v1.22.0"
            },
            "funding": [
                {
                    "url": "https://symfony.com/sponsor",
                    "type": "custom"
                },
                {
                    "url": "https://github.com/fabpot",
                    "type": "github"
                },
                {
                    "url": "https://tidelift.com/funding/github/packagist/symfony/symfony",
                    "type": "tidelift"
                }
            ],
            "time": "2021-01-07T16:49:33+00:00"
        },
        {
            "name": "symfony/polyfill-intl-normalizer",
            "version": "v1.22.0",
            "source": {
                "type": "git",
                "url": "https://github.com/symfony/polyfill-intl-normalizer.git",
                "reference": "6e971c891537eb617a00bb07a43d182a6915faba"
            },
            "dist": {
                "type": "zip",
                "url": "https://api.github.com/repos/symfony/polyfill-intl-normalizer/zipball/6e971c891537eb617a00bb07a43d182a6915faba",
                "reference": "6e971c891537eb617a00bb07a43d182a6915faba",
                "shasum": ""
            },
            "require": {
                "php": ">=7.1"
            },
            "suggest": {
                "ext-intl": "For best performance"
            },
            "type": "library",
            "extra": {
                "branch-alias": {
                    "dev-main": "1.22-dev"
                },
                "thanks": {
                    "name": "symfony/polyfill",
                    "url": "https://github.com/symfony/polyfill"
                }
            },
            "autoload": {
                "psr-4": {
                    "Symfony\\Polyfill\\Intl\\Normalizer\\": ""
                },
                "files": [
                    "bootstrap.php"
                ],
                "classmap": [
                    "Resources/stubs"
                ]
            },
            "notification-url": "https://packagist.org/downloads/",
            "license": [
                "MIT"
            ],
            "authors": [
                {
                    "name": "Nicolas Grekas",
                    "email": "p@tchwork.com"
                },
                {
                    "name": "Symfony Community",
                    "homepage": "https://symfony.com/contributors"
                }
            ],
            "description": "Symfony polyfill for intl's Normalizer class and related functions",
            "homepage": "https://symfony.com",
            "keywords": [
                "compatibility",
                "intl",
                "normalizer",
                "polyfill",
                "portable",
                "shim"
            ],
            "support": {
                "source": "https://github.com/symfony/polyfill-intl-normalizer/tree/v1.22.0"
            },
            "funding": [
                {
                    "url": "https://symfony.com/sponsor",
                    "type": "custom"
                },
                {
                    "url": "https://github.com/fabpot",
                    "type": "github"
                },
                {
                    "url": "https://tidelift.com/funding/github/packagist/symfony/symfony",
                    "type": "tidelift"
                }
            ],
            "time": "2021-01-07T17:09:11+00:00"
        },
        {
            "name": "symfony/polyfill-mbstring",
            "version": "v1.22.0",
            "source": {
                "type": "git",
                "url": "https://github.com/symfony/polyfill-mbstring.git",
                "reference": "f377a3dd1fde44d37b9831d68dc8dea3ffd28e13"
            },
            "dist": {
                "type": "zip",
                "url": "https://api.github.com/repos/symfony/polyfill-mbstring/zipball/f377a3dd1fde44d37b9831d68dc8dea3ffd28e13",
                "reference": "f377a3dd1fde44d37b9831d68dc8dea3ffd28e13",
                "shasum": ""
            },
            "require": {
                "php": ">=7.1"
            },
            "suggest": {
                "ext-mbstring": "For best performance"
            },
            "type": "library",
            "extra": {
                "branch-alias": {
                    "dev-main": "1.22-dev"
                },
                "thanks": {
                    "name": "symfony/polyfill",
                    "url": "https://github.com/symfony/polyfill"
                }
            },
            "autoload": {
                "psr-4": {
                    "Symfony\\Polyfill\\Mbstring\\": ""
                },
                "files": [
                    "bootstrap.php"
                ]
            },
            "notification-url": "https://packagist.org/downloads/",
            "license": [
                "MIT"
            ],
            "authors": [
                {
                    "name": "Nicolas Grekas",
                    "email": "p@tchwork.com"
                },
                {
                    "name": "Symfony Community",
                    "homepage": "https://symfony.com/contributors"
                }
            ],
            "description": "Symfony polyfill for the Mbstring extension",
            "homepage": "https://symfony.com",
            "keywords": [
                "compatibility",
                "mbstring",
                "polyfill",
                "portable",
                "shim"
            ],
            "support": {
                "source": "https://github.com/symfony/polyfill-mbstring/tree/v1.22.0"
            },
            "funding": [
                {
                    "url": "https://symfony.com/sponsor",
                    "type": "custom"
                },
                {
                    "url": "https://github.com/fabpot",
                    "type": "github"
                },
                {
                    "url": "https://tidelift.com/funding/github/packagist/symfony/symfony",
                    "type": "tidelift"
                }
            ],
            "time": "2021-01-07T16:49:33+00:00"
        },
        {
            "name": "symfony/polyfill-php72",
            "version": "v1.22.0",
            "source": {
                "type": "git",
                "url": "https://github.com/symfony/polyfill-php72.git",
                "reference": "cc6e6f9b39fe8075b3dabfbaf5b5f645ae1340c9"
            },
            "dist": {
                "type": "zip",
                "url": "https://api.github.com/repos/symfony/polyfill-php72/zipball/cc6e6f9b39fe8075b3dabfbaf5b5f645ae1340c9",
                "reference": "cc6e6f9b39fe8075b3dabfbaf5b5f645ae1340c9",
                "shasum": ""
            },
            "require": {
                "php": ">=7.1"
            },
            "type": "library",
            "extra": {
                "branch-alias": {
                    "dev-main": "1.22-dev"
                },
                "thanks": {
                    "name": "symfony/polyfill",
                    "url": "https://github.com/symfony/polyfill"
                }
            },
            "autoload": {
                "psr-4": {
                    "Symfony\\Polyfill\\Php72\\": ""
                },
                "files": [
                    "bootstrap.php"
                ]
            },
            "notification-url": "https://packagist.org/downloads/",
            "license": [
                "MIT"
            ],
            "authors": [
                {
                    "name": "Nicolas Grekas",
                    "email": "p@tchwork.com"
                },
                {
                    "name": "Symfony Community",
                    "homepage": "https://symfony.com/contributors"
                }
            ],
            "description": "Symfony polyfill backporting some PHP 7.2+ features to lower PHP versions",
            "homepage": "https://symfony.com",
            "keywords": [
                "compatibility",
                "polyfill",
                "portable",
                "shim"
            ],
            "support": {
                "source": "https://github.com/symfony/polyfill-php72/tree/v1.22.0"
            },
            "funding": [
                {
                    "url": "https://symfony.com/sponsor",
                    "type": "custom"
                },
                {
                    "url": "https://github.com/fabpot",
                    "type": "github"
                },
                {
                    "url": "https://tidelift.com/funding/github/packagist/symfony/symfony",
                    "type": "tidelift"
                }
            ],
            "time": "2021-01-07T16:49:33+00:00"
        },
        {
            "name": "symfony/polyfill-php73",
            "version": "v1.22.0",
            "source": {
                "type": "git",
                "url": "https://github.com/symfony/polyfill-php73.git",
                "reference": "a678b42e92f86eca04b7fa4c0f6f19d097fb69e2"
            },
            "dist": {
                "type": "zip",
                "url": "https://api.github.com/repos/symfony/polyfill-php73/zipball/a678b42e92f86eca04b7fa4c0f6f19d097fb69e2",
                "reference": "a678b42e92f86eca04b7fa4c0f6f19d097fb69e2",
                "shasum": ""
            },
            "require": {
                "php": ">=7.1"
            },
            "type": "library",
            "extra": {
                "branch-alias": {
                    "dev-main": "1.22-dev"
                },
                "thanks": {
                    "name": "symfony/polyfill",
                    "url": "https://github.com/symfony/polyfill"
                }
            },
            "autoload": {
                "psr-4": {
                    "Symfony\\Polyfill\\Php73\\": ""
                },
                "files": [
                    "bootstrap.php"
                ],
                "classmap": [
                    "Resources/stubs"
                ]
            },
            "notification-url": "https://packagist.org/downloads/",
            "license": [
                "MIT"
            ],
            "authors": [
                {
                    "name": "Nicolas Grekas",
                    "email": "p@tchwork.com"
                },
                {
                    "name": "Symfony Community",
                    "homepage": "https://symfony.com/contributors"
                }
            ],
            "description": "Symfony polyfill backporting some PHP 7.3+ features to lower PHP versions",
            "homepage": "https://symfony.com",
            "keywords": [
                "compatibility",
                "polyfill",
                "portable",
                "shim"
            ],
            "support": {
                "source": "https://github.com/symfony/polyfill-php73/tree/v1.22.0"
            },
            "funding": [
                {
                    "url": "https://symfony.com/sponsor",
                    "type": "custom"
                },
                {
                    "url": "https://github.com/fabpot",
                    "type": "github"
                },
                {
                    "url": "https://tidelift.com/funding/github/packagist/symfony/symfony",
                    "type": "tidelift"
                }
            ],
            "time": "2021-01-07T16:49:33+00:00"
        },
        {
            "name": "symfony/polyfill-php80",
            "version": "v1.22.0",
            "source": {
                "type": "git",
                "url": "https://github.com/symfony/polyfill-php80.git",
                "reference": "dc3063ba22c2a1fd2f45ed856374d79114998f91"
            },
            "dist": {
                "type": "zip",
                "url": "https://api.github.com/repos/symfony/polyfill-php80/zipball/dc3063ba22c2a1fd2f45ed856374d79114998f91",
                "reference": "dc3063ba22c2a1fd2f45ed856374d79114998f91",
                "shasum": ""
            },
            "require": {
                "php": ">=7.1"
            },
            "type": "library",
            "extra": {
                "branch-alias": {
                    "dev-main": "1.22-dev"
                },
                "thanks": {
                    "name": "symfony/polyfill",
                    "url": "https://github.com/symfony/polyfill"
                }
            },
            "autoload": {
                "psr-4": {
                    "Symfony\\Polyfill\\Php80\\": ""
                },
                "files": [
                    "bootstrap.php"
                ],
                "classmap": [
                    "Resources/stubs"
                ]
            },
            "notification-url": "https://packagist.org/downloads/",
            "license": [
                "MIT"
            ],
            "authors": [
                {
                    "name": "Ion Bazan",
                    "email": "ion.bazan@gmail.com"
                },
                {
                    "name": "Nicolas Grekas",
                    "email": "p@tchwork.com"
                },
                {
                    "name": "Symfony Community",
                    "homepage": "https://symfony.com/contributors"
                }
            ],
            "description": "Symfony polyfill backporting some PHP 8.0+ features to lower PHP versions",
            "homepage": "https://symfony.com",
            "keywords": [
                "compatibility",
                "polyfill",
                "portable",
                "shim"
            ],
            "support": {
                "source": "https://github.com/symfony/polyfill-php80/tree/v1.22.0"
            },
            "funding": [
                {
                    "url": "https://symfony.com/sponsor",
                    "type": "custom"
                },
                {
                    "url": "https://github.com/fabpot",
                    "type": "github"
                },
                {
                    "url": "https://tidelift.com/funding/github/packagist/symfony/symfony",
                    "type": "tidelift"
                }
            ],
            "time": "2021-01-07T16:49:33+00:00"
        },
        {
            "name": "symfony/polyfill-uuid",
            "version": "v1.22.0",
            "source": {
                "type": "git",
                "url": "https://github.com/symfony/polyfill-uuid.git",
                "reference": "17e0611d2e180a91d02b4fa8b03aab0368b661bc"
            },
            "dist": {
                "type": "zip",
                "url": "https://api.github.com/repos/symfony/polyfill-uuid/zipball/17e0611d2e180a91d02b4fa8b03aab0368b661bc",
                "reference": "17e0611d2e180a91d02b4fa8b03aab0368b661bc",
                "shasum": ""
            },
            "require": {
                "php": ">=7.1"
            },
            "suggest": {
                "ext-uuid": "For best performance"
            },
            "type": "library",
            "extra": {
                "branch-alias": {
                    "dev-main": "1.22-dev"
                },
                "thanks": {
                    "name": "symfony/polyfill",
                    "url": "https://github.com/symfony/polyfill"
                }
            },
            "autoload": {
                "psr-4": {
                    "Symfony\\Polyfill\\Uuid\\": ""
                },
                "files": [
                    "bootstrap.php"
                ]
            },
            "notification-url": "https://packagist.org/downloads/",
            "license": [
                "MIT"
            ],
            "authors": [
                {
                    "name": "Grégoire Pineau",
                    "email": "lyrixx@lyrixx.info"
                },
                {
                    "name": "Symfony Community",
                    "homepage": "https://symfony.com/contributors"
                }
            ],
            "description": "Symfony polyfill for uuid functions",
            "homepage": "https://symfony.com",
            "keywords": [
                "compatibility",
                "polyfill",
                "portable",
                "uuid"
            ],
            "support": {
                "source": "https://github.com/symfony/polyfill-uuid/tree/v1.22.0"
            },
            "funding": [
                {
                    "url": "https://symfony.com/sponsor",
                    "type": "custom"
                },
                {
                    "url": "https://github.com/fabpot",
                    "type": "github"
                },
                {
                    "url": "https://tidelift.com/funding/github/packagist/symfony/symfony",
                    "type": "tidelift"
                }
            ],
            "time": "2021-01-07T16:49:33+00:00"
        },
        {
            "name": "symfony/process",
            "version": "v4.4.19",
            "source": {
                "type": "git",
                "url": "https://github.com/symfony/process.git",
                "reference": "7e950b6366d4da90292c2e7fa820b3c1842b965a"
            },
            "dist": {
                "type": "zip",
                "url": "https://api.github.com/repos/symfony/process/zipball/7e950b6366d4da90292c2e7fa820b3c1842b965a",
                "reference": "7e950b6366d4da90292c2e7fa820b3c1842b965a",
                "shasum": ""
            },
            "require": {
                "php": ">=7.1.3"
            },
            "type": "library",
            "autoload": {
                "psr-4": {
                    "Symfony\\Component\\Process\\": ""
                },
                "exclude-from-classmap": [
                    "/Tests/"
                ]
            },
            "notification-url": "https://packagist.org/downloads/",
            "license": [
                "MIT"
            ],
            "authors": [
                {
                    "name": "Fabien Potencier",
                    "email": "fabien@symfony.com"
                },
                {
                    "name": "Symfony Community",
                    "homepage": "https://symfony.com/contributors"
                }
            ],
            "description": "Executes commands in sub-processes",
            "homepage": "https://symfony.com",
            "support": {
                "source": "https://github.com/symfony/process/tree/v4.4.19"
            },
            "funding": [
                {
                    "url": "https://symfony.com/sponsor",
                    "type": "custom"
                },
                {
                    "url": "https://github.com/fabpot",
                    "type": "github"
                },
                {
                    "url": "https://tidelift.com/funding/github/packagist/symfony/symfony",
                    "type": "tidelift"
                }
            ],
            "time": "2021-01-27T09:09:26+00:00"
        },
        {
            "name": "symfony/psr-http-message-bridge",
            "version": "v2.0.2",
            "source": {
                "type": "git",
                "url": "https://github.com/symfony/psr-http-message-bridge.git",
                "reference": "51a21cb3ba3927d4b4bf8f25cc55763351af5f2e"
            },
            "dist": {
                "type": "zip",
                "url": "https://api.github.com/repos/symfony/psr-http-message-bridge/zipball/51a21cb3ba3927d4b4bf8f25cc55763351af5f2e",
                "reference": "51a21cb3ba3927d4b4bf8f25cc55763351af5f2e",
                "shasum": ""
            },
            "require": {
                "php": ">=7.1",
                "psr/http-message": "^1.0",
                "symfony/http-foundation": "^4.4 || ^5.0"
            },
            "require-dev": {
                "nyholm/psr7": "^1.1",
                "symfony/phpunit-bridge": "^4.4 || ^5.0"
            },
            "suggest": {
                "nyholm/psr7": "For a super lightweight PSR-7/17 implementation"
            },
            "type": "symfony-bridge",
            "extra": {
                "branch-alias": {
                    "dev-master": "2.0-dev"
                }
            },
            "autoload": {
                "psr-4": {
                    "Symfony\\Bridge\\PsrHttpMessage\\": ""
                },
                "exclude-from-classmap": [
                    "/Tests/"
                ]
            },
            "notification-url": "https://packagist.org/downloads/",
            "license": [
                "MIT"
            ],
            "authors": [
                {
                    "name": "Fabien Potencier",
                    "email": "fabien@symfony.com"
                },
                {
                    "name": "Symfony Community",
                    "homepage": "http://symfony.com/contributors"
                }
            ],
            "description": "PSR HTTP message bridge",
            "homepage": "http://symfony.com",
            "keywords": [
                "http",
                "http-message",
                "psr-17",
                "psr-7"
            ],
            "support": {
                "issues": "https://github.com/symfony/psr-http-message-bridge/issues",
                "source": "https://github.com/symfony/psr-http-message-bridge/tree/v2.0.2"
            },
            "funding": [
                {
                    "url": "https://symfony.com/sponsor",
                    "type": "custom"
                },
                {
                    "url": "https://github.com/fabpot",
                    "type": "github"
                },
                {
                    "url": "https://tidelift.com/funding/github/packagist/symfony/symfony",
                    "type": "tidelift"
                }
            ],
            "time": "2020-09-29T08:17:46+00:00"
        },
        {
            "name": "symfony/routing",
            "version": "v4.4.19",
            "source": {
                "type": "git",
                "url": "https://github.com/symfony/routing.git",
                "reference": "87529f6e305c7acb162840d1ea57922038072425"
            },
            "dist": {
                "type": "zip",
                "url": "https://api.github.com/repos/symfony/routing/zipball/87529f6e305c7acb162840d1ea57922038072425",
                "reference": "87529f6e305c7acb162840d1ea57922038072425",
                "shasum": ""
            },
            "require": {
                "php": ">=7.1.3"
            },
            "conflict": {
                "symfony/config": "<4.2",
                "symfony/dependency-injection": "<3.4",
                "symfony/yaml": "<3.4"
            },
            "require-dev": {
                "doctrine/annotations": "^1.10.4",
                "psr/log": "~1.0",
                "symfony/config": "^4.2|^5.0",
                "symfony/dependency-injection": "^3.4|^4.0|^5.0",
                "symfony/expression-language": "^3.4|^4.0|^5.0",
                "symfony/http-foundation": "^3.4|^4.0|^5.0",
                "symfony/yaml": "^3.4|^4.0|^5.0"
            },
            "suggest": {
                "doctrine/annotations": "For using the annotation loader",
                "symfony/config": "For using the all-in-one router or any loader",
                "symfony/expression-language": "For using expression matching",
                "symfony/http-foundation": "For using a Symfony Request object",
                "symfony/yaml": "For using the YAML loader"
            },
            "type": "library",
            "autoload": {
                "psr-4": {
                    "Symfony\\Component\\Routing\\": ""
                },
                "exclude-from-classmap": [
                    "/Tests/"
                ]
            },
            "notification-url": "https://packagist.org/downloads/",
            "license": [
                "MIT"
            ],
            "authors": [
                {
                    "name": "Fabien Potencier",
                    "email": "fabien@symfony.com"
                },
                {
                    "name": "Symfony Community",
                    "homepage": "https://symfony.com/contributors"
                }
            ],
            "description": "Maps an HTTP request to a set of configuration variables",
            "homepage": "https://symfony.com",
            "keywords": [
                "router",
                "routing",
                "uri",
                "url"
            ],
            "support": {
                "source": "https://github.com/symfony/routing/tree/v4.4.19"
            },
            "funding": [
                {
                    "url": "https://symfony.com/sponsor",
                    "type": "custom"
                },
                {
                    "url": "https://github.com/fabpot",
                    "type": "github"
                },
                {
                    "url": "https://tidelift.com/funding/github/packagist/symfony/symfony",
                    "type": "tidelift"
                }
            ],
            "time": "2021-01-27T09:09:26+00:00"
        },
        {
            "name": "symfony/service-contracts",
            "version": "v2.2.0",
            "source": {
                "type": "git",
                "url": "https://github.com/symfony/service-contracts.git",
                "reference": "d15da7ba4957ffb8f1747218be9e1a121fd298a1"
            },
            "dist": {
                "type": "zip",
                "url": "https://api.github.com/repos/symfony/service-contracts/zipball/d15da7ba4957ffb8f1747218be9e1a121fd298a1",
                "reference": "d15da7ba4957ffb8f1747218be9e1a121fd298a1",
                "shasum": ""
            },
            "require": {
                "php": ">=7.2.5",
                "psr/container": "^1.0"
            },
            "suggest": {
                "symfony/service-implementation": ""
            },
            "type": "library",
            "extra": {
                "branch-alias": {
                    "dev-master": "2.2-dev"
                },
                "thanks": {
                    "name": "symfony/contracts",
                    "url": "https://github.com/symfony/contracts"
                }
            },
            "autoload": {
                "psr-4": {
                    "Symfony\\Contracts\\Service\\": ""
                }
            },
            "notification-url": "https://packagist.org/downloads/",
            "license": [
                "MIT"
            ],
            "authors": [
                {
                    "name": "Nicolas Grekas",
                    "email": "p@tchwork.com"
                },
                {
                    "name": "Symfony Community",
                    "homepage": "https://symfony.com/contributors"
                }
            ],
            "description": "Generic abstractions related to writing services",
            "homepage": "https://symfony.com",
            "keywords": [
                "abstractions",
                "contracts",
                "decoupling",
                "interfaces",
                "interoperability",
                "standards"
            ],
            "support": {
                "source": "https://github.com/symfony/service-contracts/tree/master"
            },
            "funding": [
                {
                    "url": "https://symfony.com/sponsor",
                    "type": "custom"
                },
                {
                    "url": "https://github.com/fabpot",
                    "type": "github"
                },
                {
                    "url": "https://tidelift.com/funding/github/packagist/symfony/symfony",
                    "type": "tidelift"
                }
            ],
            "time": "2020-09-07T11:33:47+00:00"
        },
        {
            "name": "symfony/translation",
            "version": "v4.4.19",
            "source": {
                "type": "git",
                "url": "https://github.com/symfony/translation.git",
                "reference": "e1d0c67167a553556d9f974b5fa79c2448df317a"
            },
            "dist": {
                "type": "zip",
                "url": "https://api.github.com/repos/symfony/translation/zipball/e1d0c67167a553556d9f974b5fa79c2448df317a",
                "reference": "e1d0c67167a553556d9f974b5fa79c2448df317a",
                "shasum": ""
            },
            "require": {
                "php": ">=7.1.3",
                "symfony/polyfill-mbstring": "~1.0",
                "symfony/translation-contracts": "^1.1.6|^2"
            },
            "conflict": {
                "symfony/config": "<3.4",
                "symfony/dependency-injection": "<3.4",
                "symfony/http-kernel": "<4.4",
                "symfony/yaml": "<3.4"
            },
            "provide": {
                "symfony/translation-implementation": "1.0"
            },
            "require-dev": {
                "psr/log": "~1.0",
                "symfony/config": "^3.4|^4.0|^5.0",
                "symfony/console": "^3.4|^4.0|^5.0",
                "symfony/dependency-injection": "^3.4|^4.0|^5.0",
                "symfony/finder": "~2.8|~3.0|~4.0|^5.0",
                "symfony/http-kernel": "^4.4",
                "symfony/intl": "^3.4|^4.0|^5.0",
                "symfony/service-contracts": "^1.1.2|^2",
                "symfony/yaml": "^3.4|^4.0|^5.0"
            },
            "suggest": {
                "psr/log-implementation": "To use logging capability in translator",
                "symfony/config": "",
                "symfony/yaml": ""
            },
            "type": "library",
            "autoload": {
                "psr-4": {
                    "Symfony\\Component\\Translation\\": ""
                },
                "exclude-from-classmap": [
                    "/Tests/"
                ]
            },
            "notification-url": "https://packagist.org/downloads/",
            "license": [
                "MIT"
            ],
            "authors": [
                {
                    "name": "Fabien Potencier",
                    "email": "fabien@symfony.com"
                },
                {
                    "name": "Symfony Community",
                    "homepage": "https://symfony.com/contributors"
                }
            ],
            "description": "Provides tools to internationalize your application",
            "homepage": "https://symfony.com",
            "support": {
                "source": "https://github.com/symfony/translation/tree/v4.4.19"
            },
            "funding": [
                {
                    "url": "https://symfony.com/sponsor",
                    "type": "custom"
                },
                {
                    "url": "https://github.com/fabpot",
                    "type": "github"
                },
                {
                    "url": "https://tidelift.com/funding/github/packagist/symfony/symfony",
                    "type": "tidelift"
                }
            ],
            "time": "2021-01-27T09:09:26+00:00"
        },
        {
            "name": "symfony/translation-contracts",
            "version": "v2.3.0",
            "source": {
                "type": "git",
                "url": "https://github.com/symfony/translation-contracts.git",
                "reference": "e2eaa60b558f26a4b0354e1bbb25636efaaad105"
            },
            "dist": {
                "type": "zip",
                "url": "https://api.github.com/repos/symfony/translation-contracts/zipball/e2eaa60b558f26a4b0354e1bbb25636efaaad105",
                "reference": "e2eaa60b558f26a4b0354e1bbb25636efaaad105",
                "shasum": ""
            },
            "require": {
                "php": ">=7.2.5"
            },
            "suggest": {
                "symfony/translation-implementation": ""
            },
            "type": "library",
            "extra": {
                "branch-alias": {
                    "dev-master": "2.3-dev"
                },
                "thanks": {
                    "name": "symfony/contracts",
                    "url": "https://github.com/symfony/contracts"
                }
            },
            "autoload": {
                "psr-4": {
                    "Symfony\\Contracts\\Translation\\": ""
                }
            },
            "notification-url": "https://packagist.org/downloads/",
            "license": [
                "MIT"
            ],
            "authors": [
                {
                    "name": "Nicolas Grekas",
                    "email": "p@tchwork.com"
                },
                {
                    "name": "Symfony Community",
                    "homepage": "https://symfony.com/contributors"
                }
            ],
            "description": "Generic abstractions related to translation",
            "homepage": "https://symfony.com",
            "keywords": [
                "abstractions",
                "contracts",
                "decoupling",
                "interfaces",
                "interoperability",
                "standards"
            ],
            "support": {
                "source": "https://github.com/symfony/translation-contracts/tree/v2.3.0"
            },
            "funding": [
                {
                    "url": "https://symfony.com/sponsor",
                    "type": "custom"
                },
                {
                    "url": "https://github.com/fabpot",
                    "type": "github"
                },
                {
                    "url": "https://tidelift.com/funding/github/packagist/symfony/symfony",
                    "type": "tidelift"
                }
            ],
            "time": "2020-09-28T13:05:58+00:00"
        },
        {
            "name": "symfony/var-dumper",
            "version": "v4.4.19",
            "source": {
                "type": "git",
                "url": "https://github.com/symfony/var-dumper.git",
                "reference": "a1eab2f69906dc83c5ddba4632180260d0ab4f7f"
            },
            "dist": {
                "type": "zip",
                "url": "https://api.github.com/repos/symfony/var-dumper/zipball/a1eab2f69906dc83c5ddba4632180260d0ab4f7f",
                "reference": "a1eab2f69906dc83c5ddba4632180260d0ab4f7f",
                "shasum": ""
            },
            "require": {
                "php": ">=7.1.3",
                "symfony/polyfill-mbstring": "~1.0",
                "symfony/polyfill-php72": "~1.5",
                "symfony/polyfill-php80": "^1.15"
            },
            "conflict": {
                "phpunit/phpunit": "<4.8.35|<5.4.3,>=5.0",
                "symfony/console": "<3.4"
            },
            "require-dev": {
                "ext-iconv": "*",
                "symfony/console": "^3.4|^4.0|^5.0",
                "symfony/process": "^4.4|^5.0",
                "twig/twig": "^1.43|^2.13|^3.0.4"
            },
            "suggest": {
                "ext-iconv": "To convert non-UTF-8 strings to UTF-8 (or symfony/polyfill-iconv in case ext-iconv cannot be used).",
                "ext-intl": "To show region name in time zone dump",
                "symfony/console": "To use the ServerDumpCommand and/or the bin/var-dump-server script"
            },
            "bin": [
                "Resources/bin/var-dump-server"
            ],
            "type": "library",
            "autoload": {
                "files": [
                    "Resources/functions/dump.php"
                ],
                "psr-4": {
                    "Symfony\\Component\\VarDumper\\": ""
                },
                "exclude-from-classmap": [
                    "/Tests/"
                ]
            },
            "notification-url": "https://packagist.org/downloads/",
            "license": [
                "MIT"
            ],
            "authors": [
                {
                    "name": "Nicolas Grekas",
                    "email": "p@tchwork.com"
                },
                {
                    "name": "Symfony Community",
                    "homepage": "https://symfony.com/contributors"
                }
            ],
            "description": "Provides mechanisms for walking through any arbitrary PHP variable",
            "homepage": "https://symfony.com",
            "keywords": [
                "debug",
                "dump"
            ],
            "support": {
                "source": "https://github.com/symfony/var-dumper/tree/v4.4.19"
            },
            "funding": [
                {
                    "url": "https://symfony.com/sponsor",
                    "type": "custom"
                },
                {
                    "url": "https://github.com/fabpot",
                    "type": "github"
                },
                {
                    "url": "https://tidelift.com/funding/github/packagist/symfony/symfony",
                    "type": "tidelift"
                }
            ],
            "time": "2021-01-27T09:09:26+00:00"
        },
        {
            "name": "symfony/var-exporter",
            "version": "v5.2.2",
            "source": {
                "type": "git",
                "url": "https://github.com/symfony/var-exporter.git",
                "reference": "5aed4875ab514c8cb9b6ff4772baa25fa4c10307"
            },
            "dist": {
                "type": "zip",
                "url": "https://api.github.com/repos/symfony/var-exporter/zipball/5aed4875ab514c8cb9b6ff4772baa25fa4c10307",
                "reference": "5aed4875ab514c8cb9b6ff4772baa25fa4c10307",
                "shasum": ""
            },
            "require": {
                "php": ">=7.2.5",
                "symfony/polyfill-php80": "^1.15"
            },
            "require-dev": {
                "symfony/var-dumper": "^4.4.9|^5.0.9"
            },
            "type": "library",
            "autoload": {
                "psr-4": {
                    "Symfony\\Component\\VarExporter\\": ""
                },
                "exclude-from-classmap": [
                    "/Tests/"
                ]
            },
            "notification-url": "https://packagist.org/downloads/",
            "license": [
                "MIT"
            ],
            "authors": [
                {
                    "name": "Nicolas Grekas",
                    "email": "p@tchwork.com"
                },
                {
                    "name": "Symfony Community",
                    "homepage": "https://symfony.com/contributors"
                }
            ],
            "description": "Allows exporting any serializable PHP data structure to plain PHP code",
            "homepage": "https://symfony.com",
            "keywords": [
                "clone",
                "construct",
                "export",
                "hydrate",
                "instantiate",
                "serialize"
            ],
            "support": {
                "source": "https://github.com/symfony/var-exporter/tree/v5.2.2"
            },
            "funding": [
                {
                    "url": "https://symfony.com/sponsor",
                    "type": "custom"
                },
                {
                    "url": "https://github.com/fabpot",
                    "type": "github"
                },
                {
                    "url": "https://tidelift.com/funding/github/packagist/symfony/symfony",
                    "type": "tidelift"
                }
            ],
            "time": "2021-01-27T10:01:46+00:00"
        },
        {
            "name": "symfony/yaml",
            "version": "v5.2.2",
            "source": {
                "type": "git",
                "url": "https://github.com/symfony/yaml.git",
                "reference": "6bb8b36c6dea8100268512bf46e858c8eb5c545e"
            },
            "dist": {
                "type": "zip",
                "url": "https://api.github.com/repos/symfony/yaml/zipball/6bb8b36c6dea8100268512bf46e858c8eb5c545e",
                "reference": "6bb8b36c6dea8100268512bf46e858c8eb5c545e",
                "shasum": ""
            },
            "require": {
                "php": ">=7.2.5",
                "symfony/deprecation-contracts": "^2.1",
                "symfony/polyfill-ctype": "~1.8"
            },
            "conflict": {
                "symfony/console": "<4.4"
            },
            "require-dev": {
                "symfony/console": "^4.4|^5.0"
            },
            "suggest": {
                "symfony/console": "For validating YAML files using the lint command"
            },
            "bin": [
                "Resources/bin/yaml-lint"
            ],
            "type": "library",
            "autoload": {
                "psr-4": {
                    "Symfony\\Component\\Yaml\\": ""
                },
                "exclude-from-classmap": [
                    "/Tests/"
                ]
            },
            "notification-url": "https://packagist.org/downloads/",
            "license": [
                "MIT"
            ],
            "authors": [
                {
                    "name": "Fabien Potencier",
                    "email": "fabien@symfony.com"
                },
                {
                    "name": "Symfony Community",
                    "homepage": "https://symfony.com/contributors"
                }
            ],
            "description": "Loads and dumps YAML files",
            "homepage": "https://symfony.com",
            "support": {
                "source": "https://github.com/symfony/yaml/tree/v5.2.2"
            },
            "funding": [
                {
                    "url": "https://symfony.com/sponsor",
                    "type": "custom"
                },
                {
                    "url": "https://github.com/fabpot",
                    "type": "github"
                },
                {
                    "url": "https://tidelift.com/funding/github/packagist/symfony/symfony",
                    "type": "tidelift"
                }
            ],
            "time": "2021-01-27T10:01:46+00:00"
        },
        {
            "name": "tedivm/jshrink",
            "version": "v1.4.0",
            "source": {
                "type": "git",
                "url": "https://github.com/tedious/JShrink.git",
                "reference": "0513ba1407b1f235518a939455855e6952a48bbc"
            },
            "dist": {
                "type": "zip",
                "url": "https://api.github.com/repos/tedious/JShrink/zipball/0513ba1407b1f235518a939455855e6952a48bbc",
                "reference": "0513ba1407b1f235518a939455855e6952a48bbc",
                "shasum": ""
            },
            "require": {
                "php": "^5.6|^7.0|^8.0"
            },
            "require-dev": {
                "friendsofphp/php-cs-fixer": "^2.8",
                "php-coveralls/php-coveralls": "^1.1.0",
                "phpunit/phpunit": "^6"
            },
            "type": "library",
            "autoload": {
                "psr-0": {
                    "JShrink": "src/"
                }
            },
            "notification-url": "https://packagist.org/downloads/",
            "license": [
                "BSD-3-Clause"
            ],
            "authors": [
                {
                    "name": "Robert Hafner",
                    "email": "tedivm@tedivm.com"
                }
            ],
            "description": "Javascript Minifier built in PHP",
            "homepage": "http://github.com/tedious/JShrink",
            "keywords": [
                "javascript",
                "minifier"
            ],
            "support": {
                "issues": "https://github.com/tedious/JShrink/issues",
                "source": "https://github.com/tedious/JShrink/tree/v1.4.0"
            },
            "funding": [
                {
                    "url": "https://tidelift.com/funding/github/packagist/tedivm/jshrink",
                    "type": "tidelift"
                }
            ],
            "time": "2020-11-30T18:10:21+00:00"
        },
        {
            "name": "tightenco/ziggy",
            "version": "v1.0.4",
            "source": {
                "type": "git",
                "url": "https://github.com/tighten/ziggy.git",
                "reference": "4777dafd683873978ccc529085187d03b750d39f"
            },
            "dist": {
                "type": "zip",
                "url": "https://api.github.com/repos/tighten/ziggy/zipball/4777dafd683873978ccc529085187d03b750d39f",
                "reference": "4777dafd683873978ccc529085187d03b750d39f",
                "shasum": ""
            },
            "require": {
                "laravel/framework": ">=5.4@dev"
            },
            "require-dev": {
                "orchestra/testbench": "^6.0",
                "phpunit/phpunit": "^9.2"
            },
            "type": "library",
            "extra": {
                "laravel": {
                    "providers": [
                        "Tightenco\\Ziggy\\ZiggyServiceProvider"
                    ]
                }
            },
            "autoload": {
                "psr-4": {
                    "Tightenco\\Ziggy\\": "src/"
                }
            },
            "notification-url": "https://packagist.org/downloads/",
            "license": [
                "MIT"
            ],
            "authors": [
                {
                    "name": "Daniel Coulbourne",
                    "email": "daniel@tighten.co"
                },
                {
                    "name": "Jake Bathman",
                    "email": "jake@tighten.co"
                },
                {
                    "name": "Jacob Baker-Kretzmar",
                    "email": "jacob@tighten.co"
                }
            ],
            "description": "Generates a Blade directive exporting all of your named Laravel routes. Also provides a nice route() helper function in JavaScript.",
            "homepage": "https://github.com/tighten/ziggy",
            "keywords": [
                "Ziggy",
                "javascript",
                "laravel",
                "routes"
            ],
            "support": {
                "issues": "https://github.com/tighten/ziggy/issues",
                "source": "https://github.com/tighten/ziggy/tree/v1.0.4"
            },
            "time": "2020-12-06T22:07:45+00:00"
        },
        {
            "name": "tijsverkoyen/css-to-inline-styles",
            "version": "2.2.3",
            "source": {
                "type": "git",
                "url": "https://github.com/tijsverkoyen/CssToInlineStyles.git",
                "reference": "b43b05cf43c1b6d849478965062b6ef73e223bb5"
            },
            "dist": {
                "type": "zip",
                "url": "https://api.github.com/repos/tijsverkoyen/CssToInlineStyles/zipball/b43b05cf43c1b6d849478965062b6ef73e223bb5",
                "reference": "b43b05cf43c1b6d849478965062b6ef73e223bb5",
                "shasum": ""
            },
            "require": {
                "ext-dom": "*",
                "ext-libxml": "*",
                "php": "^5.5 || ^7.0 || ^8.0",
                "symfony/css-selector": "^2.7 || ^3.0 || ^4.0 || ^5.0"
            },
            "require-dev": {
                "phpunit/phpunit": "^4.8.35 || ^5.7 || ^6.0 || ^7.5"
            },
            "type": "library",
            "extra": {
                "branch-alias": {
                    "dev-master": "2.2.x-dev"
                }
            },
            "autoload": {
                "psr-4": {
                    "TijsVerkoyen\\CssToInlineStyles\\": "src"
                }
            },
            "notification-url": "https://packagist.org/downloads/",
            "license": [
                "BSD-3-Clause"
            ],
            "authors": [
                {
                    "name": "Tijs Verkoyen",
                    "email": "css_to_inline_styles@verkoyen.eu",
                    "role": "Developer"
                }
            ],
            "description": "CssToInlineStyles is a class that enables you to convert HTML-pages/files into HTML-pages/files with inline styles. This is very useful when you're sending emails.",
            "homepage": "https://github.com/tijsverkoyen/CssToInlineStyles",
            "support": {
                "issues": "https://github.com/tijsverkoyen/CssToInlineStyles/issues",
                "source": "https://github.com/tijsverkoyen/CssToInlineStyles/tree/2.2.3"
            },
            "time": "2020-07-13T06:12:54+00:00"
        },
        {
            "name": "vlucas/phpdotenv",
            "version": "v3.6.8",
            "source": {
                "type": "git",
                "url": "https://github.com/vlucas/phpdotenv.git",
                "reference": "5e679f7616db829358341e2d5cccbd18773bdab8"
            },
            "dist": {
                "type": "zip",
                "url": "https://api.github.com/repos/vlucas/phpdotenv/zipball/5e679f7616db829358341e2d5cccbd18773bdab8",
                "reference": "5e679f7616db829358341e2d5cccbd18773bdab8",
                "shasum": ""
            },
            "require": {
                "php": "^5.4 || ^7.0 || ^8.0",
                "phpoption/phpoption": "^1.5.2",
                "symfony/polyfill-ctype": "^1.17"
            },
            "require-dev": {
                "ext-filter": "*",
                "ext-pcre": "*",
                "phpunit/phpunit": "^4.8.36 || ^5.7.27 || ^6.5.14 || ^7.5.20"
            },
            "suggest": {
                "ext-filter": "Required to use the boolean validator.",
                "ext-pcre": "Required to use most of the library."
            },
            "type": "library",
            "extra": {
                "branch-alias": {
                    "dev-master": "3.6-dev"
                }
            },
            "autoload": {
                "psr-4": {
                    "Dotenv\\": "src/"
                }
            },
            "notification-url": "https://packagist.org/downloads/",
            "license": [
                "BSD-3-Clause"
            ],
            "authors": [
                {
                    "name": "Graham Campbell",
                    "email": "graham@alt-three.com",
                    "homepage": "https://gjcampbell.co.uk/"
                },
                {
                    "name": "Vance Lucas",
                    "email": "vance@vancelucas.com",
                    "homepage": "https://vancelucas.com/"
                }
            ],
            "description": "Loads environment variables from `.env` to `getenv()`, `$_ENV` and `$_SERVER` automagically.",
            "keywords": [
                "dotenv",
                "env",
                "environment"
            ],
            "support": {
                "issues": "https://github.com/vlucas/phpdotenv/issues",
                "source": "https://github.com/vlucas/phpdotenv/tree/v3.6.8"
            },
            "funding": [
                {
                    "url": "https://github.com/GrahamCampbell",
                    "type": "github"
                },
                {
                    "url": "https://tidelift.com/funding/github/packagist/vlucas/phpdotenv",
                    "type": "tidelift"
                }
            ],
            "time": "2021-01-20T14:39:46+00:00"
        },
        {
            "name": "xsolla/xsolla-sdk-php",
            "version": "v4.2.0",
            "source": {
                "type": "git",
                "url": "https://github.com/xsolla/xsolla-sdk-php.git",
                "reference": "07729c112547f84fe2d6f21e2fc5cc9f316f01ad"
            },
            "dist": {
                "type": "zip",
                "url": "https://api.github.com/repos/xsolla/xsolla-sdk-php/zipball/07729c112547f84fe2d6f21e2fc5cc9f316f01ad",
                "reference": "07729c112547f84fe2d6f21e2fc5cc9f316f01ad",
                "shasum": ""
            },
            "require": {
                "ext-curl": "*",
                "ext-json": "*",
                "guzzlehttp/guzzle": "~6.0",
                "php": "^7.3|~8.0.0",
                "symfony/http-foundation": "~2.3 || ~3.0 || ~4.0 || ~5.0"
            },
            "require-dev": {
                "friendsofphp/php-cs-fixer": "~2.13",
                "mtdowling/burgomaster": "^0.0.3",
                "phpunit/phpunit": "^9.0",
                "symfony/process": "~4.1"
            },
            "type": "library",
            "autoload": {
                "psr-4": {
                    "Xsolla\\SDK\\": "src"
                }
            },
            "notification-url": "https://packagist.org/downloads/",
            "license": [
                "MIT"
            ],
            "description": "Xsolla SDK for PHP. Xsolla is the authorized reseller and merchant providing e-commerce services for online games.",
            "homepage": "https://xsolla.com",
            "keywords": [
                "api",
                "games",
                "payment",
                "sdk",
                "xsolla"
            ],
            "support": {
                "docs": "https://developers.xsolla.com",
                "email": "integration@xsolla.com",
                "issues": "https://github.com/xsolla/xsolla-sdk-php/issues",
                "source": "https://github.com/xsolla/xsolla-sdk-php/releases"
            },
            "time": "2021-05-12T07:56:37+00:00"
        }
    ],
    "packages-dev": [
        {
            "name": "beyondcode/laravel-query-detector",
            "version": "1.4.0",
            "source": {
                "type": "git",
                "url": "https://github.com/beyondcode/laravel-query-detector.git",
                "reference": "b60012a821a9e170910beb2383743d89d380a64d"
            },
            "dist": {
                "type": "zip",
                "url": "https://api.github.com/repos/beyondcode/laravel-query-detector/zipball/b60012a821a9e170910beb2383743d89d380a64d",
                "reference": "b60012a821a9e170910beb2383743d89d380a64d",
                "shasum": ""
            },
            "require": {
                "illuminate/support": "^5.5 || ^6.0 || ^7.0 || ^8.0",
                "php": "^7.1"
            },
            "require-dev": {
                "laravel/legacy-factories": "^1.0",
                "orchestra/testbench": "^3.0 || ^4.0 || ^5.0 || ^6.0",
                "phpunit/phpunit": "^7.0 || ^8.0 || ^9.0"
            },
            "type": "library",
            "extra": {
                "laravel": {
                    "providers": [
                        "BeyondCode\\QueryDetector\\QueryDetectorServiceProvider"
                    ]
                }
            },
            "autoload": {
                "psr-4": {
                    "BeyondCode\\QueryDetector\\": "src"
                }
            },
            "notification-url": "https://packagist.org/downloads/",
            "license": [
                "MIT"
            ],
            "authors": [
                {
                    "name": "Marcel Pociot",
                    "email": "marcel@beyondco.de",
                    "homepage": "https://beyondcode.de",
                    "role": "Developer"
                }
            ],
            "description": "Laravel N+1 Query Detector",
            "homepage": "https://github.com/beyondcode/laravel-query-detector",
            "keywords": [
                "beyondcode",
                "laravel-query-detector"
            ],
            "support": {
                "issues": "https://github.com/beyondcode/laravel-query-detector/issues",
                "source": "https://github.com/beyondcode/laravel-query-detector/tree/1.4.0"
            },
            "time": "2020-09-25T07:58:20+00:00"
        },
        {
            "name": "dealerdirect/phpcodesniffer-composer-installer",
            "version": "v0.7.1",
            "source": {
                "type": "git",
                "url": "https://github.com/Dealerdirect/phpcodesniffer-composer-installer.git",
                "reference": "fe390591e0241955f22eb9ba327d137e501c771c"
            },
            "dist": {
                "type": "zip",
                "url": "https://api.github.com/repos/Dealerdirect/phpcodesniffer-composer-installer/zipball/fe390591e0241955f22eb9ba327d137e501c771c",
                "reference": "fe390591e0241955f22eb9ba327d137e501c771c",
                "shasum": ""
            },
            "require": {
                "composer-plugin-api": "^1.0 || ^2.0",
                "php": ">=5.3",
                "squizlabs/php_codesniffer": "^2.0 || ^3.0 || ^4.0"
            },
            "require-dev": {
                "composer/composer": "*",
                "phpcompatibility/php-compatibility": "^9.0",
                "sensiolabs/security-checker": "^4.1.0"
            },
            "type": "composer-plugin",
            "extra": {
                "class": "Dealerdirect\\Composer\\Plugin\\Installers\\PHPCodeSniffer\\Plugin"
            },
            "autoload": {
                "psr-4": {
                    "Dealerdirect\\Composer\\Plugin\\Installers\\PHPCodeSniffer\\": "src/"
                }
            },
            "notification-url": "https://packagist.org/downloads/",
            "license": [
                "MIT"
            ],
            "authors": [
                {
                    "name": "Franck Nijhof",
                    "email": "franck.nijhof@dealerdirect.com",
                    "homepage": "http://www.frenck.nl",
                    "role": "Developer / IT Manager"
                }
            ],
            "description": "PHP_CodeSniffer Standards Composer Installer Plugin",
            "homepage": "http://www.dealerdirect.com",
            "keywords": [
                "PHPCodeSniffer",
                "PHP_CodeSniffer",
                "code quality",
                "codesniffer",
                "composer",
                "installer",
                "phpcs",
                "plugin",
                "qa",
                "quality",
                "standard",
                "standards",
                "style guide",
                "stylecheck",
                "tests"
            ],
            "support": {
                "issues": "https://github.com/dealerdirect/phpcodesniffer-composer-installer/issues",
                "source": "https://github.com/dealerdirect/phpcodesniffer-composer-installer"
            },
            "time": "2020-12-07T18:04:37+00:00"
        },
        {
            "name": "dms/phpunit-arraysubset-asserts",
            "version": "v0.2.1",
            "source": {
                "type": "git",
                "url": "https://github.com/rdohms/phpunit-arraysubset-asserts.git",
                "reference": "8e3673a70019a60df484e36fc3271d63cbdc40ea"
            },
            "dist": {
                "type": "zip",
                "url": "https://api.github.com/repos/rdohms/phpunit-arraysubset-asserts/zipball/8e3673a70019a60df484e36fc3271d63cbdc40ea",
                "reference": "8e3673a70019a60df484e36fc3271d63cbdc40ea",
                "shasum": ""
            },
            "require": {
                "php": "^7.3|^8.0",
                "phpunit/phpunit": "^9.0"
            },
            "require-dev": {
                "dms/coding-standard": "^1.0",
                "squizlabs/php_codesniffer": "^3.4"
            },
            "type": "library",
            "autoload": {
                "psr-4": {
                    "DMS\\PHPUnitExtensions\\ArraySubset\\": "src"
                }
            },
            "notification-url": "https://packagist.org/downloads/",
            "license": [
                "MIT"
            ],
            "authors": [
                {
                    "name": "Rafael Dohms",
                    "email": "rdohms@gmail.com"
                }
            ],
            "description": "This package provides ArraySubset and related asserts once deprecated in PHPUnit 8",
            "support": {
                "issues": "https://github.com/rdohms/phpunit-arraysubset-asserts/issues",
                "source": "https://github.com/rdohms/phpunit-arraysubset-asserts/tree/v0.2.1"
            },
            "time": "2020-10-03T21:43:40+00:00"
        },
        {
            "name": "doctrine/instantiator",
            "version": "1.4.0",
            "source": {
                "type": "git",
                "url": "https://github.com/doctrine/instantiator.git",
                "reference": "d56bf6102915de5702778fe20f2de3b2fe570b5b"
            },
            "dist": {
                "type": "zip",
                "url": "https://api.github.com/repos/doctrine/instantiator/zipball/d56bf6102915de5702778fe20f2de3b2fe570b5b",
                "reference": "d56bf6102915de5702778fe20f2de3b2fe570b5b",
                "shasum": ""
            },
            "require": {
                "php": "^7.1 || ^8.0"
            },
            "require-dev": {
                "doctrine/coding-standard": "^8.0",
                "ext-pdo": "*",
                "ext-phar": "*",
                "phpbench/phpbench": "^0.13 || 1.0.0-alpha2",
                "phpstan/phpstan": "^0.12",
                "phpstan/phpstan-phpunit": "^0.12",
                "phpunit/phpunit": "^7.0 || ^8.0 || ^9.0"
            },
            "type": "library",
            "autoload": {
                "psr-4": {
                    "Doctrine\\Instantiator\\": "src/Doctrine/Instantiator/"
                }
            },
            "notification-url": "https://packagist.org/downloads/",
            "license": [
                "MIT"
            ],
            "authors": [
                {
                    "name": "Marco Pivetta",
                    "email": "ocramius@gmail.com",
                    "homepage": "https://ocramius.github.io/"
                }
            ],
            "description": "A small, lightweight utility to instantiate objects in PHP without invoking their constructors",
            "homepage": "https://www.doctrine-project.org/projects/instantiator.html",
            "keywords": [
                "constructor",
                "instantiate"
            ],
            "support": {
                "issues": "https://github.com/doctrine/instantiator/issues",
                "source": "https://github.com/doctrine/instantiator/tree/1.4.0"
            },
            "funding": [
                {
                    "url": "https://www.doctrine-project.org/sponsorship.html",
                    "type": "custom"
                },
                {
                    "url": "https://www.patreon.com/phpdoctrine",
                    "type": "patreon"
                },
                {
                    "url": "https://tidelift.com/funding/github/packagist/doctrine%2Finstantiator",
                    "type": "tidelift"
                }
            ],
            "time": "2020-11-10T18:47:58+00:00"
        },
        {
            "name": "erusev/parsedown",
            "version": "1.7.4",
            "source": {
                "type": "git",
                "url": "https://github.com/erusev/parsedown.git",
                "reference": "cb17b6477dfff935958ba01325f2e8a2bfa6dab3"
            },
            "dist": {
                "type": "zip",
                "url": "https://api.github.com/repos/erusev/parsedown/zipball/cb17b6477dfff935958ba01325f2e8a2bfa6dab3",
                "reference": "cb17b6477dfff935958ba01325f2e8a2bfa6dab3",
                "shasum": ""
            },
            "require": {
                "ext-mbstring": "*",
                "php": ">=5.3.0"
            },
            "require-dev": {
                "phpunit/phpunit": "^4.8.35"
            },
            "type": "library",
            "autoload": {
                "psr-0": {
                    "Parsedown": ""
                }
            },
            "notification-url": "https://packagist.org/downloads/",
            "license": [
                "MIT"
            ],
            "authors": [
                {
                    "name": "Emanuil Rusev",
                    "email": "hello@erusev.com",
                    "homepage": "http://erusev.com"
                }
            ],
            "description": "Parser for Markdown.",
            "homepage": "http://parsedown.org",
            "keywords": [
                "markdown",
                "parser"
            ],
            "support": {
                "issues": "https://github.com/erusev/parsedown/issues",
                "source": "https://github.com/erusev/parsedown/tree/1.7.x"
            },
            "time": "2019-12-30T22:54:17+00:00"
        },
        {
            "name": "fakerphp/faker",
            "version": "v1.9.2",
            "source": {
                "type": "git",
                "url": "https://github.com/FakerPHP/Faker.git",
                "reference": "84220cf137a9344acffb10374e781fed785ff307"
            },
            "dist": {
                "type": "zip",
                "url": "https://api.github.com/repos/FakerPHP/Faker/zipball/84220cf137a9344acffb10374e781fed785ff307",
                "reference": "84220cf137a9344acffb10374e781fed785ff307",
                "shasum": ""
            },
            "require": {
                "php": "^5.3.3 || ^7.0"
            },
            "conflict": {
                "ergebnis/faker": "!=1.9.2",
                "fzaninotto/faker": "!=1.9.2"
            },
            "replace": {
                "ergebnis/faker": "1.9.2",
                "fzaninotto/faker": "1.9.2"
            },
            "require-dev": {
                "ext-intl": "*",
                "phpunit/phpunit": "^4.8.35 || ^5.7",
                "squizlabs/php_codesniffer": "^2.9.2"
            },
            "type": "library",
            "autoload": {
                "psr-4": {
                    "Faker\\": "src/Faker/"
                }
            },
            "notification-url": "https://packagist.org/downloads/",
            "license": [
                "MIT"
            ],
            "authors": [
                {
                    "name": "François Zaninotto"
                }
            ],
            "description": "Faker is a PHP library that generates fake data for you.",
            "keywords": [
                "data",
                "faker",
                "fixtures"
            ],
            "support": {
                "issues": "https://github.com/FakerPHP/Faker/issues",
                "source": "https://github.com/FakerPHP/Faker/tree/v1.9.2"
            },
            "time": "2020-12-11T14:32:13+00:00"
        },
        {
            "name": "filp/whoops",
            "version": "2.9.2",
            "source": {
                "type": "git",
                "url": "https://github.com/filp/whoops.git",
                "reference": "df7933820090489623ce0be5e85c7e693638e536"
            },
            "dist": {
                "type": "zip",
                "url": "https://api.github.com/repos/filp/whoops/zipball/df7933820090489623ce0be5e85c7e693638e536",
                "reference": "df7933820090489623ce0be5e85c7e693638e536",
                "shasum": ""
            },
            "require": {
                "php": "^5.5.9 || ^7.0 || ^8.0",
                "psr/log": "^1.0.1"
            },
            "require-dev": {
                "mockery/mockery": "^0.9 || ^1.0",
                "phpunit/phpunit": "^4.8.36 || ^5.7.27 || ^6.5.14 || ^7.5.20 || ^8.5.8 || ^9.3.3",
                "symfony/var-dumper": "^2.6 || ^3.0 || ^4.0 || ^5.0"
            },
            "suggest": {
                "symfony/var-dumper": "Pretty print complex values better with var-dumper available",
                "whoops/soap": "Formats errors as SOAP responses"
            },
            "type": "library",
            "extra": {
                "branch-alias": {
                    "dev-master": "2.7-dev"
                }
            },
            "autoload": {
                "psr-4": {
                    "Whoops\\": "src/Whoops/"
                }
            },
            "notification-url": "https://packagist.org/downloads/",
            "license": [
                "MIT"
            ],
            "authors": [
                {
                    "name": "Filipe Dobreira",
                    "homepage": "https://github.com/filp",
                    "role": "Developer"
                }
            ],
            "description": "php error handling for cool kids",
            "homepage": "https://filp.github.io/whoops/",
            "keywords": [
                "error",
                "exception",
                "handling",
                "library",
                "throwable",
                "whoops"
            ],
            "support": {
                "issues": "https://github.com/filp/whoops/issues",
                "source": "https://github.com/filp/whoops/tree/2.9.2"
            },
            "funding": [
                {
                    "url": "https://github.com/denis-sokolov",
                    "type": "github"
                }
            ],
            "time": "2021-01-24T12:00:00+00:00"
        },
        {
            "name": "hamcrest/hamcrest-php",
            "version": "v2.0.1",
            "source": {
                "type": "git",
                "url": "https://github.com/hamcrest/hamcrest-php.git",
                "reference": "8c3d0a3f6af734494ad8f6fbbee0ba92422859f3"
            },
            "dist": {
                "type": "zip",
                "url": "https://api.github.com/repos/hamcrest/hamcrest-php/zipball/8c3d0a3f6af734494ad8f6fbbee0ba92422859f3",
                "reference": "8c3d0a3f6af734494ad8f6fbbee0ba92422859f3",
                "shasum": ""
            },
            "require": {
                "php": "^5.3|^7.0|^8.0"
            },
            "replace": {
                "cordoval/hamcrest-php": "*",
                "davedevelopment/hamcrest-php": "*",
                "kodova/hamcrest-php": "*"
            },
            "require-dev": {
                "phpunit/php-file-iterator": "^1.4 || ^2.0",
                "phpunit/phpunit": "^4.8.36 || ^5.7 || ^6.5 || ^7.0"
            },
            "type": "library",
            "extra": {
                "branch-alias": {
                    "dev-master": "2.1-dev"
                }
            },
            "autoload": {
                "classmap": [
                    "hamcrest"
                ]
            },
            "notification-url": "https://packagist.org/downloads/",
            "license": [
                "BSD-3-Clause"
            ],
            "description": "This is the PHP port of Hamcrest Matchers",
            "keywords": [
                "test"
            ],
            "support": {
                "issues": "https://github.com/hamcrest/hamcrest-php/issues",
                "source": "https://github.com/hamcrest/hamcrest-php/tree/v2.0.1"
            },
            "time": "2020-07-09T08:09:16+00:00"
        },
        {
            "name": "jakub-onderka/php-console-color",
            "version": "v0.2",
            "source": {
                "type": "git",
                "url": "https://github.com/JakubOnderka/PHP-Console-Color.git",
                "reference": "d5deaecff52a0d61ccb613bb3804088da0307191"
            },
            "dist": {
                "type": "zip",
                "url": "https://api.github.com/repos/JakubOnderka/PHP-Console-Color/zipball/d5deaecff52a0d61ccb613bb3804088da0307191",
                "reference": "d5deaecff52a0d61ccb613bb3804088da0307191",
                "shasum": ""
            },
            "require": {
                "php": ">=5.4.0"
            },
            "require-dev": {
                "jakub-onderka/php-code-style": "1.0",
                "jakub-onderka/php-parallel-lint": "1.0",
                "jakub-onderka/php-var-dump-check": "0.*",
                "phpunit/phpunit": "~4.3",
                "squizlabs/php_codesniffer": "1.*"
            },
            "type": "library",
            "autoload": {
                "psr-4": {
                    "JakubOnderka\\PhpConsoleColor\\": "src/"
                }
            },
            "notification-url": "https://packagist.org/downloads/",
            "license": [
                "BSD-2-Clause"
            ],
            "authors": [
                {
                    "name": "Jakub Onderka",
                    "email": "jakub.onderka@gmail.com"
                }
            ],
            "support": {
                "issues": "https://github.com/JakubOnderka/PHP-Console-Color/issues",
                "source": "https://github.com/JakubOnderka/PHP-Console-Color/tree/master"
            },
            "abandoned": "php-parallel-lint/php-console-color",
            "time": "2018-09-29T17:23:10+00:00"
        },
        {
            "name": "jakub-onderka/php-console-highlighter",
            "version": "v0.4",
            "source": {
                "type": "git",
                "url": "https://github.com/JakubOnderka/PHP-Console-Highlighter.git",
                "reference": "9f7a229a69d52506914b4bc61bfdb199d90c5547"
            },
            "dist": {
                "type": "zip",
                "url": "https://api.github.com/repos/JakubOnderka/PHP-Console-Highlighter/zipball/9f7a229a69d52506914b4bc61bfdb199d90c5547",
                "reference": "9f7a229a69d52506914b4bc61bfdb199d90c5547",
                "shasum": ""
            },
            "require": {
                "ext-tokenizer": "*",
                "jakub-onderka/php-console-color": "~0.2",
                "php": ">=5.4.0"
            },
            "require-dev": {
                "jakub-onderka/php-code-style": "~1.0",
                "jakub-onderka/php-parallel-lint": "~1.0",
                "jakub-onderka/php-var-dump-check": "~0.1",
                "phpunit/phpunit": "~4.0",
                "squizlabs/php_codesniffer": "~1.5"
            },
            "type": "library",
            "autoload": {
                "psr-4": {
                    "JakubOnderka\\PhpConsoleHighlighter\\": "src/"
                }
            },
            "notification-url": "https://packagist.org/downloads/",
            "license": [
                "MIT"
            ],
            "authors": [
                {
                    "name": "Jakub Onderka",
                    "email": "acci@acci.cz",
                    "homepage": "http://www.acci.cz/"
                }
            ],
            "description": "Highlight PHP code in terminal",
            "support": {
                "issues": "https://github.com/JakubOnderka/PHP-Console-Highlighter/issues",
                "source": "https://github.com/JakubOnderka/PHP-Console-Highlighter/tree/master"
            },
            "abandoned": "php-parallel-lint/php-console-highlighter",
            "time": "2018-09-29T18:48:56+00:00"
        },
        {
            "name": "knuckleswtf/pastel",
            "version": "1.3.7",
            "source": {
                "type": "git",
                "url": "https://github.com/knuckleswtf/pastel.git",
                "reference": "f26642b7f7506c3c4f17aee3e0010546ce0069d0"
            },
            "dist": {
                "type": "zip",
                "url": "https://api.github.com/repos/knuckleswtf/pastel/zipball/f26642b7f7506c3c4f17aee3e0010546ce0069d0",
                "reference": "f26642b7f7506c3c4f17aee3e0010546ce0069d0",
                "shasum": ""
            },
            "require": {
                "ext-json": "*",
                "illuminate/support": "^5.8|^6.0|^7.0|^8.0",
                "illuminate/view": "^5.8|^6.0|^7.0|^8.0",
                "mnapoli/front-yaml": "^1.7.0",
                "mnapoli/silly": "~1.0",
                "php": ">=7.2.5",
                "shalvah/clara": "^2.0.0",
                "windwalker/renderer": "3.*"
            },
            "replace": {
                "mpociot/documentarian": "*"
            },
            "require-dev": {
                "ext-dom": "*",
                "ext-libxml": "*",
                "league/flysystem": "^2.0@dev",
                "phpstan/phpstan": "^0.12.23",
                "phpunit/phpunit": "^9.1"
            },
            "bin": [
                "pastel"
            ],
            "type": "library",
            "autoload": {
                "files": [
                    "helpers.php"
                ],
                "psr-4": {
                    "Knuckles\\Pastel\\": "src/"
                }
            },
            "notification-url": "https://packagist.org/downloads/",
            "license": [
                "MIT"
            ],
            "description": "Write your API docs in Markdown and get them converted into pretty HTML🎨",
            "keywords": [
                "documentation",
                "generation",
                "markdown"
            ],
            "support": {
                "issues": "https://github.com/knuckleswtf/pastel/issues",
                "source": "https://github.com/knuckleswtf/pastel/tree/1.3.7"
            },
            "time": "2021-03-27T17:22:04+00:00"
        },
        {
            "name": "knuckleswtf/scribe",
            "version": "2.7.6",
            "source": {
                "type": "git",
                "url": "https://github.com/knuckleswtf/scribe.git",
                "reference": "2fa414b656594f3b9d0b6c6b9704d55cde892c28"
            },
            "dist": {
                "type": "zip",
                "url": "https://api.github.com/repos/knuckleswtf/scribe/zipball/2fa414b656594f3b9d0b6c6b9704d55cde892c28",
                "reference": "2fa414b656594f3b9d0b6c6b9704d55cde892c28",
                "shasum": ""
            },
            "require": {
                "erusev/parsedown": "^1.7.4",
                "ext-fileinfo": "*",
                "ext-json": "*",
                "ext-pdo": "*",
                "fakerphp/faker": "^1.9.1",
                "illuminate/console": "^6.0|^7.0|^8.0",
                "illuminate/routing": "^6.0|^7.0|^8.0",
                "illuminate/support": "^6.0|^7.0|^8.0",
                "knuckleswtf/pastel": "^1.3.6",
                "league/flysystem": "^1.0",
                "mpociot/reflection-docblock": "^1.0.1",
                "nunomaduro/collision": "^3.0|^4.0|^5.0",
                "php": ">=7.2.5",
                "ramsey/uuid": "^3.8|^4.0",
                "shalvah/clara": "^2.6",
                "symfony/var-exporter": "^4.0|^5.0",
                "symfony/yaml": "^4.0|^5.0"
            },
            "replace": {
                "mpociot/laravel-apidoc-generator": "*"
            },
            "require-dev": {
                "brianium/paratest": "^5.0|^6.0",
                "dms/phpunit-arraysubset-asserts": "^0.2.0",
                "laravel/legacy-factories": "^1.0.4",
                "laravel/lumen-framework": "^6.0|^7.0|^8.0",
                "league/fractal": "^0.19.0",
                "nikic/fast-route": "^1.3",
                "orchestra/testbench": "^4.0|^5.0|^6.0",
                "phpstan/phpstan": "^0.12.19",
                "phpunit/phpunit": "^9.0"
            },
            "suggest": {
                "league/fractal": "Required for transformers support"
            },
            "type": "library",
            "extra": {
                "laravel": {
                    "providers": [
                        "Knuckles\\Scribe\\ScribeServiceProvider"
                    ]
                }
            },
            "autoload": {
                "psr-4": {
                    "Knuckles\\Scribe\\": "src/"
                }
            },
            "notification-url": "https://packagist.org/downloads/",
            "license": [
                "MIT"
            ],
            "authors": [
                {
                    "name": "Shalvah",
                    "email": "hello@shalvah.me"
                }
            ],
            "description": "Generate API documentation for humans from your Laravel codebase.✍",
            "homepage": "http://github.com/knuckleswtf/scribe",
            "keywords": [
                "api",
                "dingo",
                "documentation",
                "laravel"
            ],
            "support": {
                "issues": "https://github.com/knuckleswtf/scribe/issues",
                "source": "https://github.com/knuckleswtf/scribe/tree/2.7.6"
            },
            "funding": [
                {
                    "url": "https://patreon.com/shalvah",
                    "type": "patreon"
                }
            ],
            "time": "2021-05-27T18:30:12+00:00"
        },
        {
            "name": "laravel/dusk",
            "version": "v6.11.2",
            "source": {
                "type": "git",
                "url": "https://github.com/laravel/dusk.git",
                "reference": "be45bc6e6e3cec6f617a422aa0bd92877afc8695"
            },
            "dist": {
                "type": "zip",
                "url": "https://api.github.com/repos/laravel/dusk/zipball/be45bc6e6e3cec6f617a422aa0bd92877afc8695",
                "reference": "be45bc6e6e3cec6f617a422aa0bd92877afc8695",
                "shasum": ""
            },
            "require": {
                "ext-json": "*",
                "ext-zip": "*",
                "illuminate/console": "^6.0|^7.0|^8.0",
                "illuminate/support": "^6.0|^7.0|^8.0",
                "nesbot/carbon": "^2.0",
                "php": "^7.2|^8.0",
                "php-webdriver/webdriver": "^1.9.0",
                "symfony/console": "^4.3|^5.0",
                "symfony/finder": "^4.3|^5.0",
                "symfony/process": "^4.3|^5.0",
                "vlucas/phpdotenv": "^3.0|^4.0|^5.0"
            },
            "require-dev": {
                "mockery/mockery": "^1.0",
                "phpunit/phpunit": "^7.5.15|^8.4|^9.0"
            },
            "suggest": {
                "ext-pcntl": "Used to gracefully terminate Dusk when tests are running."
            },
            "type": "library",
            "extra": {
                "branch-alias": {
                    "dev-master": "6.x-dev"
                },
                "laravel": {
                    "providers": [
                        "Laravel\\Dusk\\DuskServiceProvider"
                    ]
                }
            },
            "autoload": {
                "psr-4": {
                    "Laravel\\Dusk\\": "src/"
                }
            },
            "notification-url": "https://packagist.org/downloads/",
            "license": [
                "MIT"
            ],
            "authors": [
                {
                    "name": "Taylor Otwell",
                    "email": "taylor@laravel.com"
                }
            ],
            "description": "Laravel Dusk provides simple end-to-end testing and browser automation.",
            "keywords": [
                "laravel",
                "testing",
                "webdriver"
            ],
            "support": {
                "issues": "https://github.com/laravel/dusk/issues",
                "source": "https://github.com/laravel/dusk/tree/v6.11.2"
            },
            "time": "2021-01-26T19:22:07+00:00"
        },
        {
            "name": "mnapoli/front-yaml",
            "version": "1.8.0",
            "source": {
                "type": "git",
                "url": "https://github.com/mnapoli/FrontYAML.git",
                "reference": "76baa8ca538e111bfe53ac49c6a512ec5ea2bf54"
            },
            "dist": {
                "type": "zip",
                "url": "https://api.github.com/repos/mnapoli/FrontYAML/zipball/76baa8ca538e111bfe53ac49c6a512ec5ea2bf54",
                "reference": "76baa8ca538e111bfe53ac49c6a512ec5ea2bf54",
                "shasum": ""
            },
            "require": {
                "erusev/parsedown": "~1.0",
                "php": ">=7.3",
                "symfony/yaml": "~2.1|^3.0|^4.0|^5.0"
            },
            "require-dev": {
                "league/commonmark": "~1.4",
                "phpunit/phpunit": "^9.4"
            },
            "type": "library",
            "autoload": {
                "psr-4": {
                    "Mni\\FrontYAML\\": "src/"
                }
            },
            "notification-url": "https://packagist.org/downloads/",
            "license": [
                "MIT"
            ],
            "support": {
                "issues": "https://github.com/mnapoli/FrontYAML/issues",
                "source": "https://github.com/mnapoli/FrontYAML/tree/1.8.0"
            },
            "time": "2020-12-04T10:52:19+00:00"
        },
        {
            "name": "mnapoli/silly",
            "version": "1.7.2",
            "source": {
                "type": "git",
                "url": "https://github.com/mnapoli/silly.git",
                "reference": "66807f87abd2ab8e5708754d70b4b601f5614c32"
            },
            "dist": {
                "type": "zip",
                "url": "https://api.github.com/repos/mnapoli/silly/zipball/66807f87abd2ab8e5708754d70b4b601f5614c32",
                "reference": "66807f87abd2ab8e5708754d70b4b601f5614c32",
                "shasum": ""
            },
            "require": {
                "php": ">=7.0",
                "php-di/invoker": "~2.0",
                "psr/container": "^1.0",
                "symfony/console": "~3.0|~4.0|~5.0"
            },
            "require-dev": {
                "friendsofphp/php-cs-fixer": "^2.12",
                "mnapoli/phpunit-easymock": "~1.0",
                "phpunit/phpunit": "~6.4"
            },
            "type": "library",
            "autoload": {
                "psr-4": {
                    "Silly\\": "src/"
                }
            },
            "notification-url": "https://packagist.org/downloads/",
            "license": [
                "MIT"
            ],
            "description": "Silly CLI micro-framework based on Symfony Console",
            "keywords": [
                "PSR-11",
                "cli",
                "console",
                "framework",
                "micro-framework",
                "silly"
            ],
            "support": {
                "issues": "https://github.com/mnapoli/silly/issues",
                "source": "https://github.com/mnapoli/silly/tree/1.7.2"
            },
            "time": "2019-11-26T20:07:27+00:00"
        },
        {
            "name": "mockery/mockery",
            "version": "1.4.2",
            "source": {
                "type": "git",
                "url": "https://github.com/mockery/mockery.git",
                "reference": "20cab678faed06fac225193be281ea0fddb43b93"
            },
            "dist": {
                "type": "zip",
                "url": "https://api.github.com/repos/mockery/mockery/zipball/20cab678faed06fac225193be281ea0fddb43b93",
                "reference": "20cab678faed06fac225193be281ea0fddb43b93",
                "shasum": ""
            },
            "require": {
                "hamcrest/hamcrest-php": "^2.0.1",
                "lib-pcre": ">=7.0",
                "php": "^7.3 || ^8.0"
            },
            "conflict": {
                "phpunit/phpunit": "<8.0"
            },
            "require-dev": {
                "phpunit/phpunit": "^8.5 || ^9.3"
            },
            "type": "library",
            "extra": {
                "branch-alias": {
                    "dev-master": "1.4.x-dev"
                }
            },
            "autoload": {
                "psr-0": {
                    "Mockery": "library/"
                }
            },
            "notification-url": "https://packagist.org/downloads/",
            "license": [
                "BSD-3-Clause"
            ],
            "authors": [
                {
                    "name": "Pádraic Brady",
                    "email": "padraic.brady@gmail.com",
                    "homepage": "http://blog.astrumfutura.com"
                },
                {
                    "name": "Dave Marshall",
                    "email": "dave.marshall@atstsolutions.co.uk",
                    "homepage": "http://davedevelopment.co.uk"
                }
            ],
            "description": "Mockery is a simple yet flexible PHP mock object framework",
            "homepage": "https://github.com/mockery/mockery",
            "keywords": [
                "BDD",
                "TDD",
                "library",
                "mock",
                "mock objects",
                "mockery",
                "stub",
                "test",
                "test double",
                "testing"
            ],
            "support": {
                "issues": "https://github.com/mockery/mockery/issues",
                "source": "https://github.com/mockery/mockery/tree/master"
            },
            "time": "2020-08-11T18:10:13+00:00"
        },
        {
            "name": "mpociot/reflection-docblock",
            "version": "1.0.1",
            "source": {
                "type": "git",
                "url": "https://github.com/mpociot/reflection-docblock.git",
                "reference": "c8b2e2b1f5cebbb06e2b5ccbf2958f2198867587"
            },
            "dist": {
                "type": "zip",
                "url": "https://api.github.com/repos/mpociot/reflection-docblock/zipball/c8b2e2b1f5cebbb06e2b5ccbf2958f2198867587",
                "reference": "c8b2e2b1f5cebbb06e2b5ccbf2958f2198867587",
                "shasum": ""
            },
            "require": {
                "php": ">=5.3.3"
            },
            "require-dev": {
                "phpunit/phpunit": "~4.0"
            },
            "suggest": {
                "dflydev/markdown": "~1.0",
                "erusev/parsedown": "~1.0"
            },
            "type": "library",
            "extra": {
                "branch-alias": {
                    "dev-master": "2.0.x-dev"
                }
            },
            "autoload": {
                "psr-0": {
                    "Mpociot": [
                        "src/"
                    ]
                }
            },
            "notification-url": "https://packagist.org/downloads/",
            "license": [
                "MIT"
            ],
            "authors": [
                {
                    "name": "Mike van Riel",
                    "email": "mike.vanriel@naenius.com"
                }
            ],
            "support": {
                "issues": "https://github.com/mpociot/reflection-docblock/issues",
                "source": "https://github.com/mpociot/reflection-docblock/tree/master"
            },
            "time": "2016-06-20T20:53:12+00:00"
        },
        {
            "name": "myclabs/deep-copy",
            "version": "1.10.2",
            "source": {
                "type": "git",
                "url": "https://github.com/myclabs/DeepCopy.git",
                "reference": "776f831124e9c62e1a2c601ecc52e776d8bb7220"
            },
            "dist": {
                "type": "zip",
                "url": "https://api.github.com/repos/myclabs/DeepCopy/zipball/776f831124e9c62e1a2c601ecc52e776d8bb7220",
                "reference": "776f831124e9c62e1a2c601ecc52e776d8bb7220",
                "shasum": ""
            },
            "require": {
                "php": "^7.1 || ^8.0"
            },
            "replace": {
                "myclabs/deep-copy": "self.version"
            },
            "require-dev": {
                "doctrine/collections": "^1.0",
                "doctrine/common": "^2.6",
                "phpunit/phpunit": "^7.1"
            },
            "type": "library",
            "autoload": {
                "psr-4": {
                    "DeepCopy\\": "src/DeepCopy/"
                },
                "files": [
                    "src/DeepCopy/deep_copy.php"
                ]
            },
            "notification-url": "https://packagist.org/downloads/",
            "license": [
                "MIT"
            ],
            "description": "Create deep copies (clones) of your objects",
            "keywords": [
                "clone",
                "copy",
                "duplicate",
                "object",
                "object graph"
            ],
            "support": {
                "issues": "https://github.com/myclabs/DeepCopy/issues",
                "source": "https://github.com/myclabs/DeepCopy/tree/1.10.2"
            },
            "funding": [
                {
                    "url": "https://tidelift.com/funding/github/packagist/myclabs/deep-copy",
                    "type": "tidelift"
                }
            ],
            "time": "2020-11-13T09:40:50+00:00"
        },
        {
            "name": "nunomaduro/collision",
            "version": "v3.1.0",
            "source": {
                "type": "git",
                "url": "https://github.com/nunomaduro/collision.git",
                "reference": "88b58b5bd9bdcc54756480fb3ce87234696544ee"
            },
            "dist": {
                "type": "zip",
                "url": "https://api.github.com/repos/nunomaduro/collision/zipball/88b58b5bd9bdcc54756480fb3ce87234696544ee",
                "reference": "88b58b5bd9bdcc54756480fb3ce87234696544ee",
                "shasum": ""
            },
            "require": {
                "filp/whoops": "^2.1.4",
                "jakub-onderka/php-console-highlighter": "0.3.*|0.4.*",
                "php": "^7.1 || ^8.0",
                "symfony/console": "~2.8|~3.3|~4.0"
            },
            "require-dev": {
                "laravel/framework": "^6.0",
                "phpunit/phpunit": "^8.0 || ^9.0"
            },
            "type": "library",
            "extra": {
                "laravel": {
                    "providers": [
                        "NunoMaduro\\Collision\\Adapters\\Laravel\\CollisionServiceProvider"
                    ]
                }
            },
            "autoload": {
                "psr-4": {
                    "NunoMaduro\\Collision\\": "src/"
                }
            },
            "notification-url": "https://packagist.org/downloads/",
            "license": [
                "MIT"
            ],
            "authors": [
                {
                    "name": "Nuno Maduro",
                    "email": "enunomaduro@gmail.com"
                }
            ],
            "description": "Cli error handling for console/command-line PHP applications.",
            "keywords": [
                "artisan",
                "cli",
                "command-line",
                "console",
                "error",
                "handling",
                "laravel",
                "laravel-zero",
                "php",
                "symfony"
            ],
            "support": {
                "issues": "https://github.com/nunomaduro/collision/issues",
                "source": "https://github.com/nunomaduro/collision"
            },
            "funding": [
                {
                    "url": "https://www.paypal.com/cgi-bin/webscr?cmd=_s-xclick&hosted_button_id=66BYDWAT92N6L",
                    "type": "custom"
                },
                {
                    "url": "https://github.com/nunomaduro",
                    "type": "github"
                },
                {
                    "url": "https://www.patreon.com/nunomaduro",
                    "type": "patreon"
                }
            ],
            "time": "2020-10-29T16:05:21+00:00"
        },
        {
            "name": "phar-io/manifest",
            "version": "2.0.1",
            "source": {
                "type": "git",
                "url": "https://github.com/phar-io/manifest.git",
                "reference": "85265efd3af7ba3ca4b2a2c34dbfc5788dd29133"
            },
            "dist": {
                "type": "zip",
                "url": "https://api.github.com/repos/phar-io/manifest/zipball/85265efd3af7ba3ca4b2a2c34dbfc5788dd29133",
                "reference": "85265efd3af7ba3ca4b2a2c34dbfc5788dd29133",
                "shasum": ""
            },
            "require": {
                "ext-dom": "*",
                "ext-phar": "*",
                "ext-xmlwriter": "*",
                "phar-io/version": "^3.0.1",
                "php": "^7.2 || ^8.0"
            },
            "type": "library",
            "extra": {
                "branch-alias": {
                    "dev-master": "2.0.x-dev"
                }
            },
            "autoload": {
                "classmap": [
                    "src/"
                ]
            },
            "notification-url": "https://packagist.org/downloads/",
            "license": [
                "BSD-3-Clause"
            ],
            "authors": [
                {
                    "name": "Arne Blankerts",
                    "email": "arne@blankerts.de",
                    "role": "Developer"
                },
                {
                    "name": "Sebastian Heuer",
                    "email": "sebastian@phpeople.de",
                    "role": "Developer"
                },
                {
                    "name": "Sebastian Bergmann",
                    "email": "sebastian@phpunit.de",
                    "role": "Developer"
                }
            ],
            "description": "Component for reading phar.io manifest information from a PHP Archive (PHAR)",
            "support": {
                "issues": "https://github.com/phar-io/manifest/issues",
                "source": "https://github.com/phar-io/manifest/tree/master"
            },
            "time": "2020-06-27T14:33:11+00:00"
        },
        {
            "name": "phar-io/version",
            "version": "3.0.4",
            "source": {
                "type": "git",
                "url": "https://github.com/phar-io/version.git",
                "reference": "e4782611070e50613683d2b9a57730e9a3ba5451"
            },
            "dist": {
                "type": "zip",
                "url": "https://api.github.com/repos/phar-io/version/zipball/e4782611070e50613683d2b9a57730e9a3ba5451",
                "reference": "e4782611070e50613683d2b9a57730e9a3ba5451",
                "shasum": ""
            },
            "require": {
                "php": "^7.2 || ^8.0"
            },
            "type": "library",
            "autoload": {
                "classmap": [
                    "src/"
                ]
            },
            "notification-url": "https://packagist.org/downloads/",
            "license": [
                "BSD-3-Clause"
            ],
            "authors": [
                {
                    "name": "Arne Blankerts",
                    "email": "arne@blankerts.de",
                    "role": "Developer"
                },
                {
                    "name": "Sebastian Heuer",
                    "email": "sebastian@phpeople.de",
                    "role": "Developer"
                },
                {
                    "name": "Sebastian Bergmann",
                    "email": "sebastian@phpunit.de",
                    "role": "Developer"
                }
            ],
            "description": "Library for handling version information and constraints",
            "support": {
                "issues": "https://github.com/phar-io/version/issues",
                "source": "https://github.com/phar-io/version/tree/3.0.4"
            },
            "time": "2020-12-13T23:18:30+00:00"
        },
        {
            "name": "php-di/invoker",
            "version": "2.3.0",
            "source": {
                "type": "git",
                "url": "https://github.com/PHP-DI/Invoker.git",
                "reference": "992fec6c56f2d1ad1ad5fee28267867c85bfb8f9"
            },
            "dist": {
                "type": "zip",
                "url": "https://api.github.com/repos/PHP-DI/Invoker/zipball/992fec6c56f2d1ad1ad5fee28267867c85bfb8f9",
                "reference": "992fec6c56f2d1ad1ad5fee28267867c85bfb8f9",
                "shasum": ""
            },
            "require": {
                "php": ">=7.3",
                "psr/container": "~1.0"
            },
            "require-dev": {
                "athletic/athletic": "~0.1.8",
                "mnapoli/hard-mode": "~0.3.0",
                "phpunit/phpunit": "^9.0"
            },
            "type": "library",
            "autoload": {
                "psr-4": {
                    "Invoker\\": "src/"
                }
            },
            "notification-url": "https://packagist.org/downloads/",
            "license": [
                "MIT"
            ],
            "description": "Generic and extensible callable invoker",
            "homepage": "https://github.com/PHP-DI/Invoker",
            "keywords": [
                "callable",
                "dependency",
                "dependency-injection",
                "injection",
                "invoke",
                "invoker"
            ],
            "support": {
                "issues": "https://github.com/PHP-DI/Invoker/issues",
                "source": "https://github.com/PHP-DI/Invoker/tree/2.3.0"
            },
            "funding": [
                {
                    "url": "https://github.com/mnapoli",
                    "type": "github"
                }
            ],
            "time": "2021-01-15T10:25:40+00:00"
        },
        {
            "name": "php-webdriver/webdriver",
            "version": "1.9.0",
            "source": {
                "type": "git",
                "url": "https://github.com/php-webdriver/php-webdriver.git",
                "reference": "e3633154554605274cc9d59837f55a7427d72003"
            },
            "dist": {
                "type": "zip",
                "url": "https://api.github.com/repos/php-webdriver/php-webdriver/zipball/e3633154554605274cc9d59837f55a7427d72003",
                "reference": "e3633154554605274cc9d59837f55a7427d72003",
                "shasum": ""
            },
            "require": {
                "ext-curl": "*",
                "ext-json": "*",
                "ext-zip": "*",
                "php": "^5.6 || ~7.0 || ^8.0",
                "symfony/polyfill-mbstring": "^1.12",
                "symfony/process": "^2.8 || ^3.1 || ^4.0 || ^5.0"
            },
            "replace": {
                "facebook/webdriver": "*"
            },
            "require-dev": {
                "friendsofphp/php-cs-fixer": "^2.0",
                "ondram/ci-detector": "^2.1 || ^3.5",
                "php-coveralls/php-coveralls": "^2.4",
                "php-mock/php-mock-phpunit": "^1.1 || ^2.0",
                "php-parallel-lint/php-parallel-lint": "^1.2",
                "phpunit/phpunit": "^5.7 || ^7 || ^8 || ^9",
                "squizlabs/php_codesniffer": "^3.5",
                "symfony/var-dumper": "^3.3 || ^4.0 || ^5.0"
            },
            "suggest": {
                "ext-SimpleXML": "For Firefox profile creation"
            },
            "type": "library",
            "extra": {
                "branch-alias": {
                    "dev-main": "1.8.x-dev"
                }
            },
            "autoload": {
                "psr-4": {
                    "Facebook\\WebDriver\\": "lib/"
                },
                "files": [
                    "lib/Exception/TimeoutException.php"
                ]
            },
            "notification-url": "https://packagist.org/downloads/",
            "license": [
                "MIT"
            ],
            "description": "A PHP client for Selenium WebDriver. Previously facebook/webdriver.",
            "homepage": "https://github.com/php-webdriver/php-webdriver",
            "keywords": [
                "Chromedriver",
                "geckodriver",
                "php",
                "selenium",
                "webdriver"
            ],
            "support": {
                "issues": "https://github.com/php-webdriver/php-webdriver/issues",
                "source": "https://github.com/php-webdriver/php-webdriver/tree/1.9.0"
            },
            "time": "2020-11-19T15:21:05+00:00"
        },
        {
            "name": "phpdocumentor/reflection-common",
            "version": "2.2.0",
            "source": {
                "type": "git",
                "url": "https://github.com/phpDocumentor/ReflectionCommon.git",
                "reference": "1d01c49d4ed62f25aa84a747ad35d5a16924662b"
            },
            "dist": {
                "type": "zip",
                "url": "https://api.github.com/repos/phpDocumentor/ReflectionCommon/zipball/1d01c49d4ed62f25aa84a747ad35d5a16924662b",
                "reference": "1d01c49d4ed62f25aa84a747ad35d5a16924662b",
                "shasum": ""
            },
            "require": {
                "php": "^7.2 || ^8.0"
            },
            "type": "library",
            "extra": {
                "branch-alias": {
                    "dev-2.x": "2.x-dev"
                }
            },
            "autoload": {
                "psr-4": {
                    "phpDocumentor\\Reflection\\": "src/"
                }
            },
            "notification-url": "https://packagist.org/downloads/",
            "license": [
                "MIT"
            ],
            "authors": [
                {
                    "name": "Jaap van Otterdijk",
                    "email": "opensource@ijaap.nl"
                }
            ],
            "description": "Common reflection classes used by phpdocumentor to reflect the code structure",
            "homepage": "http://www.phpdoc.org",
            "keywords": [
                "FQSEN",
                "phpDocumentor",
                "phpdoc",
                "reflection",
                "static analysis"
            ],
            "support": {
                "issues": "https://github.com/phpDocumentor/ReflectionCommon/issues",
                "source": "https://github.com/phpDocumentor/ReflectionCommon/tree/2.x"
            },
            "time": "2020-06-27T09:03:43+00:00"
        },
        {
            "name": "phpdocumentor/reflection-docblock",
            "version": "5.2.2",
            "source": {
                "type": "git",
                "url": "https://github.com/phpDocumentor/ReflectionDocBlock.git",
                "reference": "069a785b2141f5bcf49f3e353548dc1cce6df556"
            },
            "dist": {
                "type": "zip",
                "url": "https://api.github.com/repos/phpDocumentor/ReflectionDocBlock/zipball/069a785b2141f5bcf49f3e353548dc1cce6df556",
                "reference": "069a785b2141f5bcf49f3e353548dc1cce6df556",
                "shasum": ""
            },
            "require": {
                "ext-filter": "*",
                "php": "^7.2 || ^8.0",
                "phpdocumentor/reflection-common": "^2.2",
                "phpdocumentor/type-resolver": "^1.3",
                "webmozart/assert": "^1.9.1"
            },
            "require-dev": {
                "mockery/mockery": "~1.3.2"
            },
            "type": "library",
            "extra": {
                "branch-alias": {
                    "dev-master": "5.x-dev"
                }
            },
            "autoload": {
                "psr-4": {
                    "phpDocumentor\\Reflection\\": "src"
                }
            },
            "notification-url": "https://packagist.org/downloads/",
            "license": [
                "MIT"
            ],
            "authors": [
                {
                    "name": "Mike van Riel",
                    "email": "me@mikevanriel.com"
                },
                {
                    "name": "Jaap van Otterdijk",
                    "email": "account@ijaap.nl"
                }
            ],
            "description": "With this component, a library can provide support for annotations via DocBlocks or otherwise retrieve information that is embedded in a DocBlock.",
            "support": {
                "issues": "https://github.com/phpDocumentor/ReflectionDocBlock/issues",
                "source": "https://github.com/phpDocumentor/ReflectionDocBlock/tree/master"
            },
            "time": "2020-09-03T19:13:55+00:00"
        },
        {
            "name": "phpdocumentor/type-resolver",
            "version": "1.4.0",
            "source": {
                "type": "git",
                "url": "https://github.com/phpDocumentor/TypeResolver.git",
                "reference": "6a467b8989322d92aa1c8bf2bebcc6e5c2ba55c0"
            },
            "dist": {
                "type": "zip",
                "url": "https://api.github.com/repos/phpDocumentor/TypeResolver/zipball/6a467b8989322d92aa1c8bf2bebcc6e5c2ba55c0",
                "reference": "6a467b8989322d92aa1c8bf2bebcc6e5c2ba55c0",
                "shasum": ""
            },
            "require": {
                "php": "^7.2 || ^8.0",
                "phpdocumentor/reflection-common": "^2.0"
            },
            "require-dev": {
                "ext-tokenizer": "*"
            },
            "type": "library",
            "extra": {
                "branch-alias": {
                    "dev-1.x": "1.x-dev"
                }
            },
            "autoload": {
                "psr-4": {
                    "phpDocumentor\\Reflection\\": "src"
                }
            },
            "notification-url": "https://packagist.org/downloads/",
            "license": [
                "MIT"
            ],
            "authors": [
                {
                    "name": "Mike van Riel",
                    "email": "me@mikevanriel.com"
                }
            ],
            "description": "A PSR-5 based resolver of Class names, Types and Structural Element Names",
            "support": {
                "issues": "https://github.com/phpDocumentor/TypeResolver/issues",
                "source": "https://github.com/phpDocumentor/TypeResolver/tree/1.4.0"
            },
            "time": "2020-09-17T18:55:26+00:00"
        },
        {
            "name": "phpspec/prophecy",
            "version": "1.12.2",
            "source": {
                "type": "git",
                "url": "https://github.com/phpspec/prophecy.git",
                "reference": "245710e971a030f42e08f4912863805570f23d39"
            },
            "dist": {
                "type": "zip",
                "url": "https://api.github.com/repos/phpspec/prophecy/zipball/245710e971a030f42e08f4912863805570f23d39",
                "reference": "245710e971a030f42e08f4912863805570f23d39",
                "shasum": ""
            },
            "require": {
                "doctrine/instantiator": "^1.2",
                "php": "^7.2 || ~8.0, <8.1",
                "phpdocumentor/reflection-docblock": "^5.2",
                "sebastian/comparator": "^3.0 || ^4.0",
                "sebastian/recursion-context": "^3.0 || ^4.0"
            },
            "require-dev": {
                "phpspec/phpspec": "^6.0",
                "phpunit/phpunit": "^8.0 || ^9.0"
            },
            "type": "library",
            "extra": {
                "branch-alias": {
                    "dev-master": "1.11.x-dev"
                }
            },
            "autoload": {
                "psr-4": {
                    "Prophecy\\": "src/Prophecy"
                }
            },
            "notification-url": "https://packagist.org/downloads/",
            "license": [
                "MIT"
            ],
            "authors": [
                {
                    "name": "Konstantin Kudryashov",
                    "email": "ever.zet@gmail.com",
                    "homepage": "http://everzet.com"
                },
                {
                    "name": "Marcello Duarte",
                    "email": "marcello.duarte@gmail.com"
                }
            ],
            "description": "Highly opinionated mocking framework for PHP 5.3+",
            "homepage": "https://github.com/phpspec/prophecy",
            "keywords": [
                "Double",
                "Dummy",
                "fake",
                "mock",
                "spy",
                "stub"
            ],
            "support": {
                "issues": "https://github.com/phpspec/prophecy/issues",
                "source": "https://github.com/phpspec/prophecy/tree/1.12.2"
            },
            "time": "2020-12-19T10:15:11+00:00"
        },
        {
            "name": "phpstan/phpdoc-parser",
            "version": "0.4.9",
            "source": {
                "type": "git",
                "url": "https://github.com/phpstan/phpdoc-parser.git",
                "reference": "98a088b17966bdf6ee25c8a4b634df313d8aa531"
            },
            "dist": {
                "type": "zip",
                "url": "https://api.github.com/repos/phpstan/phpdoc-parser/zipball/98a088b17966bdf6ee25c8a4b634df313d8aa531",
                "reference": "98a088b17966bdf6ee25c8a4b634df313d8aa531",
                "shasum": ""
            },
            "require": {
                "php": "^7.1 || ^8.0"
            },
            "require-dev": {
                "consistence/coding-standard": "^3.5",
                "ergebnis/composer-normalize": "^2.0.2",
                "jakub-onderka/php-parallel-lint": "^0.9.2",
                "phing/phing": "^2.16.0",
                "phpstan/extension-installer": "^1.0",
                "phpstan/phpstan": "^0.12.26",
                "phpstan/phpstan-strict-rules": "^0.12",
                "phpunit/phpunit": "^6.3",
                "slevomat/coding-standard": "^4.7.2",
                "symfony/process": "^4.0"
            },
            "type": "library",
            "extra": {
                "branch-alias": {
                    "dev-master": "0.4-dev"
                }
            },
            "autoload": {
                "psr-4": {
                    "PHPStan\\PhpDocParser\\": [
                        "src/"
                    ]
                }
            },
            "notification-url": "https://packagist.org/downloads/",
            "license": [
                "MIT"
            ],
            "description": "PHPDoc parser with support for nullable, intersection and generic types",
            "support": {
                "issues": "https://github.com/phpstan/phpdoc-parser/issues",
                "source": "https://github.com/phpstan/phpdoc-parser/tree/master"
            },
            "time": "2020-08-03T20:32:43+00:00"
        },
        {
            "name": "phpunit/php-code-coverage",
            "version": "9.2.5",
            "source": {
                "type": "git",
                "url": "https://github.com/sebastianbergmann/php-code-coverage.git",
                "reference": "f3e026641cc91909d421802dd3ac7827ebfd97e1"
            },
            "dist": {
                "type": "zip",
                "url": "https://api.github.com/repos/sebastianbergmann/php-code-coverage/zipball/f3e026641cc91909d421802dd3ac7827ebfd97e1",
                "reference": "f3e026641cc91909d421802dd3ac7827ebfd97e1",
                "shasum": ""
            },
            "require": {
                "ext-dom": "*",
                "ext-libxml": "*",
                "ext-xmlwriter": "*",
                "nikic/php-parser": "^4.10.2",
                "php": ">=7.3",
                "phpunit/php-file-iterator": "^3.0.3",
                "phpunit/php-text-template": "^2.0.2",
                "sebastian/code-unit-reverse-lookup": "^2.0.2",
                "sebastian/complexity": "^2.0",
                "sebastian/environment": "^5.1.2",
                "sebastian/lines-of-code": "^1.0.3",
                "sebastian/version": "^3.0.1",
                "theseer/tokenizer": "^1.2.0"
            },
            "require-dev": {
                "phpunit/phpunit": "^9.3"
            },
            "suggest": {
                "ext-pcov": "*",
                "ext-xdebug": "*"
            },
            "type": "library",
            "extra": {
                "branch-alias": {
                    "dev-master": "9.2-dev"
                }
            },
            "autoload": {
                "classmap": [
                    "src/"
                ]
            },
            "notification-url": "https://packagist.org/downloads/",
            "license": [
                "BSD-3-Clause"
            ],
            "authors": [
                {
                    "name": "Sebastian Bergmann",
                    "email": "sebastian@phpunit.de",
                    "role": "lead"
                }
            ],
            "description": "Library that provides collection, processing, and rendering functionality for PHP code coverage information.",
            "homepage": "https://github.com/sebastianbergmann/php-code-coverage",
            "keywords": [
                "coverage",
                "testing",
                "xunit"
            ],
            "support": {
                "issues": "https://github.com/sebastianbergmann/php-code-coverage/issues",
                "source": "https://github.com/sebastianbergmann/php-code-coverage/tree/9.2.5"
            },
            "funding": [
                {
                    "url": "https://github.com/sebastianbergmann",
                    "type": "github"
                }
            ],
            "time": "2020-11-28T06:44:49+00:00"
        },
        {
            "name": "phpunit/php-file-iterator",
            "version": "3.0.5",
            "source": {
                "type": "git",
                "url": "https://github.com/sebastianbergmann/php-file-iterator.git",
                "reference": "aa4be8575f26070b100fccb67faabb28f21f66f8"
            },
            "dist": {
                "type": "zip",
                "url": "https://api.github.com/repos/sebastianbergmann/php-file-iterator/zipball/aa4be8575f26070b100fccb67faabb28f21f66f8",
                "reference": "aa4be8575f26070b100fccb67faabb28f21f66f8",
                "shasum": ""
            },
            "require": {
                "php": ">=7.3"
            },
            "require-dev": {
                "phpunit/phpunit": "^9.3"
            },
            "type": "library",
            "extra": {
                "branch-alias": {
                    "dev-master": "3.0-dev"
                }
            },
            "autoload": {
                "classmap": [
                    "src/"
                ]
            },
            "notification-url": "https://packagist.org/downloads/",
            "license": [
                "BSD-3-Clause"
            ],
            "authors": [
                {
                    "name": "Sebastian Bergmann",
                    "email": "sebastian@phpunit.de",
                    "role": "lead"
                }
            ],
            "description": "FilterIterator implementation that filters files based on a list of suffixes.",
            "homepage": "https://github.com/sebastianbergmann/php-file-iterator/",
            "keywords": [
                "filesystem",
                "iterator"
            ],
            "support": {
                "issues": "https://github.com/sebastianbergmann/php-file-iterator/issues",
                "source": "https://github.com/sebastianbergmann/php-file-iterator/tree/3.0.5"
            },
            "funding": [
                {
                    "url": "https://github.com/sebastianbergmann",
                    "type": "github"
                }
            ],
            "time": "2020-09-28T05:57:25+00:00"
        },
        {
            "name": "phpunit/php-invoker",
            "version": "3.1.1",
            "source": {
                "type": "git",
                "url": "https://github.com/sebastianbergmann/php-invoker.git",
                "reference": "5a10147d0aaf65b58940a0b72f71c9ac0423cc67"
            },
            "dist": {
                "type": "zip",
                "url": "https://api.github.com/repos/sebastianbergmann/php-invoker/zipball/5a10147d0aaf65b58940a0b72f71c9ac0423cc67",
                "reference": "5a10147d0aaf65b58940a0b72f71c9ac0423cc67",
                "shasum": ""
            },
            "require": {
                "php": ">=7.3"
            },
            "require-dev": {
                "ext-pcntl": "*",
                "phpunit/phpunit": "^9.3"
            },
            "suggest": {
                "ext-pcntl": "*"
            },
            "type": "library",
            "extra": {
                "branch-alias": {
                    "dev-master": "3.1-dev"
                }
            },
            "autoload": {
                "classmap": [
                    "src/"
                ]
            },
            "notification-url": "https://packagist.org/downloads/",
            "license": [
                "BSD-3-Clause"
            ],
            "authors": [
                {
                    "name": "Sebastian Bergmann",
                    "email": "sebastian@phpunit.de",
                    "role": "lead"
                }
            ],
            "description": "Invoke callables with a timeout",
            "homepage": "https://github.com/sebastianbergmann/php-invoker/",
            "keywords": [
                "process"
            ],
            "support": {
                "issues": "https://github.com/sebastianbergmann/php-invoker/issues",
                "source": "https://github.com/sebastianbergmann/php-invoker/tree/3.1.1"
            },
            "funding": [
                {
                    "url": "https://github.com/sebastianbergmann",
                    "type": "github"
                }
            ],
            "time": "2020-09-28T05:58:55+00:00"
        },
        {
            "name": "phpunit/php-text-template",
            "version": "2.0.4",
            "source": {
                "type": "git",
                "url": "https://github.com/sebastianbergmann/php-text-template.git",
                "reference": "5da5f67fc95621df9ff4c4e5a84d6a8a2acf7c28"
            },
            "dist": {
                "type": "zip",
                "url": "https://api.github.com/repos/sebastianbergmann/php-text-template/zipball/5da5f67fc95621df9ff4c4e5a84d6a8a2acf7c28",
                "reference": "5da5f67fc95621df9ff4c4e5a84d6a8a2acf7c28",
                "shasum": ""
            },
            "require": {
                "php": ">=7.3"
            },
            "require-dev": {
                "phpunit/phpunit": "^9.3"
            },
            "type": "library",
            "extra": {
                "branch-alias": {
                    "dev-master": "2.0-dev"
                }
            },
            "autoload": {
                "classmap": [
                    "src/"
                ]
            },
            "notification-url": "https://packagist.org/downloads/",
            "license": [
                "BSD-3-Clause"
            ],
            "authors": [
                {
                    "name": "Sebastian Bergmann",
                    "email": "sebastian@phpunit.de",
                    "role": "lead"
                }
            ],
            "description": "Simple template engine.",
            "homepage": "https://github.com/sebastianbergmann/php-text-template/",
            "keywords": [
                "template"
            ],
            "support": {
                "issues": "https://github.com/sebastianbergmann/php-text-template/issues",
                "source": "https://github.com/sebastianbergmann/php-text-template/tree/2.0.4"
            },
            "funding": [
                {
                    "url": "https://github.com/sebastianbergmann",
                    "type": "github"
                }
            ],
            "time": "2020-10-26T05:33:50+00:00"
        },
        {
            "name": "phpunit/php-timer",
            "version": "5.0.3",
            "source": {
                "type": "git",
                "url": "https://github.com/sebastianbergmann/php-timer.git",
                "reference": "5a63ce20ed1b5bf577850e2c4e87f4aa902afbd2"
            },
            "dist": {
                "type": "zip",
                "url": "https://api.github.com/repos/sebastianbergmann/php-timer/zipball/5a63ce20ed1b5bf577850e2c4e87f4aa902afbd2",
                "reference": "5a63ce20ed1b5bf577850e2c4e87f4aa902afbd2",
                "shasum": ""
            },
            "require": {
                "php": ">=7.3"
            },
            "require-dev": {
                "phpunit/phpunit": "^9.3"
            },
            "type": "library",
            "extra": {
                "branch-alias": {
                    "dev-master": "5.0-dev"
                }
            },
            "autoload": {
                "classmap": [
                    "src/"
                ]
            },
            "notification-url": "https://packagist.org/downloads/",
            "license": [
                "BSD-3-Clause"
            ],
            "authors": [
                {
                    "name": "Sebastian Bergmann",
                    "email": "sebastian@phpunit.de",
                    "role": "lead"
                }
            ],
            "description": "Utility class for timing",
            "homepage": "https://github.com/sebastianbergmann/php-timer/",
            "keywords": [
                "timer"
            ],
            "support": {
                "issues": "https://github.com/sebastianbergmann/php-timer/issues",
                "source": "https://github.com/sebastianbergmann/php-timer/tree/5.0.3"
            },
            "funding": [
                {
                    "url": "https://github.com/sebastianbergmann",
                    "type": "github"
                }
            ],
            "time": "2020-10-26T13:16:10+00:00"
        },
        {
            "name": "phpunit/phpunit",
            "version": "9.5.1",
            "source": {
                "type": "git",
                "url": "https://github.com/sebastianbergmann/phpunit.git",
                "reference": "e7bdf4085de85a825f4424eae52c99a1cec2f360"
            },
            "dist": {
                "type": "zip",
                "url": "https://api.github.com/repos/sebastianbergmann/phpunit/zipball/e7bdf4085de85a825f4424eae52c99a1cec2f360",
                "reference": "e7bdf4085de85a825f4424eae52c99a1cec2f360",
                "shasum": ""
            },
            "require": {
                "doctrine/instantiator": "^1.3.1",
                "ext-dom": "*",
                "ext-json": "*",
                "ext-libxml": "*",
                "ext-mbstring": "*",
                "ext-xml": "*",
                "ext-xmlwriter": "*",
                "myclabs/deep-copy": "^1.10.1",
                "phar-io/manifest": "^2.0.1",
                "phar-io/version": "^3.0.2",
                "php": ">=7.3",
                "phpspec/prophecy": "^1.12.1",
                "phpunit/php-code-coverage": "^9.2.3",
                "phpunit/php-file-iterator": "^3.0.5",
                "phpunit/php-invoker": "^3.1.1",
                "phpunit/php-text-template": "^2.0.3",
                "phpunit/php-timer": "^5.0.2",
                "sebastian/cli-parser": "^1.0.1",
                "sebastian/code-unit": "^1.0.6",
                "sebastian/comparator": "^4.0.5",
                "sebastian/diff": "^4.0.3",
                "sebastian/environment": "^5.1.3",
                "sebastian/exporter": "^4.0.3",
                "sebastian/global-state": "^5.0.1",
                "sebastian/object-enumerator": "^4.0.3",
                "sebastian/resource-operations": "^3.0.3",
                "sebastian/type": "^2.3",
                "sebastian/version": "^3.0.2"
            },
            "require-dev": {
                "ext-pdo": "*",
                "phpspec/prophecy-phpunit": "^2.0.1"
            },
            "suggest": {
                "ext-soap": "*",
                "ext-xdebug": "*"
            },
            "bin": [
                "phpunit"
            ],
            "type": "library",
            "extra": {
                "branch-alias": {
                    "dev-master": "9.5-dev"
                }
            },
            "autoload": {
                "classmap": [
                    "src/"
                ],
                "files": [
                    "src/Framework/Assert/Functions.php"
                ]
            },
            "notification-url": "https://packagist.org/downloads/",
            "license": [
                "BSD-3-Clause"
            ],
            "authors": [
                {
                    "name": "Sebastian Bergmann",
                    "email": "sebastian@phpunit.de",
                    "role": "lead"
                }
            ],
            "description": "The PHP Unit Testing framework.",
            "homepage": "https://phpunit.de/",
            "keywords": [
                "phpunit",
                "testing",
                "xunit"
            ],
            "support": {
                "issues": "https://github.com/sebastianbergmann/phpunit/issues",
                "source": "https://github.com/sebastianbergmann/phpunit/tree/9.5.1"
            },
            "funding": [
                {
                    "url": "https://phpunit.de/donate.html",
                    "type": "custom"
                },
                {
                    "url": "https://github.com/sebastianbergmann",
                    "type": "github"
                }
            ],
            "time": "2021-01-17T07:42:25+00:00"
        },
        {
            "name": "sebastian/cli-parser",
            "version": "1.0.1",
            "source": {
                "type": "git",
                "url": "https://github.com/sebastianbergmann/cli-parser.git",
                "reference": "442e7c7e687e42adc03470c7b668bc4b2402c0b2"
            },
            "dist": {
                "type": "zip",
                "url": "https://api.github.com/repos/sebastianbergmann/cli-parser/zipball/442e7c7e687e42adc03470c7b668bc4b2402c0b2",
                "reference": "442e7c7e687e42adc03470c7b668bc4b2402c0b2",
                "shasum": ""
            },
            "require": {
                "php": ">=7.3"
            },
            "require-dev": {
                "phpunit/phpunit": "^9.3"
            },
            "type": "library",
            "extra": {
                "branch-alias": {
                    "dev-master": "1.0-dev"
                }
            },
            "autoload": {
                "classmap": [
                    "src/"
                ]
            },
            "notification-url": "https://packagist.org/downloads/",
            "license": [
                "BSD-3-Clause"
            ],
            "authors": [
                {
                    "name": "Sebastian Bergmann",
                    "email": "sebastian@phpunit.de",
                    "role": "lead"
                }
            ],
            "description": "Library for parsing CLI options",
            "homepage": "https://github.com/sebastianbergmann/cli-parser",
            "support": {
                "issues": "https://github.com/sebastianbergmann/cli-parser/issues",
                "source": "https://github.com/sebastianbergmann/cli-parser/tree/1.0.1"
            },
            "funding": [
                {
                    "url": "https://github.com/sebastianbergmann",
                    "type": "github"
                }
            ],
            "time": "2020-09-28T06:08:49+00:00"
        },
        {
            "name": "sebastian/code-unit",
            "version": "1.0.8",
            "source": {
                "type": "git",
                "url": "https://github.com/sebastianbergmann/code-unit.git",
                "reference": "1fc9f64c0927627ef78ba436c9b17d967e68e120"
            },
            "dist": {
                "type": "zip",
                "url": "https://api.github.com/repos/sebastianbergmann/code-unit/zipball/1fc9f64c0927627ef78ba436c9b17d967e68e120",
                "reference": "1fc9f64c0927627ef78ba436c9b17d967e68e120",
                "shasum": ""
            },
            "require": {
                "php": ">=7.3"
            },
            "require-dev": {
                "phpunit/phpunit": "^9.3"
            },
            "type": "library",
            "extra": {
                "branch-alias": {
                    "dev-master": "1.0-dev"
                }
            },
            "autoload": {
                "classmap": [
                    "src/"
                ]
            },
            "notification-url": "https://packagist.org/downloads/",
            "license": [
                "BSD-3-Clause"
            ],
            "authors": [
                {
                    "name": "Sebastian Bergmann",
                    "email": "sebastian@phpunit.de",
                    "role": "lead"
                }
            ],
            "description": "Collection of value objects that represent the PHP code units",
            "homepage": "https://github.com/sebastianbergmann/code-unit",
            "support": {
                "issues": "https://github.com/sebastianbergmann/code-unit/issues",
                "source": "https://github.com/sebastianbergmann/code-unit/tree/1.0.8"
            },
            "funding": [
                {
                    "url": "https://github.com/sebastianbergmann",
                    "type": "github"
                }
            ],
            "time": "2020-10-26T13:08:54+00:00"
        },
        {
            "name": "sebastian/code-unit-reverse-lookup",
            "version": "2.0.3",
            "source": {
                "type": "git",
                "url": "https://github.com/sebastianbergmann/code-unit-reverse-lookup.git",
                "reference": "ac91f01ccec49fb77bdc6fd1e548bc70f7faa3e5"
            },
            "dist": {
                "type": "zip",
                "url": "https://api.github.com/repos/sebastianbergmann/code-unit-reverse-lookup/zipball/ac91f01ccec49fb77bdc6fd1e548bc70f7faa3e5",
                "reference": "ac91f01ccec49fb77bdc6fd1e548bc70f7faa3e5",
                "shasum": ""
            },
            "require": {
                "php": ">=7.3"
            },
            "require-dev": {
                "phpunit/phpunit": "^9.3"
            },
            "type": "library",
            "extra": {
                "branch-alias": {
                    "dev-master": "2.0-dev"
                }
            },
            "autoload": {
                "classmap": [
                    "src/"
                ]
            },
            "notification-url": "https://packagist.org/downloads/",
            "license": [
                "BSD-3-Clause"
            ],
            "authors": [
                {
                    "name": "Sebastian Bergmann",
                    "email": "sebastian@phpunit.de"
                }
            ],
            "description": "Looks up which function or method a line of code belongs to",
            "homepage": "https://github.com/sebastianbergmann/code-unit-reverse-lookup/",
            "support": {
                "issues": "https://github.com/sebastianbergmann/code-unit-reverse-lookup/issues",
                "source": "https://github.com/sebastianbergmann/code-unit-reverse-lookup/tree/2.0.3"
            },
            "funding": [
                {
                    "url": "https://github.com/sebastianbergmann",
                    "type": "github"
                }
            ],
            "time": "2020-09-28T05:30:19+00:00"
        },
        {
            "name": "sebastian/comparator",
            "version": "4.0.6",
            "source": {
                "type": "git",
                "url": "https://github.com/sebastianbergmann/comparator.git",
                "reference": "55f4261989e546dc112258c7a75935a81a7ce382"
            },
            "dist": {
                "type": "zip",
                "url": "https://api.github.com/repos/sebastianbergmann/comparator/zipball/55f4261989e546dc112258c7a75935a81a7ce382",
                "reference": "55f4261989e546dc112258c7a75935a81a7ce382",
                "shasum": ""
            },
            "require": {
                "php": ">=7.3",
                "sebastian/diff": "^4.0",
                "sebastian/exporter": "^4.0"
            },
            "require-dev": {
                "phpunit/phpunit": "^9.3"
            },
            "type": "library",
            "extra": {
                "branch-alias": {
                    "dev-master": "4.0-dev"
                }
            },
            "autoload": {
                "classmap": [
                    "src/"
                ]
            },
            "notification-url": "https://packagist.org/downloads/",
            "license": [
                "BSD-3-Clause"
            ],
            "authors": [
                {
                    "name": "Sebastian Bergmann",
                    "email": "sebastian@phpunit.de"
                },
                {
                    "name": "Jeff Welch",
                    "email": "whatthejeff@gmail.com"
                },
                {
                    "name": "Volker Dusch",
                    "email": "github@wallbash.com"
                },
                {
                    "name": "Bernhard Schussek",
                    "email": "bschussek@2bepublished.at"
                }
            ],
            "description": "Provides the functionality to compare PHP values for equality",
            "homepage": "https://github.com/sebastianbergmann/comparator",
            "keywords": [
                "comparator",
                "compare",
                "equality"
            ],
            "support": {
                "issues": "https://github.com/sebastianbergmann/comparator/issues",
                "source": "https://github.com/sebastianbergmann/comparator/tree/4.0.6"
            },
            "funding": [
                {
                    "url": "https://github.com/sebastianbergmann",
                    "type": "github"
                }
            ],
            "time": "2020-10-26T15:49:45+00:00"
        },
        {
            "name": "sebastian/complexity",
            "version": "2.0.2",
            "source": {
                "type": "git",
                "url": "https://github.com/sebastianbergmann/complexity.git",
                "reference": "739b35e53379900cc9ac327b2147867b8b6efd88"
            },
            "dist": {
                "type": "zip",
                "url": "https://api.github.com/repos/sebastianbergmann/complexity/zipball/739b35e53379900cc9ac327b2147867b8b6efd88",
                "reference": "739b35e53379900cc9ac327b2147867b8b6efd88",
                "shasum": ""
            },
            "require": {
                "nikic/php-parser": "^4.7",
                "php": ">=7.3"
            },
            "require-dev": {
                "phpunit/phpunit": "^9.3"
            },
            "type": "library",
            "extra": {
                "branch-alias": {
                    "dev-master": "2.0-dev"
                }
            },
            "autoload": {
                "classmap": [
                    "src/"
                ]
            },
            "notification-url": "https://packagist.org/downloads/",
            "license": [
                "BSD-3-Clause"
            ],
            "authors": [
                {
                    "name": "Sebastian Bergmann",
                    "email": "sebastian@phpunit.de",
                    "role": "lead"
                }
            ],
            "description": "Library for calculating the complexity of PHP code units",
            "homepage": "https://github.com/sebastianbergmann/complexity",
            "support": {
                "issues": "https://github.com/sebastianbergmann/complexity/issues",
                "source": "https://github.com/sebastianbergmann/complexity/tree/2.0.2"
            },
            "funding": [
                {
                    "url": "https://github.com/sebastianbergmann",
                    "type": "github"
                }
            ],
            "time": "2020-10-26T15:52:27+00:00"
        },
        {
            "name": "sebastian/diff",
            "version": "4.0.4",
            "source": {
                "type": "git",
                "url": "https://github.com/sebastianbergmann/diff.git",
                "reference": "3461e3fccc7cfdfc2720be910d3bd73c69be590d"
            },
            "dist": {
                "type": "zip",
                "url": "https://api.github.com/repos/sebastianbergmann/diff/zipball/3461e3fccc7cfdfc2720be910d3bd73c69be590d",
                "reference": "3461e3fccc7cfdfc2720be910d3bd73c69be590d",
                "shasum": ""
            },
            "require": {
                "php": ">=7.3"
            },
            "require-dev": {
                "phpunit/phpunit": "^9.3",
                "symfony/process": "^4.2 || ^5"
            },
            "type": "library",
            "extra": {
                "branch-alias": {
                    "dev-master": "4.0-dev"
                }
            },
            "autoload": {
                "classmap": [
                    "src/"
                ]
            },
            "notification-url": "https://packagist.org/downloads/",
            "license": [
                "BSD-3-Clause"
            ],
            "authors": [
                {
                    "name": "Sebastian Bergmann",
                    "email": "sebastian@phpunit.de"
                },
                {
                    "name": "Kore Nordmann",
                    "email": "mail@kore-nordmann.de"
                }
            ],
            "description": "Diff implementation",
            "homepage": "https://github.com/sebastianbergmann/diff",
            "keywords": [
                "diff",
                "udiff",
                "unidiff",
                "unified diff"
            ],
            "support": {
                "issues": "https://github.com/sebastianbergmann/diff/issues",
                "source": "https://github.com/sebastianbergmann/diff/tree/4.0.4"
            },
            "funding": [
                {
                    "url": "https://github.com/sebastianbergmann",
                    "type": "github"
                }
            ],
            "time": "2020-10-26T13:10:38+00:00"
        },
        {
            "name": "sebastian/environment",
            "version": "5.1.3",
            "source": {
                "type": "git",
                "url": "https://github.com/sebastianbergmann/environment.git",
                "reference": "388b6ced16caa751030f6a69e588299fa09200ac"
            },
            "dist": {
                "type": "zip",
                "url": "https://api.github.com/repos/sebastianbergmann/environment/zipball/388b6ced16caa751030f6a69e588299fa09200ac",
                "reference": "388b6ced16caa751030f6a69e588299fa09200ac",
                "shasum": ""
            },
            "require": {
                "php": ">=7.3"
            },
            "require-dev": {
                "phpunit/phpunit": "^9.3"
            },
            "suggest": {
                "ext-posix": "*"
            },
            "type": "library",
            "extra": {
                "branch-alias": {
                    "dev-master": "5.1-dev"
                }
            },
            "autoload": {
                "classmap": [
                    "src/"
                ]
            },
            "notification-url": "https://packagist.org/downloads/",
            "license": [
                "BSD-3-Clause"
            ],
            "authors": [
                {
                    "name": "Sebastian Bergmann",
                    "email": "sebastian@phpunit.de"
                }
            ],
            "description": "Provides functionality to handle HHVM/PHP environments",
            "homepage": "http://www.github.com/sebastianbergmann/environment",
            "keywords": [
                "Xdebug",
                "environment",
                "hhvm"
            ],
            "support": {
                "issues": "https://github.com/sebastianbergmann/environment/issues",
                "source": "https://github.com/sebastianbergmann/environment/tree/5.1.3"
            },
            "funding": [
                {
                    "url": "https://github.com/sebastianbergmann",
                    "type": "github"
                }
            ],
            "time": "2020-09-28T05:52:38+00:00"
        },
        {
            "name": "sebastian/exporter",
            "version": "4.0.3",
            "source": {
                "type": "git",
                "url": "https://github.com/sebastianbergmann/exporter.git",
                "reference": "d89cc98761b8cb5a1a235a6b703ae50d34080e65"
            },
            "dist": {
                "type": "zip",
                "url": "https://api.github.com/repos/sebastianbergmann/exporter/zipball/d89cc98761b8cb5a1a235a6b703ae50d34080e65",
                "reference": "d89cc98761b8cb5a1a235a6b703ae50d34080e65",
                "shasum": ""
            },
            "require": {
                "php": ">=7.3",
                "sebastian/recursion-context": "^4.0"
            },
            "require-dev": {
                "ext-mbstring": "*",
                "phpunit/phpunit": "^9.3"
            },
            "type": "library",
            "extra": {
                "branch-alias": {
                    "dev-master": "4.0-dev"
                }
            },
            "autoload": {
                "classmap": [
                    "src/"
                ]
            },
            "notification-url": "https://packagist.org/downloads/",
            "license": [
                "BSD-3-Clause"
            ],
            "authors": [
                {
                    "name": "Sebastian Bergmann",
                    "email": "sebastian@phpunit.de"
                },
                {
                    "name": "Jeff Welch",
                    "email": "whatthejeff@gmail.com"
                },
                {
                    "name": "Volker Dusch",
                    "email": "github@wallbash.com"
                },
                {
                    "name": "Adam Harvey",
                    "email": "aharvey@php.net"
                },
                {
                    "name": "Bernhard Schussek",
                    "email": "bschussek@gmail.com"
                }
            ],
            "description": "Provides the functionality to export PHP variables for visualization",
            "homepage": "http://www.github.com/sebastianbergmann/exporter",
            "keywords": [
                "export",
                "exporter"
            ],
            "support": {
                "issues": "https://github.com/sebastianbergmann/exporter/issues",
                "source": "https://github.com/sebastianbergmann/exporter/tree/4.0.3"
            },
            "funding": [
                {
                    "url": "https://github.com/sebastianbergmann",
                    "type": "github"
                }
            ],
            "time": "2020-09-28T05:24:23+00:00"
        },
        {
            "name": "sebastian/global-state",
            "version": "5.0.2",
            "source": {
                "type": "git",
                "url": "https://github.com/sebastianbergmann/global-state.git",
                "reference": "a90ccbddffa067b51f574dea6eb25d5680839455"
            },
            "dist": {
                "type": "zip",
                "url": "https://api.github.com/repos/sebastianbergmann/global-state/zipball/a90ccbddffa067b51f574dea6eb25d5680839455",
                "reference": "a90ccbddffa067b51f574dea6eb25d5680839455",
                "shasum": ""
            },
            "require": {
                "php": ">=7.3",
                "sebastian/object-reflector": "^2.0",
                "sebastian/recursion-context": "^4.0"
            },
            "require-dev": {
                "ext-dom": "*",
                "phpunit/phpunit": "^9.3"
            },
            "suggest": {
                "ext-uopz": "*"
            },
            "type": "library",
            "extra": {
                "branch-alias": {
                    "dev-master": "5.0-dev"
                }
            },
            "autoload": {
                "classmap": [
                    "src/"
                ]
            },
            "notification-url": "https://packagist.org/downloads/",
            "license": [
                "BSD-3-Clause"
            ],
            "authors": [
                {
                    "name": "Sebastian Bergmann",
                    "email": "sebastian@phpunit.de"
                }
            ],
            "description": "Snapshotting of global state",
            "homepage": "http://www.github.com/sebastianbergmann/global-state",
            "keywords": [
                "global state"
            ],
            "support": {
                "issues": "https://github.com/sebastianbergmann/global-state/issues",
                "source": "https://github.com/sebastianbergmann/global-state/tree/5.0.2"
            },
            "funding": [
                {
                    "url": "https://github.com/sebastianbergmann",
                    "type": "github"
                }
            ],
            "time": "2020-10-26T15:55:19+00:00"
        },
        {
            "name": "sebastian/lines-of-code",
            "version": "1.0.3",
            "source": {
                "type": "git",
                "url": "https://github.com/sebastianbergmann/lines-of-code.git",
                "reference": "c1c2e997aa3146983ed888ad08b15470a2e22ecc"
            },
            "dist": {
                "type": "zip",
                "url": "https://api.github.com/repos/sebastianbergmann/lines-of-code/zipball/c1c2e997aa3146983ed888ad08b15470a2e22ecc",
                "reference": "c1c2e997aa3146983ed888ad08b15470a2e22ecc",
                "shasum": ""
            },
            "require": {
                "nikic/php-parser": "^4.6",
                "php": ">=7.3"
            },
            "require-dev": {
                "phpunit/phpunit": "^9.3"
            },
            "type": "library",
            "extra": {
                "branch-alias": {
                    "dev-master": "1.0-dev"
                }
            },
            "autoload": {
                "classmap": [
                    "src/"
                ]
            },
            "notification-url": "https://packagist.org/downloads/",
            "license": [
                "BSD-3-Clause"
            ],
            "authors": [
                {
                    "name": "Sebastian Bergmann",
                    "email": "sebastian@phpunit.de",
                    "role": "lead"
                }
            ],
            "description": "Library for counting the lines of code in PHP source code",
            "homepage": "https://github.com/sebastianbergmann/lines-of-code",
            "support": {
                "issues": "https://github.com/sebastianbergmann/lines-of-code/issues",
                "source": "https://github.com/sebastianbergmann/lines-of-code/tree/1.0.3"
            },
            "funding": [
                {
                    "url": "https://github.com/sebastianbergmann",
                    "type": "github"
                }
            ],
            "time": "2020-11-28T06:42:11+00:00"
        },
        {
            "name": "sebastian/object-enumerator",
            "version": "4.0.4",
            "source": {
                "type": "git",
                "url": "https://github.com/sebastianbergmann/object-enumerator.git",
                "reference": "5c9eeac41b290a3712d88851518825ad78f45c71"
            },
            "dist": {
                "type": "zip",
                "url": "https://api.github.com/repos/sebastianbergmann/object-enumerator/zipball/5c9eeac41b290a3712d88851518825ad78f45c71",
                "reference": "5c9eeac41b290a3712d88851518825ad78f45c71",
                "shasum": ""
            },
            "require": {
                "php": ">=7.3",
                "sebastian/object-reflector": "^2.0",
                "sebastian/recursion-context": "^4.0"
            },
            "require-dev": {
                "phpunit/phpunit": "^9.3"
            },
            "type": "library",
            "extra": {
                "branch-alias": {
                    "dev-master": "4.0-dev"
                }
            },
            "autoload": {
                "classmap": [
                    "src/"
                ]
            },
            "notification-url": "https://packagist.org/downloads/",
            "license": [
                "BSD-3-Clause"
            ],
            "authors": [
                {
                    "name": "Sebastian Bergmann",
                    "email": "sebastian@phpunit.de"
                }
            ],
            "description": "Traverses array structures and object graphs to enumerate all referenced objects",
            "homepage": "https://github.com/sebastianbergmann/object-enumerator/",
            "support": {
                "issues": "https://github.com/sebastianbergmann/object-enumerator/issues",
                "source": "https://github.com/sebastianbergmann/object-enumerator/tree/4.0.4"
            },
            "funding": [
                {
                    "url": "https://github.com/sebastianbergmann",
                    "type": "github"
                }
            ],
            "time": "2020-10-26T13:12:34+00:00"
        },
        {
            "name": "sebastian/object-reflector",
            "version": "2.0.4",
            "source": {
                "type": "git",
                "url": "https://github.com/sebastianbergmann/object-reflector.git",
                "reference": "b4f479ebdbf63ac605d183ece17d8d7fe49c15c7"
            },
            "dist": {
                "type": "zip",
                "url": "https://api.github.com/repos/sebastianbergmann/object-reflector/zipball/b4f479ebdbf63ac605d183ece17d8d7fe49c15c7",
                "reference": "b4f479ebdbf63ac605d183ece17d8d7fe49c15c7",
                "shasum": ""
            },
            "require": {
                "php": ">=7.3"
            },
            "require-dev": {
                "phpunit/phpunit": "^9.3"
            },
            "type": "library",
            "extra": {
                "branch-alias": {
                    "dev-master": "2.0-dev"
                }
            },
            "autoload": {
                "classmap": [
                    "src/"
                ]
            },
            "notification-url": "https://packagist.org/downloads/",
            "license": [
                "BSD-3-Clause"
            ],
            "authors": [
                {
                    "name": "Sebastian Bergmann",
                    "email": "sebastian@phpunit.de"
                }
            ],
            "description": "Allows reflection of object attributes, including inherited and non-public ones",
            "homepage": "https://github.com/sebastianbergmann/object-reflector/",
            "support": {
                "issues": "https://github.com/sebastianbergmann/object-reflector/issues",
                "source": "https://github.com/sebastianbergmann/object-reflector/tree/2.0.4"
            },
            "funding": [
                {
                    "url": "https://github.com/sebastianbergmann",
                    "type": "github"
                }
            ],
            "time": "2020-10-26T13:14:26+00:00"
        },
        {
            "name": "sebastian/recursion-context",
            "version": "4.0.4",
            "source": {
                "type": "git",
                "url": "https://github.com/sebastianbergmann/recursion-context.git",
                "reference": "cd9d8cf3c5804de4341c283ed787f099f5506172"
            },
            "dist": {
                "type": "zip",
                "url": "https://api.github.com/repos/sebastianbergmann/recursion-context/zipball/cd9d8cf3c5804de4341c283ed787f099f5506172",
                "reference": "cd9d8cf3c5804de4341c283ed787f099f5506172",
                "shasum": ""
            },
            "require": {
                "php": ">=7.3"
            },
            "require-dev": {
                "phpunit/phpunit": "^9.3"
            },
            "type": "library",
            "extra": {
                "branch-alias": {
                    "dev-master": "4.0-dev"
                }
            },
            "autoload": {
                "classmap": [
                    "src/"
                ]
            },
            "notification-url": "https://packagist.org/downloads/",
            "license": [
                "BSD-3-Clause"
            ],
            "authors": [
                {
                    "name": "Sebastian Bergmann",
                    "email": "sebastian@phpunit.de"
                },
                {
                    "name": "Jeff Welch",
                    "email": "whatthejeff@gmail.com"
                },
                {
                    "name": "Adam Harvey",
                    "email": "aharvey@php.net"
                }
            ],
            "description": "Provides functionality to recursively process PHP variables",
            "homepage": "http://www.github.com/sebastianbergmann/recursion-context",
            "support": {
                "issues": "https://github.com/sebastianbergmann/recursion-context/issues",
                "source": "https://github.com/sebastianbergmann/recursion-context/tree/4.0.4"
            },
            "funding": [
                {
                    "url": "https://github.com/sebastianbergmann",
                    "type": "github"
                }
            ],
            "time": "2020-10-26T13:17:30+00:00"
        },
        {
            "name": "sebastian/resource-operations",
            "version": "3.0.3",
            "source": {
                "type": "git",
                "url": "https://github.com/sebastianbergmann/resource-operations.git",
                "reference": "0f4443cb3a1d92ce809899753bc0d5d5a8dd19a8"
            },
            "dist": {
                "type": "zip",
                "url": "https://api.github.com/repos/sebastianbergmann/resource-operations/zipball/0f4443cb3a1d92ce809899753bc0d5d5a8dd19a8",
                "reference": "0f4443cb3a1d92ce809899753bc0d5d5a8dd19a8",
                "shasum": ""
            },
            "require": {
                "php": ">=7.3"
            },
            "require-dev": {
                "phpunit/phpunit": "^9.0"
            },
            "type": "library",
            "extra": {
                "branch-alias": {
                    "dev-master": "3.0-dev"
                }
            },
            "autoload": {
                "classmap": [
                    "src/"
                ]
            },
            "notification-url": "https://packagist.org/downloads/",
            "license": [
                "BSD-3-Clause"
            ],
            "authors": [
                {
                    "name": "Sebastian Bergmann",
                    "email": "sebastian@phpunit.de"
                }
            ],
            "description": "Provides a list of PHP built-in functions that operate on resources",
            "homepage": "https://www.github.com/sebastianbergmann/resource-operations",
            "support": {
                "issues": "https://github.com/sebastianbergmann/resource-operations/issues",
                "source": "https://github.com/sebastianbergmann/resource-operations/tree/3.0.3"
            },
            "funding": [
                {
                    "url": "https://github.com/sebastianbergmann",
                    "type": "github"
                }
            ],
            "time": "2020-09-28T06:45:17+00:00"
        },
        {
            "name": "sebastian/type",
            "version": "2.3.1",
            "source": {
                "type": "git",
                "url": "https://github.com/sebastianbergmann/type.git",
                "reference": "81cd61ab7bbf2de744aba0ea61fae32f721df3d2"
            },
            "dist": {
                "type": "zip",
                "url": "https://api.github.com/repos/sebastianbergmann/type/zipball/81cd61ab7bbf2de744aba0ea61fae32f721df3d2",
                "reference": "81cd61ab7bbf2de744aba0ea61fae32f721df3d2",
                "shasum": ""
            },
            "require": {
                "php": ">=7.3"
            },
            "require-dev": {
                "phpunit/phpunit": "^9.3"
            },
            "type": "library",
            "extra": {
                "branch-alias": {
                    "dev-master": "2.3-dev"
                }
            },
            "autoload": {
                "classmap": [
                    "src/"
                ]
            },
            "notification-url": "https://packagist.org/downloads/",
            "license": [
                "BSD-3-Clause"
            ],
            "authors": [
                {
                    "name": "Sebastian Bergmann",
                    "email": "sebastian@phpunit.de",
                    "role": "lead"
                }
            ],
            "description": "Collection of value objects that represent the types of the PHP type system",
            "homepage": "https://github.com/sebastianbergmann/type",
            "support": {
                "issues": "https://github.com/sebastianbergmann/type/issues",
                "source": "https://github.com/sebastianbergmann/type/tree/2.3.1"
            },
            "funding": [
                {
                    "url": "https://github.com/sebastianbergmann",
                    "type": "github"
                }
            ],
            "time": "2020-10-26T13:18:59+00:00"
        },
        {
            "name": "sebastian/version",
            "version": "3.0.2",
            "source": {
                "type": "git",
                "url": "https://github.com/sebastianbergmann/version.git",
                "reference": "c6c1022351a901512170118436c764e473f6de8c"
            },
            "dist": {
                "type": "zip",
                "url": "https://api.github.com/repos/sebastianbergmann/version/zipball/c6c1022351a901512170118436c764e473f6de8c",
                "reference": "c6c1022351a901512170118436c764e473f6de8c",
                "shasum": ""
            },
            "require": {
                "php": ">=7.3"
            },
            "type": "library",
            "extra": {
                "branch-alias": {
                    "dev-master": "3.0-dev"
                }
            },
            "autoload": {
                "classmap": [
                    "src/"
                ]
            },
            "notification-url": "https://packagist.org/downloads/",
            "license": [
                "BSD-3-Clause"
            ],
            "authors": [
                {
                    "name": "Sebastian Bergmann",
                    "email": "sebastian@phpunit.de",
                    "role": "lead"
                }
            ],
            "description": "Library that helps with managing the version number of Git-hosted PHP projects",
            "homepage": "https://github.com/sebastianbergmann/version",
            "support": {
                "issues": "https://github.com/sebastianbergmann/version/issues",
                "source": "https://github.com/sebastianbergmann/version/tree/3.0.2"
            },
            "funding": [
                {
                    "url": "https://github.com/sebastianbergmann",
                    "type": "github"
                }
            ],
            "time": "2020-09-28T06:39:44+00:00"
        },
        {
            "name": "shalvah/clara",
            "version": "2.6.0",
            "source": {
                "type": "git",
                "url": "https://github.com/shalvah/clara.git",
                "reference": "f1d8a36da149b605769ef86286110e435a68d9ac"
            },
            "dist": {
                "type": "zip",
                "url": "https://api.github.com/repos/shalvah/clara/zipball/f1d8a36da149b605769ef86286110e435a68d9ac",
                "reference": "f1d8a36da149b605769ef86286110e435a68d9ac",
                "shasum": ""
            },
            "require": {
                "php": ">=7.2.5",
                "symfony/console": "^4.0|^5.0"
            },
            "require-dev": {
                "eloquent/phony-phpunit": "^7.0",
                "phpunit/phpunit": "^9.1"
            },
            "type": "library",
            "autoload": {
                "psr-4": {
                    "Shalvah\\Clara\\": "src/"
                },
                "files": [
                    "helpers.php"
                ]
            },
            "notification-url": "https://packagist.org/downloads/",
            "license": [
                "MIT"
            ],
            "description": "🔊 Simple, pretty, testable console output for CLI apps.",
            "keywords": [
                "cli",
                "log",
                "logging"
            ],
            "support": {
                "issues": "https://github.com/shalvah/clara/issues",
                "source": "https://github.com/shalvah/clara/tree/2.6.0"
            },
            "time": "2020-04-12T11:08:11+00:00"
        },
        {
            "name": "slevomat/coding-standard",
            "version": "6.4.1",
            "source": {
                "type": "git",
                "url": "https://github.com/slevomat/coding-standard.git",
                "reference": "696dcca217d0c9da2c40d02731526c1e25b65346"
            },
            "dist": {
                "type": "zip",
                "url": "https://api.github.com/repos/slevomat/coding-standard/zipball/696dcca217d0c9da2c40d02731526c1e25b65346",
                "reference": "696dcca217d0c9da2c40d02731526c1e25b65346",
                "shasum": ""
            },
            "require": {
                "dealerdirect/phpcodesniffer-composer-installer": "^0.6.2 || ^0.7",
                "php": "^7.1 || ^8.0",
                "phpstan/phpdoc-parser": "0.4.5 - 0.4.9",
                "squizlabs/php_codesniffer": "^3.5.6"
            },
            "require-dev": {
                "phing/phing": "2.16.3",
                "php-parallel-lint/php-parallel-lint": "1.2.0",
                "phpstan/phpstan": "0.12.48",
                "phpstan/phpstan-deprecation-rules": "0.12.5",
                "phpstan/phpstan-phpunit": "0.12.16",
                "phpstan/phpstan-strict-rules": "0.12.5",
                "phpunit/phpunit": "7.5.20|8.5.5|9.4.0"
            },
            "type": "phpcodesniffer-standard",
            "extra": {
                "branch-alias": {
                    "dev-master": "6.x-dev"
                }
            },
            "autoload": {
                "psr-4": {
                    "SlevomatCodingStandard\\": "SlevomatCodingStandard"
                }
            },
            "notification-url": "https://packagist.org/downloads/",
            "license": [
                "MIT"
            ],
            "description": "Slevomat Coding Standard for PHP_CodeSniffer complements Consistence Coding Standard by providing sniffs with additional checks.",
            "support": {
                "issues": "https://github.com/slevomat/coding-standard/issues",
                "source": "https://github.com/slevomat/coding-standard/tree/6.4.1"
            },
            "funding": [
                {
                    "url": "https://github.com/kukulich",
                    "type": "github"
                },
                {
                    "url": "https://tidelift.com/funding/github/packagist/slevomat/coding-standard",
                    "type": "tidelift"
                }
            ],
            "time": "2020-10-05T12:39:37+00:00"
        },
        {
            "name": "squizlabs/php_codesniffer",
            "version": "3.5.8",
            "source": {
                "type": "git",
                "url": "https://github.com/squizlabs/PHP_CodeSniffer.git",
                "reference": "9d583721a7157ee997f235f327de038e7ea6dac4"
            },
            "dist": {
                "type": "zip",
                "url": "https://api.github.com/repos/squizlabs/PHP_CodeSniffer/zipball/9d583721a7157ee997f235f327de038e7ea6dac4",
                "reference": "9d583721a7157ee997f235f327de038e7ea6dac4",
                "shasum": ""
            },
            "require": {
                "ext-simplexml": "*",
                "ext-tokenizer": "*",
                "ext-xmlwriter": "*",
                "php": ">=5.4.0"
            },
            "require-dev": {
                "phpunit/phpunit": "^4.0 || ^5.0 || ^6.0 || ^7.0"
            },
            "bin": [
                "bin/phpcs",
                "bin/phpcbf"
            ],
            "type": "library",
            "extra": {
                "branch-alias": {
                    "dev-master": "3.x-dev"
                }
            },
            "notification-url": "https://packagist.org/downloads/",
            "license": [
                "BSD-3-Clause"
            ],
            "authors": [
                {
                    "name": "Greg Sherwood",
                    "role": "lead"
                }
            ],
            "description": "PHP_CodeSniffer tokenizes PHP, JavaScript and CSS files and detects violations of a defined set of coding standards.",
            "homepage": "https://github.com/squizlabs/PHP_CodeSniffer",
            "keywords": [
                "phpcs",
                "standards"
            ],
            "support": {
                "issues": "https://github.com/squizlabs/PHP_CodeSniffer/issues",
                "source": "https://github.com/squizlabs/PHP_CodeSniffer",
                "wiki": "https://github.com/squizlabs/PHP_CodeSniffer/wiki"
            },
            "time": "2020-10-23T02:01:07+00:00"
        },
        {
            "name": "symfony/dom-crawler",
            "version": "v5.2.2",
            "source": {
                "type": "git",
                "url": "https://github.com/symfony/dom-crawler.git",
                "reference": "5d89ceb53ec65e1973a555072fac8ed5ecad3384"
            },
            "dist": {
                "type": "zip",
                "url": "https://api.github.com/repos/symfony/dom-crawler/zipball/5d89ceb53ec65e1973a555072fac8ed5ecad3384",
                "reference": "5d89ceb53ec65e1973a555072fac8ed5ecad3384",
                "shasum": ""
            },
            "require": {
                "php": ">=7.2.5",
                "symfony/polyfill-ctype": "~1.8",
                "symfony/polyfill-mbstring": "~1.0",
                "symfony/polyfill-php80": "^1.15"
            },
            "conflict": {
                "masterminds/html5": "<2.6"
            },
            "require-dev": {
                "masterminds/html5": "^2.6",
                "symfony/css-selector": "^4.4|^5.0"
            },
            "suggest": {
                "symfony/css-selector": ""
            },
            "type": "library",
            "autoload": {
                "psr-4": {
                    "Symfony\\Component\\DomCrawler\\": ""
                },
                "exclude-from-classmap": [
                    "/Tests/"
                ]
            },
            "notification-url": "https://packagist.org/downloads/",
            "license": [
                "MIT"
            ],
            "authors": [
                {
                    "name": "Fabien Potencier",
                    "email": "fabien@symfony.com"
                },
                {
                    "name": "Symfony Community",
                    "homepage": "https://symfony.com/contributors"
                }
            ],
            "description": "Eases DOM navigation for HTML and XML documents",
            "homepage": "https://symfony.com",
            "support": {
                "source": "https://github.com/symfony/dom-crawler/tree/v5.2.2"
            },
            "funding": [
                {
                    "url": "https://symfony.com/sponsor",
                    "type": "custom"
                },
                {
                    "url": "https://github.com/fabpot",
                    "type": "github"
                },
                {
                    "url": "https://tidelift.com/funding/github/packagist/symfony/symfony",
                    "type": "tidelift"
                }
            ],
            "time": "2021-01-27T10:01:46+00:00"
        },
        {
            "name": "theseer/tokenizer",
            "version": "1.2.0",
            "source": {
                "type": "git",
                "url": "https://github.com/theseer/tokenizer.git",
                "reference": "75a63c33a8577608444246075ea0af0d052e452a"
            },
            "dist": {
                "type": "zip",
                "url": "https://api.github.com/repos/theseer/tokenizer/zipball/75a63c33a8577608444246075ea0af0d052e452a",
                "reference": "75a63c33a8577608444246075ea0af0d052e452a",
                "shasum": ""
            },
            "require": {
                "ext-dom": "*",
                "ext-tokenizer": "*",
                "ext-xmlwriter": "*",
                "php": "^7.2 || ^8.0"
            },
            "type": "library",
            "autoload": {
                "classmap": [
                    "src/"
                ]
            },
            "notification-url": "https://packagist.org/downloads/",
            "license": [
                "BSD-3-Clause"
            ],
            "authors": [
                {
                    "name": "Arne Blankerts",
                    "email": "arne@blankerts.de",
                    "role": "Developer"
                }
            ],
            "description": "A small library for converting tokenized PHP source code into XML and potentially other formats",
            "support": {
                "issues": "https://github.com/theseer/tokenizer/issues",
                "source": "https://github.com/theseer/tokenizer/tree/master"
            },
            "funding": [
                {
                    "url": "https://github.com/theseer",
                    "type": "github"
                }
            ],
            "time": "2020-07-12T23:59:07+00:00"
        },
        {
            "name": "webmozart/assert",
            "version": "1.9.1",
            "source": {
                "type": "git",
                "url": "https://github.com/webmozarts/assert.git",
                "reference": "bafc69caeb4d49c39fd0779086c03a3738cbb389"
            },
            "dist": {
                "type": "zip",
                "url": "https://api.github.com/repos/webmozarts/assert/zipball/bafc69caeb4d49c39fd0779086c03a3738cbb389",
                "reference": "bafc69caeb4d49c39fd0779086c03a3738cbb389",
                "shasum": ""
            },
            "require": {
                "php": "^5.3.3 || ^7.0 || ^8.0",
                "symfony/polyfill-ctype": "^1.8"
            },
            "conflict": {
                "phpstan/phpstan": "<0.12.20",
                "vimeo/psalm": "<3.9.1"
            },
            "require-dev": {
                "phpunit/phpunit": "^4.8.36 || ^7.5.13"
            },
            "type": "library",
            "autoload": {
                "psr-4": {
                    "Webmozart\\Assert\\": "src/"
                }
            },
            "notification-url": "https://packagist.org/downloads/",
            "license": [
                "MIT"
            ],
            "authors": [
                {
                    "name": "Bernhard Schussek",
                    "email": "bschussek@gmail.com"
                }
            ],
            "description": "Assertions to validate method input/output with nice error messages.",
            "keywords": [
                "assert",
                "check",
                "validate"
            ],
            "support": {
                "issues": "https://github.com/webmozarts/assert/issues",
                "source": "https://github.com/webmozarts/assert/tree/1.9.1"
            },
            "time": "2020-07-08T17:02:28+00:00"
        },
        {
            "name": "windwalker/renderer",
            "version": "3.5.22",
            "source": {
                "type": "git",
                "url": "https://github.com/ventoviro/windwalker-renderer.git",
                "reference": "b157f2832dac02209db032cb61e21b8264ee4499"
            },
            "dist": {
                "type": "zip",
                "url": "https://api.github.com/repos/ventoviro/windwalker-renderer/zipball/b157f2832dac02209db032cb61e21b8264ee4499",
                "reference": "b157f2832dac02209db032cb61e21b8264ee4499",
                "shasum": ""
            },
            "require": {
                "php": ">=7.1.3",
                "windwalker/structure": "~3.0"
            },
            "require-dev": {
                "illuminate/view": "5.2.*",
                "league/plates": "3.*",
                "mustache/mustache": "2.*",
                "twig/twig": "1.*",
                "windwalker/dom": "~3.0",
                "windwalker/filesystem": "~3.0",
                "windwalker/test": "~3.0"
            },
            "suggest": {
                "illuminate/view": "Install 5.* if you require Laravel Blade engine.",
                "league/plates": "Install 3.* if you require Plates template engine.",
                "mustache/mustache": "Install 2.* if you require Mustache engine.",
                "twig/twig": "Install 1.* if you require Twig engine."
            },
            "type": "windwalker-package",
            "extra": {
                "branch-alias": {
                    "dev-master": "3.x-dev"
                }
            },
            "autoload": {
                "psr-4": {
                    "Windwalker\\Renderer\\": ""
                }
            },
            "notification-url": "https://packagist.org/downloads/",
            "license": [
                "LGPL-2.0-or-later"
            ],
            "description": "Windwalker Renderer package",
            "homepage": "https://github.com/ventoviro/windwalker-renderer",
            "keywords": [
                "framework",
                "renderer",
                "windwalker"
            ],
            "support": {
                "issues": "https://github.com/ventoviro/windwalker-renderer/issues",
                "source": "https://github.com/ventoviro/windwalker-renderer/tree/3.5.21"
            },
            "time": "2019-10-26T15:42:26+00:00"
        },
        {
            "name": "windwalker/structure",
            "version": "3.5.22",
            "source": {
                "type": "git",
                "url": "https://github.com/ventoviro/windwalker-structure.git",
                "reference": "59466adb846685d60463f9c1403df2832d2fcf90"
            },
            "dist": {
                "type": "zip",
                "url": "https://api.github.com/repos/ventoviro/windwalker-structure/zipball/59466adb846685d60463f9c1403df2832d2fcf90",
                "reference": "59466adb846685d60463f9c1403df2832d2fcf90",
                "shasum": ""
            },
            "require": {
                "php": ">=7.1.3"
            },
            "require-dev": {
                "ext-json": "*",
                "laktak/hjson": "^2.1",
                "symfony/yaml": "^4.0||^5.0",
                "windwalker/test": "~3.0",
                "yosymfony/toml": "^1.0"
            },
            "suggest": {
                "laktak/hjson": "Install ~2.0 if you require HJSON support.",
                "symfony/yaml": "Install 3.* if you require YAML support.",
                "yosymfony/toml": "Install ~1.0 if you require TOML support."
            },
            "type": "windwalker-package",
            "extra": {
                "branch-alias": {
                    "dev-master": "3.x-dev"
                }
            },
            "autoload": {
                "psr-4": {
                    "Windwalker\\Structure\\": ""
                }
            },
            "notification-url": "https://packagist.org/downloads/",
            "license": [
                "LGPL-2.0-or-later"
            ],
            "description": "Windwalker Structure package",
            "homepage": "https://github.com/ventoviro/windwalker-structure",
            "keywords": [
                "framework",
                "structure",
                "windwalker"
            ],
            "support": {
                "issues": "https://github.com/ventoviro/windwalker-structure/issues",
                "source": "https://github.com/ventoviro/windwalker-structure/tree/3.5.22"
            },
            "time": "2020-07-04T09:50:33+00:00"
        }
    ],
    "aliases": [],
    "minimum-stability": "stable",
    "stability-flags": [],
    "prefer-stable": false,
    "prefer-lowest": false,
    "platform": [],
    "platform-dev": [],
    "platform-overrides": {
        "php": "7.4.0"
    },
    "plugin-api-version": "2.0.0"
}<|MERGE_RESOLUTION|>--- conflicted
+++ resolved
@@ -4,11 +4,7 @@
         "Read more about it at https://getcomposer.org/doc/01-basic-usage.md#installing-dependencies",
         "This file is @generated automatically"
     ],
-<<<<<<< HEAD
-    "content-hash": "33931f31f0873f939b9c1e74515db3b7",
-=======
-    "content-hash": "05d955e0a0f66e7f205a7f4353d1f8d8",
->>>>>>> a3a32982
+    "content-hash": "1fb5541d9b5d2d02bc1bd4665b4ef6df",
     "packages": [
         {
             "name": "anhskohbo/no-captcha",
