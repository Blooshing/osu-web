{
    "_readme": [
        "This file locks the dependencies of your project to a known state",
        "Read more about it at https://getcomposer.org/doc/01-basic-usage.md#installing-dependencies",
        "This file is @generated automatically"
    ],
<<<<<<< HEAD
    "content-hash": "4576afe4c4ede2b3a21e54846c7284a4",
=======
    "content-hash": "33931f31f0873f939b9c1e74515db3b7",
>>>>>>> 1ab252a3
    "packages": [
        {
            "name": "anhskohbo/no-captcha",
            "version": "3.3.0",
            "source": {
                "type": "git",
                "url": "https://github.com/anhskohbo/no-captcha.git",
                "reference": "f654a4093bd2e9ddbdfad3297bb7aa142a55e611"
            },
            "dist": {
                "type": "zip",
                "url": "https://api.github.com/repos/anhskohbo/no-captcha/zipball/f654a4093bd2e9ddbdfad3297bb7aa142a55e611",
                "reference": "f654a4093bd2e9ddbdfad3297bb7aa142a55e611",
                "shasum": ""
            },
            "require": {
                "guzzlehttp/guzzle": "^6.2|^7.0",
                "illuminate/support": "^5.0|^6.0|^7.0|^8.0",
                "php": ">=5.5.5"
            },
            "require-dev": {
                "phpunit/phpunit": "~4.8"
            },
            "type": "library",
            "extra": {
                "laravel": {
                    "providers": [
                        "Anhskohbo\\NoCaptcha\\NoCaptchaServiceProvider"
                    ],
                    "aliases": {
                        "NoCaptcha": "Anhskohbo\\NoCaptcha\\Facades\\NoCaptcha"
                    }
                }
            },
            "autoload": {
                "psr-4": {
                    "Anhskohbo\\NoCaptcha\\": "src/"
                }
            },
            "notification-url": "https://packagist.org/downloads/",
            "license": [
                "MIT"
            ],
            "authors": [
                {
                    "name": "anhskohbo",
                    "email": "anhskohbo@gmail.com"
                }
            ],
            "description": "No CAPTCHA reCAPTCHA For Laravel.",
            "keywords": [
                "captcha",
                "laravel",
                "laravel4",
                "laravel5",
                "laravel6",
                "no-captcha",
                "recaptcha"
            ],
            "support": {
                "issues": "https://github.com/anhskohbo/no-captcha/issues",
                "source": "https://github.com/anhskohbo/no-captcha/tree/3.3.0"
            },
            "time": "2020-09-10T02:31:52+00:00"
        },
        {
            "name": "aws/aws-sdk-php",
            "version": "3.172.4",
            "source": {
                "type": "git",
                "url": "https://github.com/aws/aws-sdk-php.git",
                "reference": "506e60798bb7d13bdafadce9727ab9cc9ac987b0"
            },
            "dist": {
                "type": "zip",
                "url": "https://api.github.com/repos/aws/aws-sdk-php/zipball/506e60798bb7d13bdafadce9727ab9cc9ac987b0",
                "reference": "506e60798bb7d13bdafadce9727ab9cc9ac987b0",
                "shasum": ""
            },
            "require": {
                "ext-json": "*",
                "ext-pcre": "*",
                "ext-simplexml": "*",
                "guzzlehttp/guzzle": "^5.3.3|^6.2.1|^7.0",
                "guzzlehttp/promises": "^1.0",
                "guzzlehttp/psr7": "^1.4.1",
                "mtdowling/jmespath.php": "^2.5",
                "php": ">=5.5"
            },
            "require-dev": {
                "andrewsville/php-token-reflection": "^1.4",
                "aws/aws-php-sns-message-validator": "~1.0",
                "behat/behat": "~3.0",
                "doctrine/cache": "~1.4",
                "ext-dom": "*",
                "ext-openssl": "*",
                "ext-pcntl": "*",
                "ext-sockets": "*",
                "nette/neon": "^2.3",
                "paragonie/random_compat": ">= 2",
                "phpunit/phpunit": "^4.8.35|^5.4.3",
                "psr/cache": "^1.0",
                "psr/simple-cache": "^1.0",
                "sebastian/comparator": "^1.2.3"
            },
            "suggest": {
                "aws/aws-php-sns-message-validator": "To validate incoming SNS notifications",
                "doctrine/cache": "To use the DoctrineCacheAdapter",
                "ext-curl": "To send requests using cURL",
                "ext-openssl": "Allows working with CloudFront private distributions and verifying received SNS messages",
                "ext-sockets": "To use client-side monitoring"
            },
            "type": "library",
            "extra": {
                "branch-alias": {
                    "dev-master": "3.0-dev"
                }
            },
            "autoload": {
                "psr-4": {
                    "Aws\\": "src/"
                },
                "files": [
                    "src/functions.php"
                ]
            },
            "notification-url": "https://packagist.org/downloads/",
            "license": [
                "Apache-2.0"
            ],
            "authors": [
                {
                    "name": "Amazon Web Services",
                    "homepage": "http://aws.amazon.com"
                }
            ],
            "description": "AWS SDK for PHP - Use Amazon Web Services in your PHP project",
            "homepage": "http://aws.amazon.com/sdkforphp",
            "keywords": [
                "amazon",
                "aws",
                "cloud",
                "dynamodb",
                "ec2",
                "glacier",
                "s3",
                "sdk"
            ],
            "support": {
                "forum": "https://forums.aws.amazon.com/forum.jspa?forumID=80",
                "issues": "https://github.com/aws/aws-sdk-php/issues",
                "source": "https://github.com/aws/aws-sdk-php/tree/3.172.4"
            },
            "time": "2021-01-29T19:17:51+00:00"
        },
        {
            "name": "chaseconey/laravel-datadog-helper",
            "version": "1.2.1",
            "source": {
                "type": "git",
                "url": "https://github.com/chaseconey/laravel-datadog-helper.git",
                "reference": "092d22f32f9134deaeb171123f4da73dcee7948c"
            },
            "dist": {
                "type": "zip",
                "url": "https://api.github.com/repos/chaseconey/laravel-datadog-helper/zipball/092d22f32f9134deaeb171123f4da73dcee7948c",
                "reference": "092d22f32f9134deaeb171123f4da73dcee7948c",
                "shasum": ""
            },
            "require": {
                "datadog/php-datadogstatsd": "^1.4.0",
                "illuminate/support": ">=5.1",
                "php": ">=5.4.0"
            },
            "require-dev": {
                "phpunit/phpunit": "~4.0||~5.0",
                "scrutinizer/ocular": "~1.1",
                "squizlabs/php_codesniffer": "~2.3"
            },
            "type": "library",
            "extra": {
                "laravel": {
                    "providers": [
                        "ChaseConey\\LaravelDatadogHelper\\LaravelDatadogHelperServiceProvider"
                    ],
                    "aliases": {
                        "Datadog": "ChaseConey\\LaravelDatadogHelper\\Datadog"
                    }
                }
            },
            "autoload": {
                "psr-4": {
                    "ChaseConey\\LaravelDatadogHelper\\": "src"
                }
            },
            "notification-url": "https://packagist.org/downloads/",
            "license": [
                "MIT"
            ],
            "authors": [
                {
                    "name": "Chase Coney",
                    "email": "chasiepoo@gmail.com",
                    "homepage": "http://chaseconey.com",
                    "role": "Developer"
                }
            ],
            "description": "A Laravel Datadog helper package.",
            "homepage": "https://github.com/chaseconey/laravel-datadog-helper",
            "keywords": [
                "chaseconey",
                "laravel-datadog-helper"
            ],
            "support": {
                "issues": "https://github.com/chaseconey/laravel-datadog-helper/issues",
                "source": "https://github.com/chaseconey/laravel-datadog-helper/tree/1.2.1"
            },
            "funding": [
                {
                    "url": "https://github.com/chaseconey",
                    "type": "github"
                }
            ],
            "time": "2020-08-15T00:45:13+00:00"
        },
        {
            "name": "clue/stream-filter",
            "version": "v1.5.0",
            "source": {
                "type": "git",
                "url": "https://github.com/clue/stream-filter.git",
                "reference": "aeb7d8ea49c7963d3b581378955dbf5bc49aa320"
            },
            "dist": {
                "type": "zip",
                "url": "https://api.github.com/repos/clue/stream-filter/zipball/aeb7d8ea49c7963d3b581378955dbf5bc49aa320",
                "reference": "aeb7d8ea49c7963d3b581378955dbf5bc49aa320",
                "shasum": ""
            },
            "require": {
                "php": ">=5.3"
            },
            "require-dev": {
                "phpunit/phpunit": "^9.3 || ^5.7 || ^4.8.36"
            },
            "type": "library",
            "autoload": {
                "psr-4": {
                    "Clue\\StreamFilter\\": "src/"
                },
                "files": [
                    "src/functions_include.php"
                ]
            },
            "notification-url": "https://packagist.org/downloads/",
            "license": [
                "MIT"
            ],
            "authors": [
                {
                    "name": "Christian Lück",
                    "email": "christian@clue.engineering"
                }
            ],
            "description": "A simple and modern approach to stream filtering in PHP",
            "homepage": "https://github.com/clue/php-stream-filter",
            "keywords": [
                "bucket brigade",
                "callback",
                "filter",
                "php_user_filter",
                "stream",
                "stream_filter_append",
                "stream_filter_register"
            ],
            "support": {
                "issues": "https://github.com/clue/stream-filter/issues",
                "source": "https://github.com/clue/stream-filter/tree/v1.5.0"
            },
            "funding": [
                {
                    "url": "https://clue.engineering/support",
                    "type": "custom"
                },
                {
                    "url": "https://github.com/clue",
                    "type": "github"
                }
            ],
            "time": "2020-10-02T12:38:20+00:00"
        },
        {
            "name": "composer/package-versions-deprecated",
            "version": "1.11.99.1",
            "source": {
                "type": "git",
                "url": "https://github.com/composer/package-versions-deprecated.git",
                "reference": "7413f0b55a051e89485c5cb9f765fe24bb02a7b6"
            },
            "dist": {
                "type": "zip",
                "url": "https://api.github.com/repos/composer/package-versions-deprecated/zipball/7413f0b55a051e89485c5cb9f765fe24bb02a7b6",
                "reference": "7413f0b55a051e89485c5cb9f765fe24bb02a7b6",
                "shasum": ""
            },
            "require": {
                "composer-plugin-api": "^1.1.0 || ^2.0",
                "php": "^7 || ^8"
            },
            "replace": {
                "ocramius/package-versions": "1.11.99"
            },
            "require-dev": {
                "composer/composer": "^1.9.3 || ^2.0@dev",
                "ext-zip": "^1.13",
                "phpunit/phpunit": "^6.5 || ^7"
            },
            "type": "composer-plugin",
            "extra": {
                "class": "PackageVersions\\Installer",
                "branch-alias": {
                    "dev-master": "1.x-dev"
                }
            },
            "autoload": {
                "psr-4": {
                    "PackageVersions\\": "src/PackageVersions"
                }
            },
            "notification-url": "https://packagist.org/downloads/",
            "license": [
                "MIT"
            ],
            "authors": [
                {
                    "name": "Marco Pivetta",
                    "email": "ocramius@gmail.com"
                },
                {
                    "name": "Jordi Boggiano",
                    "email": "j.boggiano@seld.be"
                }
            ],
            "description": "Composer plugin that provides efficient querying for installed package versions (no runtime IO)",
            "support": {
                "issues": "https://github.com/composer/package-versions-deprecated/issues",
                "source": "https://github.com/composer/package-versions-deprecated/tree/1.11.99.1"
            },
            "funding": [
                {
                    "url": "https://packagist.com",
                    "type": "custom"
                },
                {
                    "url": "https://github.com/composer",
                    "type": "github"
                },
                {
                    "url": "https://tidelift.com/funding/github/packagist/composer/composer",
                    "type": "tidelift"
                }
            ],
            "time": "2020-11-11T10:22:58+00:00"
        },
        {
            "name": "datadog/php-datadogstatsd",
            "version": "1.5.2",
            "source": {
                "type": "git",
                "url": "https://github.com/DataDog/php-datadogstatsd.git",
                "reference": "0a7c85a2415d8e3ead36876706d574460c2bd097"
            },
            "dist": {
                "type": "zip",
                "url": "https://api.github.com/repos/DataDog/php-datadogstatsd/zipball/0a7c85a2415d8e3ead36876706d574460c2bd097",
                "reference": "0a7c85a2415d8e3ead36876706d574460c2bd097",
                "shasum": ""
            },
            "require": {
                "ext-curl": "*",
                "ext-sockets": "*",
                "lib-curl": "*",
                "php": ">=5.6.0"
            },
            "require-dev": {
                "phpunit/phpunit": "4.8.36"
            },
            "type": "library",
            "autoload": {
                "psr-4": {
                    "DataDog\\": "src/"
                }
            },
            "notification-url": "https://packagist.org/downloads/",
            "license": [
                "MIT"
            ],
            "authors": [
                {
                    "name": "Alex Corley",
                    "email": "anthroprose@gmail.com",
                    "role": "Developer"
                },
                {
                    "name": "Datadog",
                    "email": "dev@datadoghq.com",
                    "role": "Developer"
                }
            ],
            "description": "An extremely simple PHP datadogstatsd client",
            "homepage": "https://www.datadoghq.com/",
            "keywords": [
                "DataDog",
                "check",
                "error-reporting",
                "health",
                "logging",
                "monitoring",
                "statsd"
            ],
            "support": {
                "chat": "https://chat.datadoghq.com/",
                "email": "package@datadoghq.com",
                "irc": "irc://irc.freenode.net/datadog",
                "issues": "https://github.com/DataDog/php-datadogstatsd/issues",
                "source": "https://github.com/DataDog/php-datadogstatsd"
            },
            "time": "2020-10-12T09:04:34+00:00"
        },
        {
            "name": "defuse/php-encryption",
            "version": "v2.2.1",
            "source": {
                "type": "git",
                "url": "https://github.com/defuse/php-encryption.git",
                "reference": "0f407c43b953d571421e0020ba92082ed5fb7620"
            },
            "dist": {
                "type": "zip",
                "url": "https://api.github.com/repos/defuse/php-encryption/zipball/0f407c43b953d571421e0020ba92082ed5fb7620",
                "reference": "0f407c43b953d571421e0020ba92082ed5fb7620",
                "shasum": ""
            },
            "require": {
                "ext-openssl": "*",
                "paragonie/random_compat": ">= 2",
                "php": ">=5.4.0"
            },
            "require-dev": {
                "nikic/php-parser": "^2.0|^3.0|^4.0",
                "phpunit/phpunit": "^4|^5"
            },
            "bin": [
                "bin/generate-defuse-key"
            ],
            "type": "library",
            "autoload": {
                "psr-4": {
                    "Defuse\\Crypto\\": "src"
                }
            },
            "notification-url": "https://packagist.org/downloads/",
            "license": [
                "MIT"
            ],
            "authors": [
                {
                    "name": "Taylor Hornby",
                    "email": "taylor@defuse.ca",
                    "homepage": "https://defuse.ca/"
                },
                {
                    "name": "Scott Arciszewski",
                    "email": "info@paragonie.com",
                    "homepage": "https://paragonie.com"
                }
            ],
            "description": "Secure PHP Encryption Library",
            "keywords": [
                "aes",
                "authenticated encryption",
                "cipher",
                "crypto",
                "cryptography",
                "encrypt",
                "encryption",
                "openssl",
                "security",
                "symmetric key cryptography"
            ],
            "support": {
                "issues": "https://github.com/defuse/php-encryption/issues",
                "source": "https://github.com/defuse/php-encryption/tree/master"
            },
            "time": "2018-07-24T23:27:56+00:00"
        },
        {
            "name": "dnoegel/php-xdg-base-dir",
            "version": "v0.1.1",
            "source": {
                "type": "git",
                "url": "https://github.com/dnoegel/php-xdg-base-dir.git",
                "reference": "8f8a6e48c5ecb0f991c2fdcf5f154a47d85f9ffd"
            },
            "dist": {
                "type": "zip",
                "url": "https://api.github.com/repos/dnoegel/php-xdg-base-dir/zipball/8f8a6e48c5ecb0f991c2fdcf5f154a47d85f9ffd",
                "reference": "8f8a6e48c5ecb0f991c2fdcf5f154a47d85f9ffd",
                "shasum": ""
            },
            "require": {
                "php": ">=5.3.2"
            },
            "require-dev": {
                "phpunit/phpunit": "~7.0|~6.0|~5.0|~4.8.35"
            },
            "type": "library",
            "autoload": {
                "psr-4": {
                    "XdgBaseDir\\": "src/"
                }
            },
            "notification-url": "https://packagist.org/downloads/",
            "license": [
                "MIT"
            ],
            "description": "implementation of xdg base directory specification for php",
            "support": {
                "issues": "https://github.com/dnoegel/php-xdg-base-dir/issues",
                "source": "https://github.com/dnoegel/php-xdg-base-dir/tree/v0.1.1"
            },
            "time": "2019-12-04T15:06:13+00:00"
        },
        {
            "name": "doctrine/cache",
            "version": "1.10.2",
            "source": {
                "type": "git",
                "url": "https://github.com/doctrine/cache.git",
                "reference": "13e3381b25847283a91948d04640543941309727"
            },
            "dist": {
                "type": "zip",
                "url": "https://api.github.com/repos/doctrine/cache/zipball/13e3381b25847283a91948d04640543941309727",
                "reference": "13e3381b25847283a91948d04640543941309727",
                "shasum": ""
            },
            "require": {
                "php": "~7.1 || ^8.0"
            },
            "conflict": {
                "doctrine/common": ">2.2,<2.4"
            },
            "require-dev": {
                "alcaeus/mongo-php-adapter": "^1.1",
                "doctrine/coding-standard": "^6.0",
                "mongodb/mongodb": "^1.1",
                "phpunit/phpunit": "^7.0",
                "predis/predis": "~1.0"
            },
            "suggest": {
                "alcaeus/mongo-php-adapter": "Required to use legacy MongoDB driver"
            },
            "type": "library",
            "extra": {
                "branch-alias": {
                    "dev-master": "1.9.x-dev"
                }
            },
            "autoload": {
                "psr-4": {
                    "Doctrine\\Common\\Cache\\": "lib/Doctrine/Common/Cache"
                }
            },
            "notification-url": "https://packagist.org/downloads/",
            "license": [
                "MIT"
            ],
            "authors": [
                {
                    "name": "Guilherme Blanco",
                    "email": "guilhermeblanco@gmail.com"
                },
                {
                    "name": "Roman Borschel",
                    "email": "roman@code-factory.org"
                },
                {
                    "name": "Benjamin Eberlei",
                    "email": "kontakt@beberlei.de"
                },
                {
                    "name": "Jonathan Wage",
                    "email": "jonwage@gmail.com"
                },
                {
                    "name": "Johannes Schmitt",
                    "email": "schmittjoh@gmail.com"
                }
            ],
            "description": "PHP Doctrine Cache library is a popular cache implementation that supports many different drivers such as redis, memcache, apc, mongodb and others.",
            "homepage": "https://www.doctrine-project.org/projects/cache.html",
            "keywords": [
                "abstraction",
                "apcu",
                "cache",
                "caching",
                "couchdb",
                "memcached",
                "php",
                "redis",
                "xcache"
            ],
            "support": {
                "issues": "https://github.com/doctrine/cache/issues",
                "source": "https://github.com/doctrine/cache/tree/1.10.x"
            },
            "funding": [
                {
                    "url": "https://www.doctrine-project.org/sponsorship.html",
                    "type": "custom"
                },
                {
                    "url": "https://www.patreon.com/phpdoctrine",
                    "type": "patreon"
                },
                {
                    "url": "https://tidelift.com/funding/github/packagist/doctrine%2Fcache",
                    "type": "tidelift"
                }
            ],
            "time": "2020-07-07T18:54:01+00:00"
        },
        {
            "name": "doctrine/dbal",
            "version": "2.12.1",
            "source": {
                "type": "git",
                "url": "https://github.com/doctrine/dbal.git",
                "reference": "adce7a954a1c2f14f85e94aed90c8489af204086"
            },
            "dist": {
                "type": "zip",
                "url": "https://api.github.com/repos/doctrine/dbal/zipball/adce7a954a1c2f14f85e94aed90c8489af204086",
                "reference": "adce7a954a1c2f14f85e94aed90c8489af204086",
                "shasum": ""
            },
            "require": {
                "doctrine/cache": "^1.0",
                "doctrine/event-manager": "^1.0",
                "ext-pdo": "*",
                "php": "^7.3 || ^8"
            },
            "require-dev": {
                "doctrine/coding-standard": "^8.1",
                "jetbrains/phpstorm-stubs": "^2019.1",
                "phpstan/phpstan": "^0.12.40",
                "phpunit/phpunit": "^9.4",
                "psalm/plugin-phpunit": "^0.10.0",
                "symfony/console": "^2.0.5|^3.0|^4.0|^5.0",
                "vimeo/psalm": "^3.17.2"
            },
            "suggest": {
                "symfony/console": "For helpful console commands such as SQL execution and import of files."
            },
            "bin": [
                "bin/doctrine-dbal"
            ],
            "type": "library",
            "extra": {
                "branch-alias": {
                    "dev-master": "4.0.x-dev"
                }
            },
            "autoload": {
                "psr-4": {
                    "Doctrine\\DBAL\\": "lib/Doctrine/DBAL"
                }
            },
            "notification-url": "https://packagist.org/downloads/",
            "license": [
                "MIT"
            ],
            "authors": [
                {
                    "name": "Guilherme Blanco",
                    "email": "guilhermeblanco@gmail.com"
                },
                {
                    "name": "Roman Borschel",
                    "email": "roman@code-factory.org"
                },
                {
                    "name": "Benjamin Eberlei",
                    "email": "kontakt@beberlei.de"
                },
                {
                    "name": "Jonathan Wage",
                    "email": "jonwage@gmail.com"
                }
            ],
            "description": "Powerful PHP database abstraction layer (DBAL) with many features for database schema introspection and management.",
            "homepage": "https://www.doctrine-project.org/projects/dbal.html",
            "keywords": [
                "abstraction",
                "database",
                "db2",
                "dbal",
                "mariadb",
                "mssql",
                "mysql",
                "oci8",
                "oracle",
                "pdo",
                "pgsql",
                "postgresql",
                "queryobject",
                "sasql",
                "sql",
                "sqlanywhere",
                "sqlite",
                "sqlserver",
                "sqlsrv"
            ],
            "support": {
                "issues": "https://github.com/doctrine/dbal/issues",
                "source": "https://github.com/doctrine/dbal/tree/2.12.1"
            },
            "funding": [
                {
                    "url": "https://www.doctrine-project.org/sponsorship.html",
                    "type": "custom"
                },
                {
                    "url": "https://www.patreon.com/phpdoctrine",
                    "type": "patreon"
                },
                {
                    "url": "https://tidelift.com/funding/github/packagist/doctrine%2Fdbal",
                    "type": "tidelift"
                }
            ],
            "time": "2020-11-14T20:26:58+00:00"
        },
        {
            "name": "doctrine/event-manager",
            "version": "1.1.1",
            "source": {
                "type": "git",
                "url": "https://github.com/doctrine/event-manager.git",
                "reference": "41370af6a30faa9dc0368c4a6814d596e81aba7f"
            },
            "dist": {
                "type": "zip",
                "url": "https://api.github.com/repos/doctrine/event-manager/zipball/41370af6a30faa9dc0368c4a6814d596e81aba7f",
                "reference": "41370af6a30faa9dc0368c4a6814d596e81aba7f",
                "shasum": ""
            },
            "require": {
                "php": "^7.1 || ^8.0"
            },
            "conflict": {
                "doctrine/common": "<2.9@dev"
            },
            "require-dev": {
                "doctrine/coding-standard": "^6.0",
                "phpunit/phpunit": "^7.0"
            },
            "type": "library",
            "extra": {
                "branch-alias": {
                    "dev-master": "1.0.x-dev"
                }
            },
            "autoload": {
                "psr-4": {
                    "Doctrine\\Common\\": "lib/Doctrine/Common"
                }
            },
            "notification-url": "https://packagist.org/downloads/",
            "license": [
                "MIT"
            ],
            "authors": [
                {
                    "name": "Guilherme Blanco",
                    "email": "guilhermeblanco@gmail.com"
                },
                {
                    "name": "Roman Borschel",
                    "email": "roman@code-factory.org"
                },
                {
                    "name": "Benjamin Eberlei",
                    "email": "kontakt@beberlei.de"
                },
                {
                    "name": "Jonathan Wage",
                    "email": "jonwage@gmail.com"
                },
                {
                    "name": "Johannes Schmitt",
                    "email": "schmittjoh@gmail.com"
                },
                {
                    "name": "Marco Pivetta",
                    "email": "ocramius@gmail.com"
                }
            ],
            "description": "The Doctrine Event Manager is a simple PHP event system that was built to be used with the various Doctrine projects.",
            "homepage": "https://www.doctrine-project.org/projects/event-manager.html",
            "keywords": [
                "event",
                "event dispatcher",
                "event manager",
                "event system",
                "events"
            ],
            "support": {
                "issues": "https://github.com/doctrine/event-manager/issues",
                "source": "https://github.com/doctrine/event-manager/tree/1.1.x"
            },
            "funding": [
                {
                    "url": "https://www.doctrine-project.org/sponsorship.html",
                    "type": "custom"
                },
                {
                    "url": "https://www.patreon.com/phpdoctrine",
                    "type": "patreon"
                },
                {
                    "url": "https://tidelift.com/funding/github/packagist/doctrine%2Fevent-manager",
                    "type": "tidelift"
                }
            ],
            "time": "2020-05-29T18:28:51+00:00"
        },
        {
            "name": "doctrine/inflector",
            "version": "2.0.3",
            "source": {
                "type": "git",
                "url": "https://github.com/doctrine/inflector.git",
                "reference": "9cf661f4eb38f7c881cac67c75ea9b00bf97b210"
            },
            "dist": {
                "type": "zip",
                "url": "https://api.github.com/repos/doctrine/inflector/zipball/9cf661f4eb38f7c881cac67c75ea9b00bf97b210",
                "reference": "9cf661f4eb38f7c881cac67c75ea9b00bf97b210",
                "shasum": ""
            },
            "require": {
                "php": "^7.2 || ^8.0"
            },
            "require-dev": {
                "doctrine/coding-standard": "^7.0",
                "phpstan/phpstan": "^0.11",
                "phpstan/phpstan-phpunit": "^0.11",
                "phpstan/phpstan-strict-rules": "^0.11",
                "phpunit/phpunit": "^7.0 || ^8.0 || ^9.0"
            },
            "type": "library",
            "extra": {
                "branch-alias": {
                    "dev-master": "2.0.x-dev"
                }
            },
            "autoload": {
                "psr-4": {
                    "Doctrine\\Inflector\\": "lib/Doctrine/Inflector"
                }
            },
            "notification-url": "https://packagist.org/downloads/",
            "license": [
                "MIT"
            ],
            "authors": [
                {
                    "name": "Guilherme Blanco",
                    "email": "guilhermeblanco@gmail.com"
                },
                {
                    "name": "Roman Borschel",
                    "email": "roman@code-factory.org"
                },
                {
                    "name": "Benjamin Eberlei",
                    "email": "kontakt@beberlei.de"
                },
                {
                    "name": "Jonathan Wage",
                    "email": "jonwage@gmail.com"
                },
                {
                    "name": "Johannes Schmitt",
                    "email": "schmittjoh@gmail.com"
                }
            ],
            "description": "PHP Doctrine Inflector is a small library that can perform string manipulations with regard to upper/lowercase and singular/plural forms of words.",
            "homepage": "https://www.doctrine-project.org/projects/inflector.html",
            "keywords": [
                "inflection",
                "inflector",
                "lowercase",
                "manipulation",
                "php",
                "plural",
                "singular",
                "strings",
                "uppercase",
                "words"
            ],
            "support": {
                "issues": "https://github.com/doctrine/inflector/issues",
                "source": "https://github.com/doctrine/inflector/tree/2.0.x"
            },
            "funding": [
                {
                    "url": "https://www.doctrine-project.org/sponsorship.html",
                    "type": "custom"
                },
                {
                    "url": "https://www.patreon.com/phpdoctrine",
                    "type": "patreon"
                },
                {
                    "url": "https://tidelift.com/funding/github/packagist/doctrine%2Finflector",
                    "type": "tidelift"
                }
            ],
            "time": "2020-05-29T15:13:26+00:00"
        },
        {
            "name": "doctrine/lexer",
            "version": "1.2.1",
            "source": {
                "type": "git",
                "url": "https://github.com/doctrine/lexer.git",
                "reference": "e864bbf5904cb8f5bb334f99209b48018522f042"
            },
            "dist": {
                "type": "zip",
                "url": "https://api.github.com/repos/doctrine/lexer/zipball/e864bbf5904cb8f5bb334f99209b48018522f042",
                "reference": "e864bbf5904cb8f5bb334f99209b48018522f042",
                "shasum": ""
            },
            "require": {
                "php": "^7.2 || ^8.0"
            },
            "require-dev": {
                "doctrine/coding-standard": "^6.0",
                "phpstan/phpstan": "^0.11.8",
                "phpunit/phpunit": "^8.2"
            },
            "type": "library",
            "extra": {
                "branch-alias": {
                    "dev-master": "1.2.x-dev"
                }
            },
            "autoload": {
                "psr-4": {
                    "Doctrine\\Common\\Lexer\\": "lib/Doctrine/Common/Lexer"
                }
            },
            "notification-url": "https://packagist.org/downloads/",
            "license": [
                "MIT"
            ],
            "authors": [
                {
                    "name": "Guilherme Blanco",
                    "email": "guilhermeblanco@gmail.com"
                },
                {
                    "name": "Roman Borschel",
                    "email": "roman@code-factory.org"
                },
                {
                    "name": "Johannes Schmitt",
                    "email": "schmittjoh@gmail.com"
                }
            ],
            "description": "PHP Doctrine Lexer parser library that can be used in Top-Down, Recursive Descent Parsers.",
            "homepage": "https://www.doctrine-project.org/projects/lexer.html",
            "keywords": [
                "annotations",
                "docblock",
                "lexer",
                "parser",
                "php"
            ],
            "support": {
                "issues": "https://github.com/doctrine/lexer/issues",
                "source": "https://github.com/doctrine/lexer/tree/1.2.1"
            },
            "funding": [
                {
                    "url": "https://www.doctrine-project.org/sponsorship.html",
                    "type": "custom"
                },
                {
                    "url": "https://www.patreon.com/phpdoctrine",
                    "type": "patreon"
                },
                {
                    "url": "https://tidelift.com/funding/github/packagist/doctrine%2Flexer",
                    "type": "tidelift"
                }
            ],
            "time": "2020-05-25T17:44:05+00:00"
        },
        {
            "name": "dragonmantank/cron-expression",
            "version": "v2.3.1",
            "source": {
                "type": "git",
                "url": "https://github.com/dragonmantank/cron-expression.git",
                "reference": "65b2d8ee1f10915efb3b55597da3404f096acba2"
            },
            "dist": {
                "type": "zip",
                "url": "https://api.github.com/repos/dragonmantank/cron-expression/zipball/65b2d8ee1f10915efb3b55597da3404f096acba2",
                "reference": "65b2d8ee1f10915efb3b55597da3404f096acba2",
                "shasum": ""
            },
            "require": {
                "php": "^7.0|^8.0"
            },
            "require-dev": {
                "phpunit/phpunit": "^6.4|^7.0|^8.0|^9.0"
            },
            "type": "library",
            "extra": {
                "branch-alias": {
                    "dev-master": "2.3-dev"
                }
            },
            "autoload": {
                "psr-4": {
                    "Cron\\": "src/Cron/"
                }
            },
            "notification-url": "https://packagist.org/downloads/",
            "license": [
                "MIT"
            ],
            "authors": [
                {
                    "name": "Michael Dowling",
                    "email": "mtdowling@gmail.com",
                    "homepage": "https://github.com/mtdowling"
                },
                {
                    "name": "Chris Tankersley",
                    "email": "chris@ctankersley.com",
                    "homepage": "https://github.com/dragonmantank"
                }
            ],
            "description": "CRON for PHP: Calculate the next or previous run date and determine if a CRON expression is due",
            "keywords": [
                "cron",
                "schedule"
            ],
            "support": {
                "issues": "https://github.com/dragonmantank/cron-expression/issues",
                "source": "https://github.com/dragonmantank/cron-expression/tree/v2.3.1"
            },
            "funding": [
                {
                    "url": "https://github.com/dragonmantank",
                    "type": "github"
                }
            ],
            "time": "2020-10-13T00:52:37+00:00"
        },
        {
            "name": "egulias/email-validator",
            "version": "2.1.25",
            "source": {
                "type": "git",
                "url": "https://github.com/egulias/EmailValidator.git",
                "reference": "0dbf5d78455d4d6a41d186da50adc1122ec066f4"
            },
            "dist": {
                "type": "zip",
                "url": "https://api.github.com/repos/egulias/EmailValidator/zipball/0dbf5d78455d4d6a41d186da50adc1122ec066f4",
                "reference": "0dbf5d78455d4d6a41d186da50adc1122ec066f4",
                "shasum": ""
            },
            "require": {
                "doctrine/lexer": "^1.0.1",
                "php": ">=5.5",
                "symfony/polyfill-intl-idn": "^1.10"
            },
            "require-dev": {
                "dominicsayers/isemail": "^3.0.7",
                "phpunit/phpunit": "^4.8.36|^7.5.15",
                "satooshi/php-coveralls": "^1.0.1"
            },
            "suggest": {
                "ext-intl": "PHP Internationalization Libraries are required to use the SpoofChecking validation"
            },
            "type": "library",
            "extra": {
                "branch-alias": {
                    "dev-master": "2.1.x-dev"
                }
            },
            "autoload": {
                "psr-4": {
                    "Egulias\\EmailValidator\\": "src"
                }
            },
            "notification-url": "https://packagist.org/downloads/",
            "license": [
                "MIT"
            ],
            "authors": [
                {
                    "name": "Eduardo Gulias Davis"
                }
            ],
            "description": "A library for validating emails against several RFCs",
            "homepage": "https://github.com/egulias/EmailValidator",
            "keywords": [
                "email",
                "emailvalidation",
                "emailvalidator",
                "validation",
                "validator"
            ],
            "support": {
                "issues": "https://github.com/egulias/EmailValidator/issues",
                "source": "https://github.com/egulias/EmailValidator/tree/2.1.25"
            },
            "funding": [
                {
                    "url": "https://github.com/egulias",
                    "type": "github"
                }
            ],
            "time": "2020-12-29T14:50:06+00:00"
        },
        {
            "name": "elasticsearch/elasticsearch",
            "version": "v7.12.0",
            "source": {
                "type": "git",
                "url": "https://github.com/elastic/elasticsearch-php.git",
                "reference": "25522ef4f16adcf49d7a1db149f2fcf010655b7f"
            },
            "dist": {
                "type": "zip",
                "url": "https://api.github.com/repos/elastic/elasticsearch-php/zipball/25522ef4f16adcf49d7a1db149f2fcf010655b7f",
                "reference": "25522ef4f16adcf49d7a1db149f2fcf010655b7f",
                "shasum": ""
            },
            "require": {
                "ext-json": ">=1.3.7",
                "ezimuel/ringphp": "^1.1.2",
                "php": "^7.3 || ^8.0",
                "psr/log": "~1.0"
            },
            "require-dev": {
                "doctrine/inflector": "^1.3",
                "ext-yaml": "*",
                "ext-zip": "*",
                "mockery/mockery": "^1.2",
                "phpstan/phpstan": "^0.12",
                "phpunit/phpunit": "^7.5 || ^8.5 || ^9.3",
                "squizlabs/php_codesniffer": "^3.4",
                "symfony/finder": "~4.0",
                "symfony/yaml": "~4.0",
                "symplify/git-wrapper": "~9.0"
            },
            "suggest": {
                "ext-curl": "*",
                "monolog/monolog": "Allows for client-level logging and tracing"
            },
            "type": "library",
            "autoload": {
                "files": [
                    "src/autoload.php"
                ],
                "psr-4": {
                    "Elasticsearch\\": "src/Elasticsearch/"
                }
            },
            "notification-url": "https://packagist.org/downloads/",
            "license": [
                "Apache-2.0"
            ],
            "authors": [
                {
                    "name": "Zachary Tong"
                },
                {
                    "name": "Enrico Zimuel"
                }
            ],
            "description": "PHP Client for Elasticsearch",
            "keywords": [
                "client",
                "elasticsearch",
                "search"
            ],
            "support": {
                "issues": "https://github.com/elastic/elasticsearch-php/issues",
                "source": "https://github.com/elastic/elasticsearch-php/tree/v7.12.0"
            },
            "time": "2021-03-23T18:08:45+00:00"
        },
        {
            "name": "ezimuel/guzzlestreams",
            "version": "3.0.1",
            "source": {
                "type": "git",
                "url": "https://github.com/ezimuel/guzzlestreams.git",
                "reference": "abe3791d231167f14eb80d413420d1eab91163a8"
            },
            "dist": {
                "type": "zip",
                "url": "https://api.github.com/repos/ezimuel/guzzlestreams/zipball/abe3791d231167f14eb80d413420d1eab91163a8",
                "reference": "abe3791d231167f14eb80d413420d1eab91163a8",
                "shasum": ""
            },
            "require": {
                "php": ">=5.4.0"
            },
            "require-dev": {
                "phpunit/phpunit": "~4.0"
            },
            "type": "library",
            "extra": {
                "branch-alias": {
                    "dev-master": "3.0-dev"
                }
            },
            "autoload": {
                "psr-4": {
                    "GuzzleHttp\\Stream\\": "src/"
                }
            },
            "notification-url": "https://packagist.org/downloads/",
            "license": [
                "MIT"
            ],
            "authors": [
                {
                    "name": "Michael Dowling",
                    "email": "mtdowling@gmail.com",
                    "homepage": "https://github.com/mtdowling"
                }
            ],
            "description": "Fork of guzzle/streams (abandoned) to be used with elasticsearch-php",
            "homepage": "http://guzzlephp.org/",
            "keywords": [
                "Guzzle",
                "stream"
            ],
            "support": {
                "source": "https://github.com/ezimuel/guzzlestreams/tree/3.0.1"
            },
            "time": "2020-02-14T23:11:50+00:00"
        },
        {
            "name": "ezimuel/ringphp",
            "version": "1.1.2",
            "source": {
                "type": "git",
                "url": "https://github.com/ezimuel/ringphp.git",
                "reference": "0b78f89d8e0bb9e380046c31adfa40347e9f663b"
            },
            "dist": {
                "type": "zip",
                "url": "https://api.github.com/repos/ezimuel/ringphp/zipball/0b78f89d8e0bb9e380046c31adfa40347e9f663b",
                "reference": "0b78f89d8e0bb9e380046c31adfa40347e9f663b",
                "shasum": ""
            },
            "require": {
                "ezimuel/guzzlestreams": "^3.0.1",
                "php": ">=5.4.0",
                "react/promise": "~2.0"
            },
            "require-dev": {
                "ext-curl": "*",
                "phpunit/phpunit": "~4.0"
            },
            "suggest": {
                "ext-curl": "Guzzle will use specific adapters if cURL is present"
            },
            "type": "library",
            "extra": {
                "branch-alias": {
                    "dev-master": "1.1-dev"
                }
            },
            "autoload": {
                "psr-4": {
                    "GuzzleHttp\\Ring\\": "src/"
                }
            },
            "notification-url": "https://packagist.org/downloads/",
            "license": [
                "MIT"
            ],
            "authors": [
                {
                    "name": "Michael Dowling",
                    "email": "mtdowling@gmail.com",
                    "homepage": "https://github.com/mtdowling"
                }
            ],
            "description": "Fork of guzzle/RingPHP (abandoned) to be used with elasticsearch-php",
            "support": {
                "source": "https://github.com/ezimuel/ringphp/tree/1.1.2"
            },
            "time": "2020-02-14T23:51:21+00:00"
        },
        {
            "name": "ezyang/htmlpurifier",
            "version": "v4.13.0",
            "source": {
                "type": "git",
                "url": "https://github.com/ezyang/htmlpurifier.git",
                "reference": "08e27c97e4c6ed02f37c5b2b20488046c8d90d75"
            },
            "dist": {
                "type": "zip",
                "url": "https://api.github.com/repos/ezyang/htmlpurifier/zipball/08e27c97e4c6ed02f37c5b2b20488046c8d90d75",
                "reference": "08e27c97e4c6ed02f37c5b2b20488046c8d90d75",
                "shasum": ""
            },
            "require": {
                "php": ">=5.2"
            },
            "require-dev": {
                "simpletest/simpletest": "dev-master#72de02a7b80c6bb8864ef9bf66d41d2f58f826bd"
            },
            "type": "library",
            "autoload": {
                "psr-0": {
                    "HTMLPurifier": "library/"
                },
                "files": [
                    "library/HTMLPurifier.composer.php"
                ],
                "exclude-from-classmap": [
                    "/library/HTMLPurifier/Language/"
                ]
            },
            "notification-url": "https://packagist.org/downloads/",
            "license": [
                "LGPL-2.1-or-later"
            ],
            "authors": [
                {
                    "name": "Edward Z. Yang",
                    "email": "admin@htmlpurifier.org",
                    "homepage": "http://ezyang.com"
                }
            ],
            "description": "Standards compliant HTML filter written in PHP",
            "homepage": "http://htmlpurifier.org/",
            "keywords": [
                "html"
            ],
            "support": {
                "issues": "https://github.com/ezyang/htmlpurifier/issues",
                "source": "https://github.com/ezyang/htmlpurifier/tree/master"
            },
            "time": "2020-06-29T00:56:53+00:00"
        },
        {
            "name": "firebase/php-jwt",
            "version": "v5.2.0",
            "source": {
                "type": "git",
                "url": "https://github.com/firebase/php-jwt.git",
                "reference": "feb0e820b8436873675fd3aca04f3728eb2185cb"
            },
            "dist": {
                "type": "zip",
                "url": "https://api.github.com/repos/firebase/php-jwt/zipball/feb0e820b8436873675fd3aca04f3728eb2185cb",
                "reference": "feb0e820b8436873675fd3aca04f3728eb2185cb",
                "shasum": ""
            },
            "require": {
                "php": ">=5.3.0"
            },
            "require-dev": {
                "phpunit/phpunit": ">=4.8 <=9"
            },
            "type": "library",
            "autoload": {
                "psr-4": {
                    "Firebase\\JWT\\": "src"
                }
            },
            "notification-url": "https://packagist.org/downloads/",
            "license": [
                "BSD-3-Clause"
            ],
            "authors": [
                {
                    "name": "Neuman Vong",
                    "email": "neuman+pear@twilio.com",
                    "role": "Developer"
                },
                {
                    "name": "Anant Narayanan",
                    "email": "anant@php.net",
                    "role": "Developer"
                }
            ],
            "description": "A simple library to encode and decode JSON Web Tokens (JWT) in PHP. Should conform to the current spec.",
            "homepage": "https://github.com/firebase/php-jwt",
            "keywords": [
                "jwt",
                "php"
            ],
            "support": {
                "issues": "https://github.com/firebase/php-jwt/issues",
                "source": "https://github.com/firebase/php-jwt/tree/master"
            },
            "time": "2020-03-25T18:49:23+00:00"
        },
        {
            "name": "graham-campbell/bounded-cache",
            "version": "v1.1.0",
            "source": {
                "type": "git",
                "url": "https://github.com/GrahamCampbell/Bounded-Cache.git",
                "reference": "ca58ead742af3e906737f6b09aa0e84d1a1bebad"
            },
            "dist": {
                "type": "zip",
                "url": "https://api.github.com/repos/GrahamCampbell/Bounded-Cache/zipball/ca58ead742af3e906737f6b09aa0e84d1a1bebad",
                "reference": "ca58ead742af3e906737f6b09aa0e84d1a1bebad",
                "shasum": ""
            },
            "require": {
                "php": "^7.2.5 || ^8.0",
                "psr/simple-cache": "^1.0"
            },
            "require-dev": {
                "graham-campbell/analyzer": "^3.0",
                "graham-campbell/testbench-core": "^3.1",
                "mockery/mockery": "^1.3.2",
                "phpunit/phpunit": "^8.5 || ^9.0"
            },
            "type": "library",
            "autoload": {
                "psr-4": {
                    "GrahamCampbell\\BoundedCache\\": "src/"
                }
            },
            "notification-url": "https://packagist.org/downloads/",
            "license": [
                "MIT"
            ],
            "authors": [
                {
                    "name": "Graham Campbell",
                    "email": "graham@alt-three.com"
                }
            ],
            "description": "A Bounded TTL PSR-16 Cache Implementation",
            "keywords": [
                "Bounded Cache",
                "Bounded-Cache",
                "Graham Campbell",
                "GrahamCampbell",
                "bounded",
                "cache",
                "psr16"
            ],
            "support": {
                "issues": "https://github.com/GrahamCampbell/Bounded-Cache/issues",
                "source": "https://github.com/GrahamCampbell/Bounded-Cache/tree/1.1"
            },
            "funding": [
                {
                    "url": "https://github.com/GrahamCampbell",
                    "type": "github"
                },
                {
                    "url": "https://tidelift.com/funding/github/packagist/graham-campbell/bounded-cache",
                    "type": "tidelift"
                }
            ],
            "time": "2020-07-15T19:08:22+00:00"
        },
        {
            "name": "graham-campbell/github",
            "version": "v10.0.2",
            "source": {
                "type": "git",
                "url": "https://github.com/GrahamCampbell/Laravel-GitHub.git",
                "reference": "a2183f30fc9620cfa4b4848c3523b834690ed4fd"
            },
            "dist": {
                "type": "zip",
                "url": "https://api.github.com/repos/GrahamCampbell/Laravel-GitHub/zipball/a2183f30fc9620cfa4b4848c3523b834690ed4fd",
                "reference": "a2183f30fc9620cfa4b4848c3523b834690ed4fd",
                "shasum": ""
            },
            "require": {
                "graham-campbell/bounded-cache": "^1.1",
                "graham-campbell/manager": "^4.5",
                "illuminate/contracts": "^6.0 || ^7.0 || ^8.0",
                "illuminate/support": "^6.0 || ^7.0 || ^8.0",
                "knplabs/github-api": "3.0.*",
                "php": "^7.2.5 || ^8.0",
                "symfony/cache": "^4.3 || ^5.0"
            },
            "require-dev": {
                "graham-campbell/analyzer": "^3.0",
                "graham-campbell/testbench": "^5.4",
                "guzzlehttp/guzzle": "^7.2",
                "http-interop/http-factory-guzzle": "^1.0",
                "lcobucci/jwt": "^3.4 || ^4.0",
                "mockery/mockery": "^1.3.1",
                "phpunit/phpunit": "^8.5.8 || ^9.3.7"
            },
            "suggest": {
                "lcobucci/jwt": "Allows using the private key authenticator (^3.4 || ^4.0)"
            },
            "type": "library",
            "extra": {
                "laravel": {
                    "providers": [
                        "GrahamCampbell\\GitHub\\GitHubServiceProvider"
                    ]
                }
            },
            "autoload": {
                "psr-4": {
                    "GrahamCampbell\\GitHub\\": "src/"
                }
            },
            "notification-url": "https://packagist.org/downloads/",
            "license": [
                "MIT"
            ],
            "authors": [
                {
                    "name": "Graham Campbell",
                    "email": "graham@alt-three.com"
                }
            ],
            "description": "GitHub Is A GitHub Bridge For Laravel",
            "keywords": [
                "Bridge",
                "Graham Campbell",
                "GrahamCampbell",
                "Laravel GitHub",
                "Laravel-GitHub",
                "PHP GitHub API",
                "framework",
                "github",
                "github bridge",
                "laravel",
                "php-github-api"
            ],
            "support": {
                "issues": "https://github.com/GrahamCampbell/Laravel-GitHub/issues",
                "source": "https://github.com/GrahamCampbell/Laravel-GitHub/tree/v10.0.2"
            },
            "funding": [
                {
                    "url": "https://github.com/GrahamCampbell",
                    "type": "github"
                },
                {
                    "url": "https://tidelift.com/funding/github/packagist/graham-campbell/github",
                    "type": "tidelift"
                }
            ],
            "time": "2021-01-14T15:42:14+00:00"
        },
        {
            "name": "graham-campbell/manager",
            "version": "v4.6.0",
            "source": {
                "type": "git",
                "url": "https://github.com/GrahamCampbell/Laravel-Manager.git",
                "reference": "e18c29f98adb770bd890b6d66b27ba4730272599"
            },
            "dist": {
                "type": "zip",
                "url": "https://api.github.com/repos/GrahamCampbell/Laravel-Manager/zipball/e18c29f98adb770bd890b6d66b27ba4730272599",
                "reference": "e18c29f98adb770bd890b6d66b27ba4730272599",
                "shasum": ""
            },
            "require": {
                "illuminate/contracts": "^5.5 || ^6.0 || ^7.0 || ^8.0",
                "illuminate/support": "^5.5 || ^6.0 || ^7.0 || ^8.0",
                "php": "^7.1.3 || ^8.0"
            },
            "require-dev": {
                "graham-campbell/analyzer": "^2.4 || ^3.0",
                "graham-campbell/testbench-core": "^3.2",
                "mockery/mockery": "^1.3.1",
                "phpunit/phpunit": "^6.5 || ^7.5 || ^8.4 || ^9.0"
            },
            "type": "library",
            "autoload": {
                "psr-4": {
                    "GrahamCampbell\\Manager\\": "src/"
                }
            },
            "notification-url": "https://packagist.org/downloads/",
            "license": [
                "MIT"
            ],
            "authors": [
                {
                    "name": "Graham Campbell",
                    "email": "graham@alt-three.com"
                }
            ],
            "description": "Manager Provides Some Manager Functionality For Laravel",
            "keywords": [
                "Graham Campbell",
                "GrahamCampbell",
                "Laravel Manager",
                "Laravel-Manager",
                "connector",
                "framework",
                "interface",
                "laravel",
                "manager"
            ],
            "support": {
                "issues": "https://github.com/GrahamCampbell/Laravel-Manager/issues",
                "source": "https://github.com/GrahamCampbell/Laravel-Manager/tree/4.6"
            },
            "funding": [
                {
                    "url": "https://github.com/GrahamCampbell",
                    "type": "github"
                },
                {
                    "url": "https://tidelift.com/funding/github/packagist/graham-campbell/manager",
                    "type": "tidelift"
                }
            ],
            "time": "2020-07-25T18:02:52+00:00"
        },
        {
            "name": "guzzlehttp/guzzle",
            "version": "6.5.5",
            "source": {
                "type": "git",
                "url": "https://github.com/guzzle/guzzle.git",
                "reference": "9d4290de1cfd701f38099ef7e183b64b4b7b0c5e"
            },
            "dist": {
                "type": "zip",
                "url": "https://api.github.com/repos/guzzle/guzzle/zipball/9d4290de1cfd701f38099ef7e183b64b4b7b0c5e",
                "reference": "9d4290de1cfd701f38099ef7e183b64b4b7b0c5e",
                "shasum": ""
            },
            "require": {
                "ext-json": "*",
                "guzzlehttp/promises": "^1.0",
                "guzzlehttp/psr7": "^1.6.1",
                "php": ">=5.5",
                "symfony/polyfill-intl-idn": "^1.17.0"
            },
            "require-dev": {
                "ext-curl": "*",
                "phpunit/phpunit": "^4.8.35 || ^5.7 || ^6.4 || ^7.0",
                "psr/log": "^1.1"
            },
            "suggest": {
                "psr/log": "Required for using the Log middleware"
            },
            "type": "library",
            "extra": {
                "branch-alias": {
                    "dev-master": "6.5-dev"
                }
            },
            "autoload": {
                "psr-4": {
                    "GuzzleHttp\\": "src/"
                },
                "files": [
                    "src/functions_include.php"
                ]
            },
            "notification-url": "https://packagist.org/downloads/",
            "license": [
                "MIT"
            ],
            "authors": [
                {
                    "name": "Michael Dowling",
                    "email": "mtdowling@gmail.com",
                    "homepage": "https://github.com/mtdowling"
                }
            ],
            "description": "Guzzle is a PHP HTTP client library",
            "homepage": "http://guzzlephp.org/",
            "keywords": [
                "client",
                "curl",
                "framework",
                "http",
                "http client",
                "rest",
                "web service"
            ],
            "support": {
                "issues": "https://github.com/guzzle/guzzle/issues",
                "source": "https://github.com/guzzle/guzzle/tree/6.5"
            },
            "time": "2020-06-16T21:01:06+00:00"
        },
        {
            "name": "guzzlehttp/promises",
            "version": "1.4.0",
            "source": {
                "type": "git",
                "url": "https://github.com/guzzle/promises.git",
                "reference": "60d379c243457e073cff02bc323a2a86cb355631"
            },
            "dist": {
                "type": "zip",
                "url": "https://api.github.com/repos/guzzle/promises/zipball/60d379c243457e073cff02bc323a2a86cb355631",
                "reference": "60d379c243457e073cff02bc323a2a86cb355631",
                "shasum": ""
            },
            "require": {
                "php": ">=5.5"
            },
            "require-dev": {
                "symfony/phpunit-bridge": "^4.4 || ^5.1"
            },
            "type": "library",
            "extra": {
                "branch-alias": {
                    "dev-master": "1.4-dev"
                }
            },
            "autoload": {
                "psr-4": {
                    "GuzzleHttp\\Promise\\": "src/"
                },
                "files": [
                    "src/functions_include.php"
                ]
            },
            "notification-url": "https://packagist.org/downloads/",
            "license": [
                "MIT"
            ],
            "authors": [
                {
                    "name": "Michael Dowling",
                    "email": "mtdowling@gmail.com",
                    "homepage": "https://github.com/mtdowling"
                }
            ],
            "description": "Guzzle promises library",
            "keywords": [
                "promise"
            ],
            "support": {
                "issues": "https://github.com/guzzle/promises/issues",
                "source": "https://github.com/guzzle/promises/tree/1.4.0"
            },
            "time": "2020-09-30T07:37:28+00:00"
        },
        {
            "name": "guzzlehttp/psr7",
            "version": "1.7.0",
            "source": {
                "type": "git",
                "url": "https://github.com/guzzle/psr7.git",
                "reference": "53330f47520498c0ae1f61f7e2c90f55690c06a3"
            },
            "dist": {
                "type": "zip",
                "url": "https://api.github.com/repos/guzzle/psr7/zipball/53330f47520498c0ae1f61f7e2c90f55690c06a3",
                "reference": "53330f47520498c0ae1f61f7e2c90f55690c06a3",
                "shasum": ""
            },
            "require": {
                "php": ">=5.4.0",
                "psr/http-message": "~1.0",
                "ralouphie/getallheaders": "^2.0.5 || ^3.0.0"
            },
            "provide": {
                "psr/http-message-implementation": "1.0"
            },
            "require-dev": {
                "ext-zlib": "*",
                "phpunit/phpunit": "~4.8.36 || ^5.7.27 || ^6.5.14 || ^7.5.20 || ^8.5.8 || ^9.3.10"
            },
            "suggest": {
                "laminas/laminas-httphandlerrunner": "Emit PSR-7 responses"
            },
            "type": "library",
            "extra": {
                "branch-alias": {
                    "dev-master": "1.7-dev"
                }
            },
            "autoload": {
                "psr-4": {
                    "GuzzleHttp\\Psr7\\": "src/"
                },
                "files": [
                    "src/functions_include.php"
                ]
            },
            "notification-url": "https://packagist.org/downloads/",
            "license": [
                "MIT"
            ],
            "authors": [
                {
                    "name": "Michael Dowling",
                    "email": "mtdowling@gmail.com",
                    "homepage": "https://github.com/mtdowling"
                },
                {
                    "name": "Tobias Schultze",
                    "homepage": "https://github.com/Tobion"
                }
            ],
            "description": "PSR-7 message implementation that also provides common utility methods",
            "keywords": [
                "http",
                "message",
                "psr-7",
                "request",
                "response",
                "stream",
                "uri",
                "url"
            ],
            "support": {
                "issues": "https://github.com/guzzle/psr7/issues",
                "source": "https://github.com/guzzle/psr7/tree/1.7.0"
            },
            "time": "2020-09-30T07:37:11+00:00"
        },
        {
            "name": "http-interop/http-factory-guzzle",
            "version": "1.0.0",
            "source": {
                "type": "git",
                "url": "https://github.com/http-interop/http-factory-guzzle.git",
                "reference": "34861658efb9899a6618cef03de46e2a52c80fc0"
            },
            "dist": {
                "type": "zip",
                "url": "https://api.github.com/repos/http-interop/http-factory-guzzle/zipball/34861658efb9899a6618cef03de46e2a52c80fc0",
                "reference": "34861658efb9899a6618cef03de46e2a52c80fc0",
                "shasum": ""
            },
            "require": {
                "guzzlehttp/psr7": "^1.4.2",
                "psr/http-factory": "^1.0"
            },
            "provide": {
                "psr/http-factory-implementation": "^1.0"
            },
            "require-dev": {
                "http-interop/http-factory-tests": "^0.5",
                "phpunit/phpunit": "^6.5"
            },
            "type": "library",
            "autoload": {
                "psr-4": {
                    "Http\\Factory\\Guzzle\\": "src/"
                }
            },
            "notification-url": "https://packagist.org/downloads/",
            "license": [
                "MIT"
            ],
            "authors": [
                {
                    "name": "PHP-FIG",
                    "homepage": "http://www.php-fig.org/"
                }
            ],
            "description": "An HTTP Factory using Guzzle PSR7",
            "keywords": [
                "factory",
                "http",
                "psr-17",
                "psr-7"
            ],
            "support": {
                "issues": "https://github.com/http-interop/http-factory-guzzle/issues",
                "source": "https://github.com/http-interop/http-factory-guzzle/tree/master"
            },
            "time": "2018-07-31T19:32:56+00:00"
        },
        {
            "name": "itsgoingd/clockwork",
            "version": "v5.0.6",
            "source": {
                "type": "git",
                "url": "https://github.com/itsgoingd/clockwork.git",
                "reference": "1de3f9f9fc22217aa024f79ecbdf0fde418fc0a1"
            },
            "dist": {
                "type": "zip",
                "url": "https://api.github.com/repos/itsgoingd/clockwork/zipball/1de3f9f9fc22217aa024f79ecbdf0fde418fc0a1",
                "reference": "1de3f9f9fc22217aa024f79ecbdf0fde418fc0a1",
                "shasum": ""
            },
            "require": {
                "ext-json": "*",
                "php": ">=5.6",
                "psr/log": "1.*"
            },
            "type": "library",
            "extra": {
                "laravel": {
                    "providers": [
                        "Clockwork\\Support\\Laravel\\ClockworkServiceProvider"
                    ],
                    "aliases": {
                        "Clockwork": "Clockwork\\Support\\Laravel\\Facade"
                    }
                }
            },
            "autoload": {
                "psr-4": {
                    "Clockwork\\": "Clockwork/"
                }
            },
            "notification-url": "https://packagist.org/downloads/",
            "license": [
                "MIT"
            ],
            "authors": [
                {
                    "name": "itsgoingd",
                    "email": "itsgoingd@luzer.sk",
                    "homepage": "https://twitter.com/itsgoingd"
                }
            ],
            "description": "php dev tools in your browser",
            "homepage": "https://underground.works/clockwork",
            "keywords": [
                "Devtools",
                "debugging",
                "laravel",
                "logging",
                "lumen",
                "profiling",
                "slim"
            ],
            "support": {
                "issues": "https://github.com/itsgoingd/clockwork/issues",
                "source": "https://github.com/itsgoingd/clockwork/tree/v5.0.6"
            },
            "funding": [
                {
                    "url": "https://github.com/itsgoingd",
                    "type": "github"
                }
            ],
            "time": "2020-12-27T00:18:25+00:00"
        },
        {
            "name": "jaybizzle/crawler-detect",
            "version": "v1.2.104",
            "source": {
                "type": "git",
                "url": "https://github.com/JayBizzle/Crawler-Detect.git",
                "reference": "a581e89a9212c4e9d18049666dc735718c29de9c"
            },
            "dist": {
                "type": "zip",
                "url": "https://api.github.com/repos/JayBizzle/Crawler-Detect/zipball/a581e89a9212c4e9d18049666dc735718c29de9c",
                "reference": "a581e89a9212c4e9d18049666dc735718c29de9c",
                "shasum": ""
            },
            "require": {
                "php": ">=5.3.0"
            },
            "require-dev": {
                "phpunit/phpunit": "^4.8|^5.5|^6.5|^9.4"
            },
            "type": "library",
            "autoload": {
                "psr-4": {
                    "Jaybizzle\\CrawlerDetect\\": "src/"
                }
            },
            "notification-url": "https://packagist.org/downloads/",
            "license": [
                "MIT"
            ],
            "authors": [
                {
                    "name": "Mark Beech",
                    "email": "m@rkbee.ch",
                    "role": "Developer"
                }
            ],
            "description": "CrawlerDetect is a PHP class for detecting bots/crawlers/spiders via the user agent",
            "homepage": "https://github.com/JayBizzle/Crawler-Detect/",
            "keywords": [
                "crawler",
                "crawler detect",
                "crawler detector",
                "crawlerdetect",
                "php crawler detect"
            ],
            "support": {
                "issues": "https://github.com/JayBizzle/Crawler-Detect/issues",
                "source": "https://github.com/JayBizzle/Crawler-Detect/tree/v1.2.104"
            },
            "time": "2021-01-13T15:25:20+00:00"
        },
        {
            "name": "jean85/pretty-package-versions",
            "version": "1.5.1",
            "source": {
                "type": "git",
                "url": "https://github.com/Jean85/pretty-package-versions.git",
                "reference": "a917488320c20057da87f67d0d40543dd9427f7a"
            },
            "dist": {
                "type": "zip",
                "url": "https://api.github.com/repos/Jean85/pretty-package-versions/zipball/a917488320c20057da87f67d0d40543dd9427f7a",
                "reference": "a917488320c20057da87f67d0d40543dd9427f7a",
                "shasum": ""
            },
            "require": {
                "composer/package-versions-deprecated": "^1.8.0",
                "php": "^7.0|^8.0"
            },
            "require-dev": {
                "phpunit/phpunit": "^6.0|^8.5|^9.2"
            },
            "type": "library",
            "extra": {
                "branch-alias": {
                    "dev-master": "1.x-dev"
                }
            },
            "autoload": {
                "psr-4": {
                    "Jean85\\": "src/"
                }
            },
            "notification-url": "https://packagist.org/downloads/",
            "license": [
                "MIT"
            ],
            "authors": [
                {
                    "name": "Alessandro Lai",
                    "email": "alessandro.lai85@gmail.com"
                }
            ],
            "description": "A wrapper for ocramius/package-versions to get pretty versions strings",
            "keywords": [
                "composer",
                "package",
                "release",
                "versions"
            ],
            "support": {
                "issues": "https://github.com/Jean85/pretty-package-versions/issues",
                "source": "https://github.com/Jean85/pretty-package-versions/tree/1.5.1"
            },
            "time": "2020-09-14T08:43:34+00:00"
        },
        {
            "name": "jenssegers/agent",
            "version": "v2.6.4",
            "source": {
                "type": "git",
                "url": "https://github.com/jenssegers/agent.git",
                "reference": "daa11c43729510b3700bc34d414664966b03bffe"
            },
            "dist": {
                "type": "zip",
                "url": "https://api.github.com/repos/jenssegers/agent/zipball/daa11c43729510b3700bc34d414664966b03bffe",
                "reference": "daa11c43729510b3700bc34d414664966b03bffe",
                "shasum": ""
            },
            "require": {
                "jaybizzle/crawler-detect": "^1.2",
                "mobiledetect/mobiledetectlib": "^2.7.6",
                "php": ">=5.6"
            },
            "require-dev": {
                "php-coveralls/php-coveralls": "^2.1",
                "phpunit/phpunit": "^5.0|^6.0|^7.0"
            },
            "suggest": {
                "illuminate/support": "Required for laravel service providers"
            },
            "type": "library",
            "extra": {
                "branch-alias": {
                    "dev-master": "3.0-dev"
                },
                "laravel": {
                    "providers": [
                        "Jenssegers\\Agent\\AgentServiceProvider"
                    ],
                    "aliases": {
                        "Agent": "Jenssegers\\Agent\\Facades\\Agent"
                    }
                }
            },
            "autoload": {
                "psr-4": {
                    "Jenssegers\\Agent\\": "src/"
                }
            },
            "notification-url": "https://packagist.org/downloads/",
            "license": [
                "MIT"
            ],
            "authors": [
                {
                    "name": "Jens Segers",
                    "homepage": "https://jenssegers.com"
                }
            ],
            "description": "Desktop/mobile user agent parser with support for Laravel, based on Mobiledetect",
            "homepage": "https://github.com/jenssegers/agent",
            "keywords": [
                "Agent",
                "browser",
                "desktop",
                "laravel",
                "mobile",
                "platform",
                "user agent",
                "useragent"
            ],
            "support": {
                "issues": "https://github.com/jenssegers/agent/issues",
                "source": "https://github.com/jenssegers/agent/tree/v2.6.4"
            },
            "funding": [
                {
                    "url": "https://github.com/jenssegers",
                    "type": "github"
                },
                {
                    "url": "https://tidelift.com/funding/github/packagist/jenssegers/agent",
                    "type": "tidelift"
                }
            ],
            "time": "2020-06-13T08:05:20+00:00"
        },
        {
            "name": "knplabs/github-api",
            "version": "v3.0.0",
            "source": {
                "type": "git",
                "url": "https://github.com/KnpLabs/php-github-api.git",
                "reference": "adf4ecaafc96e2c7a43370e229b58d722f2ad97a"
            },
            "dist": {
                "type": "zip",
                "url": "https://api.github.com/repos/KnpLabs/php-github-api/zipball/adf4ecaafc96e2c7a43370e229b58d722f2ad97a",
                "reference": "adf4ecaafc96e2c7a43370e229b58d722f2ad97a",
                "shasum": ""
            },
            "require": {
                "ext-json": "*",
                "php": "^7.2.5 || ^8.0",
                "php-http/cache-plugin": "^1.7.1",
                "php-http/client-common": "^2.3",
                "php-http/discovery": "^1.12",
                "php-http/httplug": "^2.2",
                "php-http/multipart-stream-builder": "^1.1.2",
                "psr/cache": "^1.0",
                "psr/http-client-implementation": "^1.0",
                "psr/http-factory-implementation": "^1.0",
                "psr/http-message": "^1.0",
                "symfony/polyfill-php80": "^1.17"
            },
            "require-dev": {
                "guzzlehttp/guzzle": "^7.2",
                "guzzlehttp/psr7": "^1.7",
                "http-interop/http-factory-guzzle": "^1.0",
                "php-http/mock-client": "^1.4.1",
                "phpstan/extension-installer": "^1.0.5",
                "phpstan/phpstan": "^0.12.57",
                "phpstan/phpstan-deprecation-rules": "^0.12.5",
                "phpunit/phpunit": "^8.5 || ^9.4",
                "symfony/cache": "^5.1.8"
            },
            "type": "library",
            "extra": {
                "branch-alias": {
                    "dev-2.x": "2.19.x-dev",
                    "dev-master": "3.0.x-dev"
                }
            },
            "autoload": {
                "psr-4": {
                    "Github\\": "lib/Github/"
                }
            },
            "notification-url": "https://packagist.org/downloads/",
            "license": [
                "MIT"
            ],
            "authors": [
                {
                    "name": "KnpLabs Team",
                    "homepage": "http://knplabs.com"
                },
                {
                    "name": "Thibault Duplessis",
                    "email": "thibault.duplessis@gmail.com",
                    "homepage": "http://ornicar.github.com"
                }
            ],
            "description": "GitHub API v3 client",
            "homepage": "https://github.com/KnpLabs/php-github-api",
            "keywords": [
                "api",
                "gh",
                "gist",
                "github"
            ],
            "support": {
                "issues": "https://github.com/KnpLabs/php-github-api/issues",
                "source": "https://github.com/KnpLabs/php-github-api/tree/v3.0.0"
            },
            "funding": [
                {
                    "url": "https://github.com/acrobat",
                    "type": "github"
                }
            ],
            "time": "2020-12-21T18:38:02+00:00"
        },
        {
            "name": "laminas/laminas-diactoros",
            "version": "2.5.0",
            "source": {
                "type": "git",
                "url": "https://github.com/laminas/laminas-diactoros.git",
                "reference": "4ff7400c1c12e404144992ef43c8b733fd9ad516"
            },
            "dist": {
                "type": "zip",
                "url": "https://api.github.com/repos/laminas/laminas-diactoros/zipball/4ff7400c1c12e404144992ef43c8b733fd9ad516",
                "reference": "4ff7400c1c12e404144992ef43c8b733fd9ad516",
                "shasum": ""
            },
            "require": {
                "laminas/laminas-zendframework-bridge": "^1.0",
                "php": "^7.3 || ~8.0.0",
                "psr/http-factory": "^1.0",
                "psr/http-message": "^1.0"
            },
            "conflict": {
                "phpspec/prophecy": "<1.9.0"
            },
            "provide": {
                "psr/http-factory-implementation": "1.0",
                "psr/http-message-implementation": "1.0"
            },
            "replace": {
                "zendframework/zend-diactoros": "^2.2.1"
            },
            "require-dev": {
                "ext-curl": "*",
                "ext-dom": "*",
                "ext-gd": "*",
                "ext-libxml": "*",
                "http-interop/http-factory-tests": "^0.8.0",
                "laminas/laminas-coding-standard": "~1.0.0",
                "php-http/psr7-integration-tests": "^1.1",
                "phpspec/prophecy-phpunit": "^2.0",
                "phpunit/phpunit": "^9.1"
            },
            "type": "library",
            "extra": {
                "laminas": {
                    "config-provider": "Laminas\\Diactoros\\ConfigProvider",
                    "module": "Laminas\\Diactoros"
                }
            },
            "autoload": {
                "files": [
                    "src/functions/create_uploaded_file.php",
                    "src/functions/marshal_headers_from_sapi.php",
                    "src/functions/marshal_method_from_sapi.php",
                    "src/functions/marshal_protocol_version_from_sapi.php",
                    "src/functions/marshal_uri_from_sapi.php",
                    "src/functions/normalize_server.php",
                    "src/functions/normalize_uploaded_files.php",
                    "src/functions/parse_cookie_header.php",
                    "src/functions/create_uploaded_file.legacy.php",
                    "src/functions/marshal_headers_from_sapi.legacy.php",
                    "src/functions/marshal_method_from_sapi.legacy.php",
                    "src/functions/marshal_protocol_version_from_sapi.legacy.php",
                    "src/functions/marshal_uri_from_sapi.legacy.php",
                    "src/functions/normalize_server.legacy.php",
                    "src/functions/normalize_uploaded_files.legacy.php",
                    "src/functions/parse_cookie_header.legacy.php"
                ],
                "psr-4": {
                    "Laminas\\Diactoros\\": "src/"
                }
            },
            "notification-url": "https://packagist.org/downloads/",
            "license": [
                "BSD-3-Clause"
            ],
            "description": "PSR HTTP Message implementations",
            "homepage": "https://laminas.dev",
            "keywords": [
                "http",
                "laminas",
                "psr",
                "psr-17",
                "psr-7"
            ],
            "support": {
                "chat": "https://laminas.dev/chat",
                "docs": "https://docs.laminas.dev/laminas-diactoros/",
                "forum": "https://discourse.laminas.dev",
                "issues": "https://github.com/laminas/laminas-diactoros/issues",
                "rss": "https://github.com/laminas/laminas-diactoros/releases.atom",
                "source": "https://github.com/laminas/laminas-diactoros"
            },
            "funding": [
                {
                    "url": "https://funding.communitybridge.org/projects/laminas-project",
                    "type": "community_bridge"
                }
            ],
            "time": "2020-11-18T18:39:28+00:00"
        },
        {
            "name": "laminas/laminas-zendframework-bridge",
            "version": "1.1.1",
            "source": {
                "type": "git",
                "url": "https://github.com/laminas/laminas-zendframework-bridge.git",
                "reference": "6ede70583e101030bcace4dcddd648f760ddf642"
            },
            "dist": {
                "type": "zip",
                "url": "https://api.github.com/repos/laminas/laminas-zendframework-bridge/zipball/6ede70583e101030bcace4dcddd648f760ddf642",
                "reference": "6ede70583e101030bcace4dcddd648f760ddf642",
                "shasum": ""
            },
            "require": {
                "php": "^5.6 || ^7.0 || ^8.0"
            },
            "require-dev": {
                "phpunit/phpunit": "^5.7 || ^6.5 || ^7.5 || ^8.1 || ^9.3",
                "squizlabs/php_codesniffer": "^3.5"
            },
            "type": "library",
            "extra": {
                "laminas": {
                    "module": "Laminas\\ZendFrameworkBridge"
                }
            },
            "autoload": {
                "files": [
                    "src/autoload.php"
                ],
                "psr-4": {
                    "Laminas\\ZendFrameworkBridge\\": "src//"
                }
            },
            "notification-url": "https://packagist.org/downloads/",
            "license": [
                "BSD-3-Clause"
            ],
            "description": "Alias legacy ZF class names to Laminas Project equivalents.",
            "keywords": [
                "ZendFramework",
                "autoloading",
                "laminas",
                "zf"
            ],
            "support": {
                "forum": "https://discourse.laminas.dev/",
                "issues": "https://github.com/laminas/laminas-zendframework-bridge/issues",
                "rss": "https://github.com/laminas/laminas-zendframework-bridge/releases.atom",
                "source": "https://github.com/laminas/laminas-zendframework-bridge"
            },
            "funding": [
                {
                    "url": "https://funding.communitybridge.org/projects/laminas-project",
                    "type": "community_bridge"
                }
            ],
            "time": "2020-09-14T14:23:00+00:00"
        },
        {
            "name": "laravel/framework",
            "version": "v6.20.27",
            "source": {
                "type": "git",
                "url": "https://github.com/laravel/framework.git",
                "reference": "92c0417e60efc39bc556ba5dfc9b20a56f7848fb"
            },
            "dist": {
                "type": "zip",
                "url": "https://api.github.com/repos/laravel/framework/zipball/92c0417e60efc39bc556ba5dfc9b20a56f7848fb",
                "reference": "92c0417e60efc39bc556ba5dfc9b20a56f7848fb",
                "shasum": ""
            },
            "require": {
                "doctrine/inflector": "^1.4|^2.0",
                "dragonmantank/cron-expression": "^2.3.1",
                "egulias/email-validator": "^2.1.10",
                "ext-json": "*",
                "ext-mbstring": "*",
                "ext-openssl": "*",
                "league/commonmark": "^1.3",
                "league/flysystem": "^1.1",
                "monolog/monolog": "^1.12|^2.0",
                "nesbot/carbon": "^2.31",
                "opis/closure": "^3.6",
                "php": "^7.2.5|^8.0",
                "psr/container": "^1.0",
                "psr/simple-cache": "^1.0",
                "ramsey/uuid": "^3.7",
                "swiftmailer/swiftmailer": "^6.0",
                "symfony/console": "^4.3.4",
                "symfony/debug": "^4.3.4",
                "symfony/finder": "^4.3.4",
                "symfony/http-foundation": "^4.3.4",
                "symfony/http-kernel": "^4.3.4",
                "symfony/polyfill-php73": "^1.17",
                "symfony/process": "^4.3.4",
                "symfony/routing": "^4.3.4",
                "symfony/var-dumper": "^4.3.4",
                "tijsverkoyen/css-to-inline-styles": "^2.2.1",
                "vlucas/phpdotenv": "^3.3"
            },
            "conflict": {
                "tightenco/collect": "<5.5.33"
            },
            "replace": {
                "illuminate/auth": "self.version",
                "illuminate/broadcasting": "self.version",
                "illuminate/bus": "self.version",
                "illuminate/cache": "self.version",
                "illuminate/config": "self.version",
                "illuminate/console": "self.version",
                "illuminate/container": "self.version",
                "illuminate/contracts": "self.version",
                "illuminate/cookie": "self.version",
                "illuminate/database": "self.version",
                "illuminate/encryption": "self.version",
                "illuminate/events": "self.version",
                "illuminate/filesystem": "self.version",
                "illuminate/hashing": "self.version",
                "illuminate/http": "self.version",
                "illuminate/log": "self.version",
                "illuminate/mail": "self.version",
                "illuminate/notifications": "self.version",
                "illuminate/pagination": "self.version",
                "illuminate/pipeline": "self.version",
                "illuminate/queue": "self.version",
                "illuminate/redis": "self.version",
                "illuminate/routing": "self.version",
                "illuminate/session": "self.version",
                "illuminate/support": "self.version",
                "illuminate/translation": "self.version",
                "illuminate/validation": "self.version",
                "illuminate/view": "self.version"
            },
            "require-dev": {
                "aws/aws-sdk-php": "^3.155",
                "doctrine/dbal": "^2.6",
                "filp/whoops": "^2.8",
                "guzzlehttp/guzzle": "^6.3.1|^7.0.1",
                "league/flysystem-cached-adapter": "^1.0",
                "mockery/mockery": "~1.3.3|^1.4.2",
                "moontoast/math": "^1.1",
                "orchestra/testbench-core": "^4.8",
                "pda/pheanstalk": "^4.0",
                "phpunit/phpunit": "^7.5.15|^8.4|^9.3.3",
                "predis/predis": "^1.1.1",
                "symfony/cache": "^4.3.4"
            },
            "suggest": {
                "aws/aws-sdk-php": "Required to use the SQS queue driver, DynamoDb failed job storage and SES mail driver (^3.155).",
                "doctrine/dbal": "Required to rename columns and drop SQLite columns (^2.6).",
                "ext-ftp": "Required to use the Flysystem FTP driver.",
                "ext-gd": "Required to use Illuminate\\Http\\Testing\\FileFactory::image().",
                "ext-memcached": "Required to use the memcache cache driver.",
                "ext-pcntl": "Required to use all features of the queue worker.",
                "ext-posix": "Required to use all features of the queue worker.",
                "ext-redis": "Required to use the Redis cache and queue drivers (^4.0|^5.0).",
                "fakerphp/faker": "Required to use the eloquent factory builder (^1.9.1).",
                "filp/whoops": "Required for friendly error pages in development (^2.8).",
                "guzzlehttp/guzzle": "Required to use the Mailgun mail driver and the ping methods on schedules (^6.3.1|^7.0.1).",
                "laravel/tinker": "Required to use the tinker console command (^2.0).",
                "league/flysystem-aws-s3-v3": "Required to use the Flysystem S3 driver (^1.0).",
                "league/flysystem-cached-adapter": "Required to use the Flysystem cache (^1.0).",
                "league/flysystem-sftp": "Required to use the Flysystem SFTP driver (^1.0).",
                "moontoast/math": "Required to use ordered UUIDs (^1.1).",
                "nyholm/psr7": "Required to use PSR-7 bridging features (^1.2).",
                "pda/pheanstalk": "Required to use the beanstalk queue driver (^4.0).",
                "predis/predis": "Required to use the predis connector (^1.1.2).",
                "psr/http-message": "Required to allow Storage::put to accept a StreamInterface (^1.0).",
                "pusher/pusher-php-server": "Required to use the Pusher broadcast driver (^4.0).",
                "symfony/cache": "Required to PSR-6 cache bridge (^4.3.4).",
                "symfony/psr-http-message-bridge": "Required to use PSR-7 bridging features (^1.2).",
                "wildbit/swiftmailer-postmark": "Required to use Postmark mail driver (^3.0)."
            },
            "type": "library",
            "extra": {
                "branch-alias": {
                    "dev-master": "6.x-dev"
                }
            },
            "autoload": {
                "files": [
                    "src/Illuminate/Foundation/helpers.php",
                    "src/Illuminate/Support/helpers.php"
                ],
                "psr-4": {
                    "Illuminate\\": "src/Illuminate/"
                }
            },
            "notification-url": "https://packagist.org/downloads/",
            "license": [
                "MIT"
            ],
            "authors": [
                {
                    "name": "Taylor Otwell",
                    "email": "taylor@laravel.com"
                }
            ],
            "description": "The Laravel Framework.",
            "homepage": "https://laravel.com",
            "keywords": [
                "framework",
                "laravel"
            ],
            "support": {
                "issues": "https://github.com/laravel/framework/issues",
                "source": "https://github.com/laravel/framework"
            },
            "time": "2021-05-11T14:00:28+00:00"
        },
        {
            "name": "laravel/helpers",
            "version": "v1.4.0",
            "source": {
                "type": "git",
                "url": "https://github.com/laravel/helpers.git",
                "reference": "cde8ea2427db4f37d67729846b70452499210a21"
            },
            "dist": {
                "type": "zip",
                "url": "https://api.github.com/repos/laravel/helpers/zipball/cde8ea2427db4f37d67729846b70452499210a21",
                "reference": "cde8ea2427db4f37d67729846b70452499210a21",
                "shasum": ""
            },
            "require": {
                "illuminate/support": "~5.8.0|^6.0|^7.0|^8.0",
                "php": "^7.1.3|^8.0"
            },
            "require-dev": {
                "phpunit/phpunit": "^7.0|^8.0|^9.0"
            },
            "type": "library",
            "extra": {
                "branch-alias": {
                    "dev-master": "1.x-dev"
                }
            },
            "autoload": {
                "files": [
                    "src/helpers.php"
                ]
            },
            "notification-url": "https://packagist.org/downloads/",
            "license": [
                "MIT"
            ],
            "authors": [
                {
                    "name": "Taylor Otwell",
                    "email": "taylor@laravel.com"
                },
                {
                    "name": "Dries Vints",
                    "email": "dries.vints@gmail.com"
                }
            ],
            "description": "Provides backwards compatibility for helpers in the latest Laravel release.",
            "keywords": [
                "helpers",
                "laravel"
            ],
            "support": {
                "source": "https://github.com/laravel/helpers/tree/v1.4.0"
            },
            "time": "2020-11-03T16:38:41+00:00"
        },
        {
            "name": "laravel/passport",
            "version": "v9.4.0",
            "source": {
                "type": "git",
                "url": "https://github.com/laravel/passport.git",
                "reference": "011bd500e8ae3d459b692467880a49ff1ecd60c0"
            },
            "dist": {
                "type": "zip",
                "url": "https://api.github.com/repos/laravel/passport/zipball/011bd500e8ae3d459b692467880a49ff1ecd60c0",
                "reference": "011bd500e8ae3d459b692467880a49ff1ecd60c0",
                "shasum": ""
            },
            "require": {
                "ext-json": "*",
                "firebase/php-jwt": "^5.0",
                "illuminate/auth": "^6.18.31|^7.22.4",
                "illuminate/console": "^6.18.31|^7.22.4",
                "illuminate/container": "^6.18.31|^7.22.4",
                "illuminate/contracts": "^6.18.31|^7.22.4",
                "illuminate/cookie": "^6.18.31|^7.22.4",
                "illuminate/database": "^6.18.31|^7.22.4",
                "illuminate/encryption": "^6.18.31|^7.22.4",
                "illuminate/http": "^6.18.31|^7.22.4",
                "illuminate/support": "^6.18.31|^7.22.4",
                "laminas/laminas-diactoros": "^2.2",
                "lcobucci/jwt": "^3.4|^4.0",
                "league/oauth2-server": "^8.2.3",
                "nyholm/psr7": "^1.0",
                "php": "^7.2|^8.0",
                "phpseclib/phpseclib": "^2.0",
                "symfony/psr-http-message-bridge": "^2.0"
            },
            "require-dev": {
                "mockery/mockery": "^1.0",
                "orchestra/testbench": "^4.4|^5.0",
                "phpunit/phpunit": "^8.5|^9.3"
            },
            "type": "library",
            "extra": {
                "branch-alias": {
                    "dev-master": "9.x-dev"
                },
                "laravel": {
                    "providers": [
                        "Laravel\\Passport\\PassportServiceProvider"
                    ]
                }
            },
            "autoload": {
                "psr-4": {
                    "Laravel\\Passport\\": "src/"
                }
            },
            "notification-url": "https://packagist.org/downloads/",
            "license": [
                "MIT"
            ],
            "authors": [
                {
                    "name": "Taylor Otwell",
                    "email": "taylor@laravel.com"
                }
            ],
            "description": "Laravel Passport provides OAuth2 server support to Laravel.",
            "keywords": [
                "laravel",
                "oauth",
                "passport"
            ],
            "support": {
                "issues": "https://github.com/laravel/passport/issues",
                "source": "https://github.com/laravel/passport"
            },
            "time": "2020-12-04T09:37:12+00:00"
        },
        {
            "name": "laravel/slack-notification-channel",
            "version": "v2.3.1",
            "source": {
                "type": "git",
                "url": "https://github.com/laravel/slack-notification-channel.git",
                "reference": "f428e76b8d0a0a2ff413ab225eeb829b9a8ffc20"
            },
            "dist": {
                "type": "zip",
                "url": "https://api.github.com/repos/laravel/slack-notification-channel/zipball/f428e76b8d0a0a2ff413ab225eeb829b9a8ffc20",
                "reference": "f428e76b8d0a0a2ff413ab225eeb829b9a8ffc20",
                "shasum": ""
            },
            "require": {
                "guzzlehttp/guzzle": "^6.0|^7.0",
                "illuminate/notifications": "~5.8.0|^6.0|^7.0|^8.0",
                "php": "^7.1.3|^8.0"
            },
            "require-dev": {
                "mockery/mockery": "^1.0",
                "phpunit/phpunit": "^7.0|^8.0|^9.0"
            },
            "type": "library",
            "extra": {
                "branch-alias": {
                    "dev-master": "2.x-dev"
                },
                "laravel": {
                    "providers": [
                        "Illuminate\\Notifications\\SlackChannelServiceProvider"
                    ]
                }
            },
            "autoload": {
                "psr-4": {
                    "Illuminate\\Notifications\\": "src/"
                }
            },
            "notification-url": "https://packagist.org/downloads/",
            "license": [
                "MIT"
            ],
            "authors": [
                {
                    "name": "Taylor Otwell",
                    "email": "taylor@laravel.com"
                }
            ],
            "description": "Slack Notification Channel for laravel.",
            "keywords": [
                "laravel",
                "notifications",
                "slack"
            ],
            "support": {
                "issues": "https://github.com/laravel/slack-notification-channel/issues",
                "source": "https://github.com/laravel/slack-notification-channel/tree/v2.3.1"
            },
            "time": "2021-01-26T20:04:54+00:00"
        },
        {
            "name": "laravel/tinker",
            "version": "v2.6.0",
            "source": {
                "type": "git",
                "url": "https://github.com/laravel/tinker.git",
                "reference": "daae1c43f1300fe88c05d83db6f3d8f76677ad88"
            },
            "dist": {
                "type": "zip",
                "url": "https://api.github.com/repos/laravel/tinker/zipball/daae1c43f1300fe88c05d83db6f3d8f76677ad88",
                "reference": "daae1c43f1300fe88c05d83db6f3d8f76677ad88",
                "shasum": ""
            },
            "require": {
                "illuminate/console": "^6.0|^7.0|^8.0",
                "illuminate/contracts": "^6.0|^7.0|^8.0",
                "illuminate/support": "^6.0|^7.0|^8.0",
                "php": "^7.2.5|^8.0",
                "psy/psysh": "^0.10.4",
                "symfony/var-dumper": "^4.3.4|^5.0"
            },
            "require-dev": {
                "mockery/mockery": "~1.3.3|^1.4.2",
                "phpunit/phpunit": "^8.5.8|^9.3.3"
            },
            "suggest": {
                "illuminate/database": "The Illuminate Database package (^6.0|^7.0|^8.0)."
            },
            "type": "library",
            "extra": {
                "branch-alias": {
                    "dev-master": "2.x-dev"
                },
                "laravel": {
                    "providers": [
                        "Laravel\\Tinker\\TinkerServiceProvider"
                    ]
                }
            },
            "autoload": {
                "psr-4": {
                    "Laravel\\Tinker\\": "src/"
                }
            },
            "notification-url": "https://packagist.org/downloads/",
            "license": [
                "MIT"
            ],
            "authors": [
                {
                    "name": "Taylor Otwell",
                    "email": "taylor@laravel.com"
                }
            ],
            "description": "Powerful REPL for the Laravel framework.",
            "keywords": [
                "REPL",
                "Tinker",
                "laravel",
                "psysh"
            ],
            "support": {
                "issues": "https://github.com/laravel/tinker/issues",
                "source": "https://github.com/laravel/tinker/tree/v2.6.0"
            },
            "time": "2021-01-26T20:35:18+00:00"
        },
        {
            "name": "laravelcollective/html",
            "version": "v6.2.1",
            "source": {
                "type": "git",
                "url": "https://github.com/LaravelCollective/html.git",
                "reference": "ae15b9c4bf918ec3a78f092b8555551dd693fde3"
            },
            "dist": {
                "type": "zip",
                "url": "https://api.github.com/repos/LaravelCollective/html/zipball/ae15b9c4bf918ec3a78f092b8555551dd693fde3",
                "reference": "ae15b9c4bf918ec3a78f092b8555551dd693fde3",
                "shasum": ""
            },
            "require": {
                "illuminate/http": "^6.0|^7.0|^8.0",
                "illuminate/routing": "^6.0|^7.0|^8.0",
                "illuminate/session": "^6.0|^7.0|^8.0",
                "illuminate/support": "^6.0|^7.0|^8.0",
                "illuminate/view": "^6.0|^7.0|^8.0",
                "php": ">=7.2.5"
            },
            "require-dev": {
                "illuminate/database": "^6.0|^7.0|^8.0",
                "mockery/mockery": "~1.0",
                "phpunit/phpunit": "~8.5"
            },
            "type": "library",
            "extra": {
                "branch-alias": {
                    "dev-master": "6.x-dev"
                },
                "laravel": {
                    "providers": [
                        "Collective\\Html\\HtmlServiceProvider"
                    ],
                    "aliases": {
                        "Form": "Collective\\Html\\FormFacade",
                        "Html": "Collective\\Html\\HtmlFacade"
                    }
                }
            },
            "autoload": {
                "psr-4": {
                    "Collective\\Html\\": "src/"
                },
                "files": [
                    "src/helpers.php"
                ]
            },
            "notification-url": "https://packagist.org/downloads/",
            "license": [
                "MIT"
            ],
            "authors": [
                {
                    "name": "Adam Engebretson",
                    "email": "adam@laravelcollective.com"
                },
                {
                    "name": "Taylor Otwell",
                    "email": "taylorotwell@gmail.com"
                }
            ],
            "description": "HTML and Form Builders for the Laravel Framework",
            "homepage": "https://laravelcollective.com",
            "support": {
                "issues": "https://github.com/LaravelCollective/html/issues",
                "source": "https://github.com/LaravelCollective/html"
            },
            "time": "2020-12-15T20:20:05+00:00"
        },
        {
            "name": "lcobucci/clock",
            "version": "2.0.0",
            "source": {
                "type": "git",
                "url": "https://github.com/lcobucci/clock.git",
                "reference": "353d83fe2e6ae95745b16b3d911813df6a05bfb3"
            },
            "dist": {
                "type": "zip",
                "url": "https://api.github.com/repos/lcobucci/clock/zipball/353d83fe2e6ae95745b16b3d911813df6a05bfb3",
                "reference": "353d83fe2e6ae95745b16b3d911813df6a05bfb3",
                "shasum": ""
            },
            "require": {
                "php": "^7.4 || ^8.0"
            },
            "require-dev": {
                "infection/infection": "^0.17",
                "lcobucci/coding-standard": "^6.0",
                "phpstan/extension-installer": "^1.0",
                "phpstan/phpstan": "^0.12",
                "phpstan/phpstan-deprecation-rules": "^0.12",
                "phpstan/phpstan-phpunit": "^0.12",
                "phpstan/phpstan-strict-rules": "^0.12",
                "phpunit/php-code-coverage": "9.1.4",
                "phpunit/phpunit": "9.3.7"
            },
            "type": "library",
            "autoload": {
                "psr-4": {
                    "Lcobucci\\Clock\\": "src"
                }
            },
            "notification-url": "https://packagist.org/downloads/",
            "license": [
                "MIT"
            ],
            "authors": [
                {
                    "name": "Luís Cobucci",
                    "email": "lcobucci@gmail.com"
                }
            ],
            "description": "Yet another clock abstraction",
            "support": {
                "issues": "https://github.com/lcobucci/clock/issues",
                "source": "https://github.com/lcobucci/clock/tree/2.0.x"
            },
            "funding": [
                {
                    "url": "https://github.com/lcobucci",
                    "type": "github"
                },
                {
                    "url": "https://www.patreon.com/lcobucci",
                    "type": "patreon"
                }
            ],
            "time": "2020-08-27T18:56:02+00:00"
        },
        {
            "name": "lcobucci/jwt",
            "version": "4.0.3",
            "source": {
                "type": "git",
                "url": "https://github.com/lcobucci/jwt.git",
                "reference": "ae4165a76848e070fdac691e773243d10cd06ce1"
            },
            "dist": {
                "type": "zip",
                "url": "https://api.github.com/repos/lcobucci/jwt/zipball/ae4165a76848e070fdac691e773243d10cd06ce1",
                "reference": "ae4165a76848e070fdac691e773243d10cd06ce1",
                "shasum": ""
            },
            "require": {
                "ext-mbstring": "*",
                "ext-openssl": "*",
                "lcobucci/clock": "^2.0",
                "php": "^7.4 || ^8.0"
            },
            "require-dev": {
                "infection/infection": "^0.20",
                "lcobucci/coding-standard": "^6.0",
                "mikey179/vfsstream": "^1.6",
                "phpbench/phpbench": "^0.17",
                "phpstan/extension-installer": "^1.0",
                "phpstan/phpstan": "^0.12",
                "phpstan/phpstan-deprecation-rules": "^0.12",
                "phpstan/phpstan-phpunit": "^0.12",
                "phpstan/phpstan-strict-rules": "^0.12",
                "phpunit/php-invoker": "^3.1",
                "phpunit/phpunit": "^9.4"
            },
            "type": "library",
            "extra": {
                "branch-alias": {
                    "dev-master": "4.0-dev"
                }
            },
            "autoload": {
                "psr-4": {
                    "Lcobucci\\JWT\\": "src"
                }
            },
            "notification-url": "https://packagist.org/downloads/",
            "license": [
                "BSD-3-Clause"
            ],
            "authors": [
                {
                    "name": "Luís Cobucci",
                    "email": "lcobucci@gmail.com",
                    "role": "Developer"
                }
            ],
            "description": "A simple library to work with JSON Web Token and JSON Web Signature",
            "keywords": [
                "JWS",
                "jwt"
            ],
            "support": {
                "issues": "https://github.com/lcobucci/jwt/issues",
                "source": "https://github.com/lcobucci/jwt/tree/4.0.3"
            },
            "funding": [
                {
                    "url": "https://github.com/lcobucci",
                    "type": "github"
                },
                {
                    "url": "https://www.patreon.com/lcobucci",
                    "type": "patreon"
                }
            ],
            "time": "2021-03-23T23:47:22+00:00"
        },
        {
            "name": "league/commonmark",
            "version": "1.6.2",
            "source": {
                "type": "git",
                "url": "https://github.com/thephpleague/commonmark.git",
                "reference": "7d70d2f19c84bcc16275ea47edabee24747352eb"
            },
            "dist": {
                "type": "zip",
                "url": "https://api.github.com/repos/thephpleague/commonmark/zipball/7d70d2f19c84bcc16275ea47edabee24747352eb",
                "reference": "7d70d2f19c84bcc16275ea47edabee24747352eb",
                "shasum": ""
            },
            "require": {
                "ext-mbstring": "*",
                "php": "^7.1 || ^8.0"
            },
            "conflict": {
                "scrutinizer/ocular": "1.7.*"
            },
            "require-dev": {
                "cebe/markdown": "~1.0",
                "commonmark/commonmark.js": "0.29.2",
                "erusev/parsedown": "~1.0",
                "ext-json": "*",
                "github/gfm": "0.29.0",
                "michelf/php-markdown": "~1.4",
                "mikehaertl/php-shellcommand": "^1.4",
                "phpstan/phpstan": "^0.12",
                "phpunit/phpunit": "^7.5 || ^8.5 || ^9.2",
                "scrutinizer/ocular": "^1.5",
                "symfony/finder": "^4.2"
            },
            "bin": [
                "bin/commonmark"
            ],
            "type": "library",
            "autoload": {
                "psr-4": {
                    "League\\CommonMark\\": "src"
                }
            },
            "notification-url": "https://packagist.org/downloads/",
            "license": [
                "BSD-3-Clause"
            ],
            "authors": [
                {
                    "name": "Colin O'Dell",
                    "email": "colinodell@gmail.com",
                    "homepage": "https://www.colinodell.com",
                    "role": "Lead Developer"
                }
            ],
            "description": "Highly-extensible PHP Markdown parser which fully supports the CommonMark spec and Github-Flavored Markdown (GFM)",
            "homepage": "https://commonmark.thephpleague.com",
            "keywords": [
                "commonmark",
                "flavored",
                "gfm",
                "github",
                "github-flavored",
                "markdown",
                "md",
                "parser"
            ],
            "support": {
                "docs": "https://commonmark.thephpleague.com/",
                "issues": "https://github.com/thephpleague/commonmark/issues",
                "rss": "https://github.com/thephpleague/commonmark/releases.atom",
                "source": "https://github.com/thephpleague/commonmark"
            },
            "funding": [
                {
                    "url": "https://enjoy.gitstore.app/repositories/thephpleague/commonmark",
                    "type": "custom"
                },
                {
                    "url": "https://www.colinodell.com/sponsor",
                    "type": "custom"
                },
                {
                    "url": "https://www.paypal.me/colinpodell/10.00",
                    "type": "custom"
                },
                {
                    "url": "https://github.com/colinodell",
                    "type": "github"
                },
                {
                    "url": "https://www.patreon.com/colinodell",
                    "type": "patreon"
                },
                {
                    "url": "https://tidelift.com/funding/github/packagist/league/commonmark",
                    "type": "tidelift"
                }
            ],
            "time": "2021-05-12T11:39:41+00:00"
        },
        {
            "name": "league/event",
            "version": "2.2.0",
            "source": {
                "type": "git",
                "url": "https://github.com/thephpleague/event.git",
                "reference": "d2cc124cf9a3fab2bb4ff963307f60361ce4d119"
            },
            "dist": {
                "type": "zip",
                "url": "https://api.github.com/repos/thephpleague/event/zipball/d2cc124cf9a3fab2bb4ff963307f60361ce4d119",
                "reference": "d2cc124cf9a3fab2bb4ff963307f60361ce4d119",
                "shasum": ""
            },
            "require": {
                "php": ">=5.4.0"
            },
            "require-dev": {
                "henrikbjorn/phpspec-code-coverage": "~1.0.1",
                "phpspec/phpspec": "^2.2"
            },
            "type": "library",
            "extra": {
                "branch-alias": {
                    "dev-master": "2.2-dev"
                }
            },
            "autoload": {
                "psr-4": {
                    "League\\Event\\": "src/"
                }
            },
            "notification-url": "https://packagist.org/downloads/",
            "license": [
                "MIT"
            ],
            "authors": [
                {
                    "name": "Frank de Jonge",
                    "email": "info@frenky.net"
                }
            ],
            "description": "Event package",
            "keywords": [
                "emitter",
                "event",
                "listener"
            ],
            "support": {
                "issues": "https://github.com/thephpleague/event/issues",
                "source": "https://github.com/thephpleague/event/tree/master"
            },
            "time": "2018-11-26T11:52:41+00:00"
        },
        {
            "name": "league/flysystem",
            "version": "1.1.3",
            "source": {
                "type": "git",
                "url": "https://github.com/thephpleague/flysystem.git",
                "reference": "9be3b16c877d477357c015cec057548cf9b2a14a"
            },
            "dist": {
                "type": "zip",
                "url": "https://api.github.com/repos/thephpleague/flysystem/zipball/9be3b16c877d477357c015cec057548cf9b2a14a",
                "reference": "9be3b16c877d477357c015cec057548cf9b2a14a",
                "shasum": ""
            },
            "require": {
                "ext-fileinfo": "*",
                "league/mime-type-detection": "^1.3",
                "php": "^7.2.5 || ^8.0"
            },
            "conflict": {
                "league/flysystem-sftp": "<1.0.6"
            },
            "require-dev": {
                "phpspec/prophecy": "^1.11.1",
                "phpunit/phpunit": "^8.5.8"
            },
            "suggest": {
                "ext-fileinfo": "Required for MimeType",
                "ext-ftp": "Allows you to use FTP server storage",
                "ext-openssl": "Allows you to use FTPS server storage",
                "league/flysystem-aws-s3-v2": "Allows you to use S3 storage with AWS SDK v2",
                "league/flysystem-aws-s3-v3": "Allows you to use S3 storage with AWS SDK v3",
                "league/flysystem-azure": "Allows you to use Windows Azure Blob storage",
                "league/flysystem-cached-adapter": "Flysystem adapter decorator for metadata caching",
                "league/flysystem-eventable-filesystem": "Allows you to use EventableFilesystem",
                "league/flysystem-rackspace": "Allows you to use Rackspace Cloud Files",
                "league/flysystem-sftp": "Allows you to use SFTP server storage via phpseclib",
                "league/flysystem-webdav": "Allows you to use WebDAV storage",
                "league/flysystem-ziparchive": "Allows you to use ZipArchive adapter",
                "spatie/flysystem-dropbox": "Allows you to use Dropbox storage",
                "srmklive/flysystem-dropbox-v2": "Allows you to use Dropbox storage for PHP 5 applications"
            },
            "type": "library",
            "extra": {
                "branch-alias": {
                    "dev-master": "1.1-dev"
                }
            },
            "autoload": {
                "psr-4": {
                    "League\\Flysystem\\": "src/"
                }
            },
            "notification-url": "https://packagist.org/downloads/",
            "license": [
                "MIT"
            ],
            "authors": [
                {
                    "name": "Frank de Jonge",
                    "email": "info@frenky.net"
                }
            ],
            "description": "Filesystem abstraction: Many filesystems, one API.",
            "keywords": [
                "Cloud Files",
                "WebDAV",
                "abstraction",
                "aws",
                "cloud",
                "copy.com",
                "dropbox",
                "file systems",
                "files",
                "filesystem",
                "filesystems",
                "ftp",
                "rackspace",
                "remote",
                "s3",
                "sftp",
                "storage"
            ],
            "support": {
                "issues": "https://github.com/thephpleague/flysystem/issues",
                "source": "https://github.com/thephpleague/flysystem/tree/1.x"
            },
            "funding": [
                {
                    "url": "https://offset.earth/frankdejonge",
                    "type": "other"
                }
            ],
            "time": "2020-08-23T07:39:11+00:00"
        },
        {
            "name": "league/flysystem-aws-s3-v3",
            "version": "1.0.29",
            "source": {
                "type": "git",
                "url": "https://github.com/thephpleague/flysystem-aws-s3-v3.git",
                "reference": "4e25cc0582a36a786c31115e419c6e40498f6972"
            },
            "dist": {
                "type": "zip",
                "url": "https://api.github.com/repos/thephpleague/flysystem-aws-s3-v3/zipball/4e25cc0582a36a786c31115e419c6e40498f6972",
                "reference": "4e25cc0582a36a786c31115e419c6e40498f6972",
                "shasum": ""
            },
            "require": {
                "aws/aws-sdk-php": "^3.20.0",
                "league/flysystem": "^1.0.40",
                "php": ">=5.5.0"
            },
            "require-dev": {
                "henrikbjorn/phpspec-code-coverage": "~1.0.1",
                "phpspec/phpspec": "^2.0.0"
            },
            "type": "library",
            "extra": {
                "branch-alias": {
                    "dev-master": "1.0-dev"
                }
            },
            "autoload": {
                "psr-4": {
                    "League\\Flysystem\\AwsS3v3\\": "src/"
                }
            },
            "notification-url": "https://packagist.org/downloads/",
            "license": [
                "MIT"
            ],
            "authors": [
                {
                    "name": "Frank de Jonge",
                    "email": "info@frenky.net"
                }
            ],
            "description": "Flysystem adapter for the AWS S3 SDK v3.x",
            "support": {
                "issues": "https://github.com/thephpleague/flysystem-aws-s3-v3/issues",
                "source": "https://github.com/thephpleague/flysystem-aws-s3-v3/tree/1.0.29"
            },
            "time": "2020-10-08T18:58:37+00:00"
        },
        {
            "name": "league/fractal",
            "version": "0.19.2",
            "source": {
                "type": "git",
                "url": "https://github.com/thephpleague/fractal.git",
                "reference": "06dc15f6ba38f2dde2f919d3095d13b571190a7c"
            },
            "dist": {
                "type": "zip",
                "url": "https://api.github.com/repos/thephpleague/fractal/zipball/06dc15f6ba38f2dde2f919d3095d13b571190a7c",
                "reference": "06dc15f6ba38f2dde2f919d3095d13b571190a7c",
                "shasum": ""
            },
            "require": {
                "php": ">=5.4"
            },
            "require-dev": {
                "doctrine/orm": "^2.5",
                "illuminate/contracts": "~5.0",
                "mockery/mockery": "~0.9",
                "pagerfanta/pagerfanta": "~1.0.0",
                "phpunit/phpunit": "^4.8.35 || ^7.5",
                "squizlabs/php_codesniffer": "~1.5|~2.0|~3.4",
                "zendframework/zend-paginator": "~2.3"
            },
            "suggest": {
                "illuminate/pagination": "The Illuminate Pagination component.",
                "pagerfanta/pagerfanta": "Pagerfanta Paginator",
                "zendframework/zend-paginator": "Zend Framework Paginator"
            },
            "type": "library",
            "extra": {
                "branch-alias": {
                    "dev-master": "0.13-dev"
                }
            },
            "autoload": {
                "psr-4": {
                    "League\\Fractal\\": "src"
                }
            },
            "notification-url": "https://packagist.org/downloads/",
            "license": [
                "MIT"
            ],
            "authors": [
                {
                    "name": "Phil Sturgeon",
                    "email": "me@philsturgeon.uk",
                    "homepage": "http://philsturgeon.uk/",
                    "role": "Developer"
                }
            ],
            "description": "Handle the output of complex data structures ready for API output.",
            "homepage": "http://fractal.thephpleague.com/",
            "keywords": [
                "api",
                "json",
                "league",
                "rest"
            ],
            "support": {
                "issues": "https://github.com/thephpleague/fractal/issues",
                "source": "https://github.com/thephpleague/fractal/tree/0.19.2"
            },
            "time": "2020-01-24T23:17:29+00:00"
        },
        {
            "name": "league/html-to-markdown",
            "version": "4.10.0",
            "source": {
                "type": "git",
                "url": "https://github.com/thephpleague/html-to-markdown.git",
                "reference": "0868ae7a552e809e5cd8f93ba022071640408e88"
            },
            "dist": {
                "type": "zip",
                "url": "https://api.github.com/repos/thephpleague/html-to-markdown/zipball/0868ae7a552e809e5cd8f93ba022071640408e88",
                "reference": "0868ae7a552e809e5cd8f93ba022071640408e88",
                "shasum": ""
            },
            "require": {
                "ext-dom": "*",
                "ext-xml": "*",
                "php": ">=5.3.3"
            },
            "require-dev": {
                "mikehaertl/php-shellcommand": "~1.1.0",
                "phpunit/phpunit": "^4.8|^5.7",
                "scrutinizer/ocular": "~1.1"
            },
            "bin": [
                "bin/html-to-markdown"
            ],
            "type": "library",
            "extra": {
                "branch-alias": {
                    "dev-master": "4.10-dev"
                }
            },
            "autoload": {
                "psr-4": {
                    "League\\HTMLToMarkdown\\": "src/"
                }
            },
            "notification-url": "https://packagist.org/downloads/",
            "license": [
                "MIT"
            ],
            "authors": [
                {
                    "name": "Colin O'Dell",
                    "email": "colinodell@gmail.com",
                    "homepage": "https://www.colinodell.com",
                    "role": "Lead Developer"
                },
                {
                    "name": "Nick Cernis",
                    "email": "nick@cern.is",
                    "homepage": "http://modernnerd.net",
                    "role": "Original Author"
                }
            ],
            "description": "An HTML-to-markdown conversion helper for PHP",
            "homepage": "https://github.com/thephpleague/html-to-markdown",
            "keywords": [
                "html",
                "markdown"
            ],
            "support": {
                "issues": "https://github.com/thephpleague/html-to-markdown/issues",
                "source": "https://github.com/thephpleague/html-to-markdown/tree/4.10.0"
            },
            "funding": [
                {
                    "url": "https://www.colinodell.com/sponsor",
                    "type": "custom"
                },
                {
                    "url": "https://www.paypal.me/colinpodell/10.00",
                    "type": "custom"
                },
                {
                    "url": "https://github.com/colinodell",
                    "type": "github"
                },
                {
                    "url": "https://www.patreon.com/colinodell",
                    "type": "patreon"
                }
            ],
            "time": "2020-07-01T00:34:03+00:00"
        },
        {
            "name": "league/mime-type-detection",
            "version": "1.7.0",
            "source": {
                "type": "git",
                "url": "https://github.com/thephpleague/mime-type-detection.git",
                "reference": "3b9dff8aaf7323590c1d2e443db701eb1f9aa0d3"
            },
            "dist": {
                "type": "zip",
                "url": "https://api.github.com/repos/thephpleague/mime-type-detection/zipball/3b9dff8aaf7323590c1d2e443db701eb1f9aa0d3",
                "reference": "3b9dff8aaf7323590c1d2e443db701eb1f9aa0d3",
                "shasum": ""
            },
            "require": {
                "ext-fileinfo": "*",
                "php": "^7.2 || ^8.0"
            },
            "require-dev": {
                "friendsofphp/php-cs-fixer": "^2.18",
                "phpstan/phpstan": "^0.12.68",
                "phpunit/phpunit": "^8.5.8 || ^9.3"
            },
            "type": "library",
            "autoload": {
                "psr-4": {
                    "League\\MimeTypeDetection\\": "src"
                }
            },
            "notification-url": "https://packagist.org/downloads/",
            "license": [
                "MIT"
            ],
            "authors": [
                {
                    "name": "Frank de Jonge",
                    "email": "info@frankdejonge.nl"
                }
            ],
            "description": "Mime-type detection for Flysystem",
            "support": {
                "issues": "https://github.com/thephpleague/mime-type-detection/issues",
                "source": "https://github.com/thephpleague/mime-type-detection/tree/1.7.0"
            },
            "funding": [
                {
                    "url": "https://github.com/frankdejonge",
                    "type": "github"
                },
                {
                    "url": "https://tidelift.com/funding/github/packagist/league/flysystem",
                    "type": "tidelift"
                }
            ],
            "time": "2021-01-18T20:58:21+00:00"
        },
        {
            "name": "league/oauth2-server",
            "version": "8.2.4",
            "source": {
                "type": "git",
                "url": "https://github.com/thephpleague/oauth2-server.git",
                "reference": "622eaa1f28eb4a2dea0cfc7e4f5280fac794e83c"
            },
            "dist": {
                "type": "zip",
                "url": "https://api.github.com/repos/thephpleague/oauth2-server/zipball/622eaa1f28eb4a2dea0cfc7e4f5280fac794e83c",
                "reference": "622eaa1f28eb4a2dea0cfc7e4f5280fac794e83c",
                "shasum": ""
            },
            "require": {
                "defuse/php-encryption": "^2.2.1",
                "ext-json": "*",
                "ext-openssl": "*",
                "lcobucci/jwt": "^3.4 || ^4.0",
                "league/event": "^2.2",
                "php": "^7.2 || ^8.0",
                "psr/http-message": "^1.0.1"
            },
            "replace": {
                "league/oauth2server": "*",
                "lncd/oauth2": "*"
            },
            "require-dev": {
                "laminas/laminas-diactoros": "^2.4.1",
                "phpstan/phpstan": "^0.12.57",
                "phpstan/phpstan-phpunit": "^0.12.16",
                "phpunit/phpunit": "^8.5.13",
                "roave/security-advisories": "dev-master"
            },
            "type": "library",
            "autoload": {
                "psr-4": {
                    "League\\OAuth2\\Server\\": "src/"
                }
            },
            "notification-url": "https://packagist.org/downloads/",
            "license": [
                "MIT"
            ],
            "authors": [
                {
                    "name": "Alex Bilbie",
                    "email": "hello@alexbilbie.com",
                    "homepage": "http://www.alexbilbie.com",
                    "role": "Developer"
                },
                {
                    "name": "Andy Millington",
                    "email": "andrew@noexceptions.io",
                    "homepage": "https://www.noexceptions.io",
                    "role": "Developer"
                }
            ],
            "description": "A lightweight and powerful OAuth 2.0 authorization and resource server library with support for all the core specification grants. This library will allow you to secure your API with OAuth and allow your applications users to approve apps that want to access their data from your API.",
            "homepage": "https://oauth2.thephpleague.com/",
            "keywords": [
                "Authentication",
                "api",
                "auth",
                "authorisation",
                "authorization",
                "oauth",
                "oauth 2",
                "oauth 2.0",
                "oauth2",
                "protect",
                "resource",
                "secure",
                "server"
            ],
            "support": {
                "issues": "https://github.com/thephpleague/oauth2-server/issues",
                "source": "https://github.com/thephpleague/oauth2-server/tree/8.2.4"
            },
            "funding": [
                {
                    "url": "https://github.com/sephster",
                    "type": "github"
                }
            ],
            "time": "2020-12-10T11:35:44+00:00"
        },
        {
            "name": "mariuzzo/laravel-js-localization",
            "version": "v1.7.0",
            "source": {
                "type": "git",
                "url": "https://github.com/rmariuzzo/Laravel-JS-Localization.git",
                "reference": "9e92f50134e8decb57c4530725b5d08b61002242"
            },
            "dist": {
                "type": "zip",
                "url": "https://api.github.com/repos/rmariuzzo/Laravel-JS-Localization/zipball/9e92f50134e8decb57c4530725b5d08b61002242",
                "reference": "9e92f50134e8decb57c4530725b5d08b61002242",
                "shasum": ""
            },
            "require": {
                "illuminate/config": "^4.2 || ^5.0 || ^6.0 || ^7.0 || ^8.0",
                "illuminate/console": "^4.2 || ^5.0 || ^6.0 || ^7.0 || ^8.0",
                "illuminate/filesystem": "^4.2 || ^5.0 || ^6.0 || ^7.0 || ^8.0",
                "php": "^5.4 || ^7.0",
                "tedivm/jshrink": "~1.0"
            },
            "require-dev": {
                "orchestra/testbench": "^2.2 || ^3.0 || ^4.0 || ^5.0 || ^6.0",
                "phpunit/phpunit": "^4.0 || ^5.0 || ^6.0 || ^7.0 || ^8.0 || ^9.0"
            },
            "type": "library",
            "extra": {
                "laravel": {
                    "providers": [
                        "Mariuzzo\\LaravelJsLocalization\\LaravelJsLocalizationServiceProvider"
                    ]
                }
            },
            "autoload": {
                "psr-4": {
                    "Mariuzzo\\LaravelJsLocalization\\": "src/Mariuzzo/LaravelJsLocalization/"
                }
            },
            "notification-url": "https://packagist.org/downloads/",
            "license": [
                "MIT"
            ],
            "authors": [
                {
                    "name": "Rubens Mariuzzo",
                    "email": "rubens@mariuzzo.com",
                    "homepage": "https://github.com/rmariuzzo",
                    "role": "Developer"
                },
                {
                    "name": "German Popoter",
                    "email": "me@gpopoteur.com",
                    "homepage": "https://github.com/gpopoteur",
                    "role": "Developer"
                },
                {
                    "name": "Galievskiy Dmitriy",
                    "homepage": "https://github.com/xAockd",
                    "role": "Developer"
                },
                {
                    "name": "Ramon Ackermann",
                    "homepage": "https://github.com/sboo",
                    "role": "Developer"
                },
                {
                    "name": "Anton Komarev",
                    "homepage": "https://github.com/antonkomarev",
                    "role": "Developer"
                },
                {
                    "name": "Pascal Baljet",
                    "homepage": "https://github.com/pascalbaljetmedia",
                    "role": "Developer"
                }
            ],
            "description": "Laravel Localization in JavaScript",
            "homepage": "https://github.com/rmariuzzo/laravel-js-localization",
            "keywords": [
                "JS",
                "i18n",
                "javascript",
                "lang",
                "laravel",
                "laravel 5",
                "localization"
            ],
            "support": {
                "issues": "https://github.com/rmariuzzo/laravel-js-localization/issues",
                "source": "https://github.com/rmariuzzo/laravel-js-localization"
            },
            "time": "2020-09-16T23:46:26+00:00"
        },
        {
            "name": "mobiledetect/mobiledetectlib",
            "version": "2.8.35",
            "source": {
                "type": "git",
                "url": "https://github.com/serbanghita/Mobile-Detect.git",
                "reference": "68a35170fdf36e7b35f9c125e5102338dbc3ff65"
            },
            "dist": {
                "type": "zip",
                "url": "https://api.github.com/repos/serbanghita/Mobile-Detect/zipball/68a35170fdf36e7b35f9c125e5102338dbc3ff65",
                "reference": "68a35170fdf36e7b35f9c125e5102338dbc3ff65",
                "shasum": ""
            },
            "require": {
                "php": ">=5.0.0"
            },
            "require-dev": {
                "phpunit/phpunit": "~4.8.35||~5.7"
            },
            "type": "library",
            "autoload": {
                "classmap": [
                    "Mobile_Detect.php"
                ],
                "psr-0": {
                    "Detection": "namespaced/"
                }
            },
            "notification-url": "https://packagist.org/downloads/",
            "license": [
                "MIT"
            ],
            "authors": [
                {
                    "name": "Serban Ghita",
                    "email": "serbanghita@gmail.com",
                    "homepage": "http://mobiledetect.net",
                    "role": "Developer"
                }
            ],
            "description": "Mobile_Detect is a lightweight PHP class for detecting mobile devices. It uses the User-Agent string combined with specific HTTP headers to detect the mobile environment.",
            "homepage": "https://github.com/serbanghita/Mobile-Detect",
            "keywords": [
                "detect mobile devices",
                "mobile",
                "mobile detect",
                "mobile detector",
                "php mobile detect"
            ],
            "support": {
                "issues": "https://github.com/serbanghita/Mobile-Detect/issues",
                "source": "https://github.com/serbanghita/Mobile-Detect/tree/2.8.35"
            },
            "time": "2021-01-25T19:09:34+00:00"
        },
        {
            "name": "monolog/monolog",
            "version": "2.2.0",
            "source": {
                "type": "git",
                "url": "https://github.com/Seldaek/monolog.git",
                "reference": "1cb1cde8e8dd0f70cc0fe51354a59acad9302084"
            },
            "dist": {
                "type": "zip",
                "url": "https://api.github.com/repos/Seldaek/monolog/zipball/1cb1cde8e8dd0f70cc0fe51354a59acad9302084",
                "reference": "1cb1cde8e8dd0f70cc0fe51354a59acad9302084",
                "shasum": ""
            },
            "require": {
                "php": ">=7.2",
                "psr/log": "^1.0.1"
            },
            "provide": {
                "psr/log-implementation": "1.0.0"
            },
            "require-dev": {
                "aws/aws-sdk-php": "^2.4.9 || ^3.0",
                "doctrine/couchdb": "~1.0@dev",
                "elasticsearch/elasticsearch": "^7",
                "graylog2/gelf-php": "^1.4.2",
                "mongodb/mongodb": "^1.8",
                "php-amqplib/php-amqplib": "~2.4",
                "php-console/php-console": "^3.1.3",
                "phpspec/prophecy": "^1.6.1",
                "phpstan/phpstan": "^0.12.59",
                "phpunit/phpunit": "^8.5",
                "predis/predis": "^1.1",
                "rollbar/rollbar": "^1.3",
                "ruflin/elastica": ">=0.90 <7.0.1",
                "swiftmailer/swiftmailer": "^5.3|^6.0"
            },
            "suggest": {
                "aws/aws-sdk-php": "Allow sending log messages to AWS services like DynamoDB",
                "doctrine/couchdb": "Allow sending log messages to a CouchDB server",
                "elasticsearch/elasticsearch": "Allow sending log messages to an Elasticsearch server via official client",
                "ext-amqp": "Allow sending log messages to an AMQP server (1.0+ required)",
                "ext-mbstring": "Allow to work properly with unicode symbols",
                "ext-mongodb": "Allow sending log messages to a MongoDB server (via driver)",
                "graylog2/gelf-php": "Allow sending log messages to a GrayLog2 server",
                "mongodb/mongodb": "Allow sending log messages to a MongoDB server (via library)",
                "php-amqplib/php-amqplib": "Allow sending log messages to an AMQP server using php-amqplib",
                "php-console/php-console": "Allow sending log messages to Google Chrome",
                "rollbar/rollbar": "Allow sending log messages to Rollbar",
                "ruflin/elastica": "Allow sending log messages to an Elastic Search server"
            },
            "type": "library",
            "extra": {
                "branch-alias": {
                    "dev-main": "2.x-dev"
                }
            },
            "autoload": {
                "psr-4": {
                    "Monolog\\": "src/Monolog"
                }
            },
            "notification-url": "https://packagist.org/downloads/",
            "license": [
                "MIT"
            ],
            "authors": [
                {
                    "name": "Jordi Boggiano",
                    "email": "j.boggiano@seld.be",
                    "homepage": "https://seld.be"
                }
            ],
            "description": "Sends your logs to files, sockets, inboxes, databases and various web services",
            "homepage": "https://github.com/Seldaek/monolog",
            "keywords": [
                "log",
                "logging",
                "psr-3"
            ],
            "support": {
                "issues": "https://github.com/Seldaek/monolog/issues",
                "source": "https://github.com/Seldaek/monolog/tree/2.2.0"
            },
            "funding": [
                {
                    "url": "https://github.com/Seldaek",
                    "type": "github"
                },
                {
                    "url": "https://tidelift.com/funding/github/packagist/monolog/monolog",
                    "type": "tidelift"
                }
            ],
            "time": "2020-12-14T13:15:25+00:00"
        },
        {
            "name": "mtdowling/jmespath.php",
            "version": "2.6.0",
            "source": {
                "type": "git",
                "url": "https://github.com/jmespath/jmespath.php.git",
                "reference": "42dae2cbd13154083ca6d70099692fef8ca84bfb"
            },
            "dist": {
                "type": "zip",
                "url": "https://api.github.com/repos/jmespath/jmespath.php/zipball/42dae2cbd13154083ca6d70099692fef8ca84bfb",
                "reference": "42dae2cbd13154083ca6d70099692fef8ca84bfb",
                "shasum": ""
            },
            "require": {
                "php": "^5.4 || ^7.0 || ^8.0",
                "symfony/polyfill-mbstring": "^1.17"
            },
            "require-dev": {
                "composer/xdebug-handler": "^1.4",
                "phpunit/phpunit": "^4.8.36 || ^7.5.15"
            },
            "bin": [
                "bin/jp.php"
            ],
            "type": "library",
            "extra": {
                "branch-alias": {
                    "dev-master": "2.6-dev"
                }
            },
            "autoload": {
                "psr-4": {
                    "JmesPath\\": "src/"
                },
                "files": [
                    "src/JmesPath.php"
                ]
            },
            "notification-url": "https://packagist.org/downloads/",
            "license": [
                "MIT"
            ],
            "authors": [
                {
                    "name": "Michael Dowling",
                    "email": "mtdowling@gmail.com",
                    "homepage": "https://github.com/mtdowling"
                }
            ],
            "description": "Declaratively specify how to extract elements from a JSON document",
            "keywords": [
                "json",
                "jsonpath"
            ],
            "support": {
                "issues": "https://github.com/jmespath/jmespath.php/issues",
                "source": "https://github.com/jmespath/jmespath.php/tree/2.6.0"
            },
            "time": "2020-07-31T21:01:56+00:00"
        },
        {
            "name": "nesbot/carbon",
            "version": "2.44.0",
            "source": {
                "type": "git",
                "url": "https://github.com/briannesbitt/Carbon.git",
                "reference": "e6ef33cb1f67a4bed831ed6d0f7e156739a5d8cd"
            },
            "dist": {
                "type": "zip",
                "url": "https://api.github.com/repos/briannesbitt/Carbon/zipball/e6ef33cb1f67a4bed831ed6d0f7e156739a5d8cd",
                "reference": "e6ef33cb1f67a4bed831ed6d0f7e156739a5d8cd",
                "shasum": ""
            },
            "require": {
                "ext-json": "*",
                "php": "^7.1.8 || ^8.0",
                "symfony/polyfill-mbstring": "^1.0",
                "symfony/translation": "^3.4 || ^4.0 || ^5.0"
            },
            "require-dev": {
                "doctrine/orm": "^2.7",
                "friendsofphp/php-cs-fixer": "^2.14 || ^3.0",
                "kylekatarnls/multi-tester": "^2.0",
                "phpmd/phpmd": "^2.9",
                "phpstan/extension-installer": "^1.0",
                "phpstan/phpstan": "^0.12.54",
                "phpunit/phpunit": "^7.5.20 || ^8.5.14",
                "squizlabs/php_codesniffer": "^3.4"
            },
            "bin": [
                "bin/carbon"
            ],
            "type": "library",
            "extra": {
                "branch-alias": {
                    "dev-master": "2.x-dev",
                    "dev-3.x": "3.x-dev"
                },
                "laravel": {
                    "providers": [
                        "Carbon\\Laravel\\ServiceProvider"
                    ]
                },
                "phpstan": {
                    "includes": [
                        "extension.neon"
                    ]
                }
            },
            "autoload": {
                "psr-4": {
                    "Carbon\\": "src/Carbon/"
                }
            },
            "notification-url": "https://packagist.org/downloads/",
            "license": [
                "MIT"
            ],
            "authors": [
                {
                    "name": "Brian Nesbitt",
                    "email": "brian@nesbot.com",
                    "homepage": "http://nesbot.com"
                },
                {
                    "name": "kylekatarnls",
                    "homepage": "http://github.com/kylekatarnls"
                }
            ],
            "description": "An API extension for DateTime that supports 281 different languages.",
            "homepage": "http://carbon.nesbot.com",
            "keywords": [
                "date",
                "datetime",
                "time"
            ],
            "support": {
                "issues": "https://github.com/briannesbitt/Carbon/issues",
                "source": "https://github.com/briannesbitt/Carbon"
            },
            "funding": [
                {
                    "url": "https://opencollective.com/Carbon",
                    "type": "open_collective"
                },
                {
                    "url": "https://tidelift.com/funding/github/packagist/nesbot/carbon",
                    "type": "tidelift"
                }
            ],
            "time": "2021-01-26T20:46:41+00:00"
        },
        {
            "name": "nikic/php-parser",
            "version": "v4.10.4",
            "source": {
                "type": "git",
                "url": "https://github.com/nikic/PHP-Parser.git",
                "reference": "c6d052fc58cb876152f89f532b95a8d7907e7f0e"
            },
            "dist": {
                "type": "zip",
                "url": "https://api.github.com/repos/nikic/PHP-Parser/zipball/c6d052fc58cb876152f89f532b95a8d7907e7f0e",
                "reference": "c6d052fc58cb876152f89f532b95a8d7907e7f0e",
                "shasum": ""
            },
            "require": {
                "ext-tokenizer": "*",
                "php": ">=7.0"
            },
            "require-dev": {
                "ircmaxell/php-yacc": "^0.0.7",
                "phpunit/phpunit": "^6.5 || ^7.0 || ^8.0 || ^9.0"
            },
            "bin": [
                "bin/php-parse"
            ],
            "type": "library",
            "extra": {
                "branch-alias": {
                    "dev-master": "4.9-dev"
                }
            },
            "autoload": {
                "psr-4": {
                    "PhpParser\\": "lib/PhpParser"
                }
            },
            "notification-url": "https://packagist.org/downloads/",
            "license": [
                "BSD-3-Clause"
            ],
            "authors": [
                {
                    "name": "Nikita Popov"
                }
            ],
            "description": "A PHP parser written in PHP",
            "keywords": [
                "parser",
                "php"
            ],
            "support": {
                "issues": "https://github.com/nikic/PHP-Parser/issues",
                "source": "https://github.com/nikic/PHP-Parser/tree/v4.10.4"
            },
            "time": "2020-12-20T10:01:03+00:00"
        },
        {
            "name": "nyholm/psr7",
            "version": "1.3.2",
            "source": {
                "type": "git",
                "url": "https://github.com/Nyholm/psr7.git",
                "reference": "a272953743c454ac4af9626634daaf5ab3ce1173"
            },
            "dist": {
                "type": "zip",
                "url": "https://api.github.com/repos/Nyholm/psr7/zipball/a272953743c454ac4af9626634daaf5ab3ce1173",
                "reference": "a272953743c454ac4af9626634daaf5ab3ce1173",
                "shasum": ""
            },
            "require": {
                "php": ">=7.1",
                "php-http/message-factory": "^1.0",
                "psr/http-factory": "^1.0",
                "psr/http-message": "^1.0"
            },
            "provide": {
                "psr/http-factory-implementation": "1.0",
                "psr/http-message-implementation": "1.0"
            },
            "require-dev": {
                "http-interop/http-factory-tests": "^0.8",
                "php-http/psr7-integration-tests": "^1.0",
                "phpunit/phpunit": "^7.5 || 8.5 || 9.4",
                "symfony/error-handler": "^4.4"
            },
            "type": "library",
            "extra": {
                "branch-alias": {
                    "dev-master": "1.0-dev"
                }
            },
            "autoload": {
                "psr-4": {
                    "Nyholm\\Psr7\\": "src/"
                }
            },
            "notification-url": "https://packagist.org/downloads/",
            "license": [
                "MIT"
            ],
            "authors": [
                {
                    "name": "Tobias Nyholm",
                    "email": "tobias.nyholm@gmail.com"
                },
                {
                    "name": "Martijn van der Ven",
                    "email": "martijn@vanderven.se"
                }
            ],
            "description": "A fast PHP7 implementation of PSR-7",
            "homepage": "https://tnyholm.se",
            "keywords": [
                "psr-17",
                "psr-7"
            ],
            "support": {
                "issues": "https://github.com/Nyholm/psr7/issues",
                "source": "https://github.com/Nyholm/psr7/tree/1.3.2"
            },
            "funding": [
                {
                    "url": "https://github.com/Zegnat",
                    "type": "github"
                },
                {
                    "url": "https://github.com/nyholm",
                    "type": "github"
                }
            ],
            "time": "2020-11-14T17:35:34+00:00"
        },
        {
            "name": "opis/closure",
            "version": "3.6.1",
            "source": {
                "type": "git",
                "url": "https://github.com/opis/closure.git",
                "reference": "943b5d70cc5ae7483f6aff6ff43d7e34592ca0f5"
            },
            "dist": {
                "type": "zip",
                "url": "https://api.github.com/repos/opis/closure/zipball/943b5d70cc5ae7483f6aff6ff43d7e34592ca0f5",
                "reference": "943b5d70cc5ae7483f6aff6ff43d7e34592ca0f5",
                "shasum": ""
            },
            "require": {
                "php": "^5.4 || ^7.0 || ^8.0"
            },
            "require-dev": {
                "jeremeamia/superclosure": "^2.0",
                "phpunit/phpunit": "^4.0 || ^5.0 || ^6.0 || ^7.0 || ^8.0 || ^9.0"
            },
            "type": "library",
            "extra": {
                "branch-alias": {
                    "dev-master": "3.6.x-dev"
                }
            },
            "autoload": {
                "psr-4": {
                    "Opis\\Closure\\": "src/"
                },
                "files": [
                    "functions.php"
                ]
            },
            "notification-url": "https://packagist.org/downloads/",
            "license": [
                "MIT"
            ],
            "authors": [
                {
                    "name": "Marius Sarca",
                    "email": "marius.sarca@gmail.com"
                },
                {
                    "name": "Sorin Sarca",
                    "email": "sarca_sorin@hotmail.com"
                }
            ],
            "description": "A library that can be used to serialize closures (anonymous functions) and arbitrary objects.",
            "homepage": "https://opis.io/closure",
            "keywords": [
                "anonymous functions",
                "closure",
                "function",
                "serializable",
                "serialization",
                "serialize"
            ],
            "support": {
                "issues": "https://github.com/opis/closure/issues",
                "source": "https://github.com/opis/closure/tree/3.6.1"
            },
            "time": "2020-11-07T02:01:34+00:00"
        },
        {
            "name": "paragonie/random_compat",
            "version": "v9.99.99",
            "source": {
                "type": "git",
                "url": "https://github.com/paragonie/random_compat.git",
                "reference": "84b4dfb120c6f9b4ff7b3685f9b8f1aa365a0c95"
            },
            "dist": {
                "type": "zip",
                "url": "https://api.github.com/repos/paragonie/random_compat/zipball/84b4dfb120c6f9b4ff7b3685f9b8f1aa365a0c95",
                "reference": "84b4dfb120c6f9b4ff7b3685f9b8f1aa365a0c95",
                "shasum": ""
            },
            "require": {
                "php": "^7"
            },
            "require-dev": {
                "phpunit/phpunit": "4.*|5.*",
                "vimeo/psalm": "^1"
            },
            "suggest": {
                "ext-libsodium": "Provides a modern crypto API that can be used to generate random bytes."
            },
            "type": "library",
            "notification-url": "https://packagist.org/downloads/",
            "license": [
                "MIT"
            ],
            "authors": [
                {
                    "name": "Paragon Initiative Enterprises",
                    "email": "security@paragonie.com",
                    "homepage": "https://paragonie.com"
                }
            ],
            "description": "PHP 5.x polyfill for random_bytes() and random_int() from PHP 7",
            "keywords": [
                "csprng",
                "polyfill",
                "pseudorandom",
                "random"
            ],
            "support": {
                "email": "info@paragonie.com",
                "issues": "https://github.com/paragonie/random_compat/issues",
                "source": "https://github.com/paragonie/random_compat"
            },
            "time": "2018-07-02T15:55:56+00:00"
        },
        {
            "name": "paypal/rest-api-sdk-php",
            "version": "1.14.0",
            "source": {
                "type": "git",
                "url": "https://github.com/paypal/PayPal-PHP-SDK.git",
                "reference": "72e2f2466975bf128a31e02b15110180f059fc04"
            },
            "dist": {
                "type": "zip",
                "url": "https://api.github.com/repos/paypal/PayPal-PHP-SDK/zipball/72e2f2466975bf128a31e02b15110180f059fc04",
                "reference": "72e2f2466975bf128a31e02b15110180f059fc04",
                "shasum": ""
            },
            "require": {
                "ext-curl": "*",
                "ext-json": "*",
                "php": ">=5.3.0",
                "psr/log": "^1.0.0"
            },
            "require-dev": {
                "phpunit/phpunit": "^4.8.35"
            },
            "type": "library",
            "autoload": {
                "psr-0": {
                    "PayPal": "lib/"
                }
            },
            "notification-url": "https://packagist.org/downloads/",
            "license": [
                "Apache-2.0"
            ],
            "authors": [
                {
                    "name": "PayPal",
                    "homepage": "https://github.com/paypal/rest-api-sdk-php/contributors"
                }
            ],
            "description": "PayPal's PHP SDK for REST APIs",
            "homepage": "http://paypal.github.io/PayPal-PHP-SDK/",
            "keywords": [
                "payments",
                "paypal",
                "rest",
                "sdk"
            ],
            "support": {
                "issues": "https://github.com/paypal/PayPal-PHP-SDK/issues",
                "source": "https://github.com/paypal/PayPal-PHP-SDK/tree/master"
            },
            "abandoned": true,
            "time": "2019-01-04T20:04:25+00:00"
        },
        {
            "name": "php-ds/php-ds",
            "version": "v1.3.0",
            "source": {
                "type": "git",
                "url": "https://github.com/php-ds/polyfill.git",
                "reference": "b98396862fb8a13cbdbbaf4d18be28ee5c01ed3c"
            },
            "dist": {
                "type": "zip",
                "url": "https://api.github.com/repos/php-ds/polyfill/zipball/b98396862fb8a13cbdbbaf4d18be28ee5c01ed3c",
                "reference": "b98396862fb8a13cbdbbaf4d18be28ee5c01ed3c",
                "shasum": ""
            },
            "require": {
                "ext-json": "*",
                "php": ">=7.0.0"
            },
            "provide": {
                "ext-ds": "1.3.0"
            },
            "require-dev": {
                "php-ds/tests": "^1.3"
            },
            "suggest": {
                "ext-ds": "to improve performance and reduce memory usage"
            },
            "type": "library",
            "autoload": {
                "psr-4": {
                    "Ds\\": "src"
                }
            },
            "notification-url": "https://packagist.org/downloads/",
            "license": [
                "MIT"
            ],
            "authors": [
                {
                    "name": "Rudi Theunissen",
                    "email": "rudolf.theunissen@gmail.com"
                }
            ],
            "keywords": [
                "data structures",
                "ds",
                "php",
                "polyfill"
            ],
            "support": {
                "issues": "https://github.com/php-ds/polyfill/issues",
                "source": "https://github.com/php-ds/polyfill/tree/v1.3.0"
            },
            "time": "2020-10-14T04:23:31+00:00"
        },
        {
            "name": "php-http/cache-plugin",
            "version": "1.7.1",
            "source": {
                "type": "git",
                "url": "https://github.com/php-http/cache-plugin.git",
                "reference": "a1cb3e2a4f095f820e0a0e078f3dfd2d9c83a0f7"
            },
            "dist": {
                "type": "zip",
                "url": "https://api.github.com/repos/php-http/cache-plugin/zipball/a1cb3e2a4f095f820e0a0e078f3dfd2d9c83a0f7",
                "reference": "a1cb3e2a4f095f820e0a0e078f3dfd2d9c83a0f7",
                "shasum": ""
            },
            "require": {
                "php": "^7.1 || ^8.0",
                "php-http/client-common": "^1.9 || ^2.0",
                "php-http/message-factory": "^1.0",
                "psr/cache": "^1.0",
                "symfony/options-resolver": "^2.6 || ^3.0 || ^4.0 || ^5.0"
            },
            "require-dev": {
                "phpspec/phpspec": "^5.1 || ^6.0"
            },
            "type": "library",
            "extra": {
                "branch-alias": {
                    "dev-master": "1.6-dev"
                }
            },
            "autoload": {
                "psr-4": {
                    "Http\\Client\\Common\\Plugin\\": "src/"
                }
            },
            "notification-url": "https://packagist.org/downloads/",
            "license": [
                "MIT"
            ],
            "authors": [
                {
                    "name": "Márk Sági-Kazár",
                    "email": "mark.sagikazar@gmail.com"
                }
            ],
            "description": "PSR-6 Cache plugin for HTTPlug",
            "homepage": "http://httplug.io",
            "keywords": [
                "cache",
                "http",
                "httplug",
                "plugin"
            ],
            "support": {
                "issues": "https://github.com/php-http/cache-plugin/issues",
                "source": "https://github.com/php-http/cache-plugin/tree/master"
            },
            "time": "2020-07-13T10:55:38+00:00"
        },
        {
            "name": "php-http/client-common",
            "version": "2.3.0",
            "source": {
                "type": "git",
                "url": "https://github.com/php-http/client-common.git",
                "reference": "e37e46c610c87519753135fb893111798c69076a"
            },
            "dist": {
                "type": "zip",
                "url": "https://api.github.com/repos/php-http/client-common/zipball/e37e46c610c87519753135fb893111798c69076a",
                "reference": "e37e46c610c87519753135fb893111798c69076a",
                "shasum": ""
            },
            "require": {
                "php": "^7.1 || ^8.0",
                "php-http/httplug": "^2.0",
                "php-http/message": "^1.6",
                "php-http/message-factory": "^1.0",
                "psr/http-client": "^1.0",
                "psr/http-factory": "^1.0",
                "psr/http-message": "^1.0",
                "symfony/options-resolver": "^2.6 || ^3.4.20 || ~4.0.15 || ~4.1.9 || ^4.2.1 || ^5.0",
                "symfony/polyfill-php80": "^1.17"
            },
            "require-dev": {
                "doctrine/instantiator": "^1.1",
                "guzzlehttp/psr7": "^1.4",
                "nyholm/psr7": "^1.2",
                "phpspec/phpspec": "^5.1 || ^6.0",
                "phpspec/prophecy": "^1.10.2",
                "phpunit/phpunit": "^7.5.15 || ^8.5 || ^9.3"
            },
            "suggest": {
                "ext-json": "To detect JSON responses with the ContentTypePlugin",
                "ext-libxml": "To detect XML responses with the ContentTypePlugin",
                "php-http/cache-plugin": "PSR-6 Cache plugin",
                "php-http/logger-plugin": "PSR-3 Logger plugin",
                "php-http/stopwatch-plugin": "Symfony Stopwatch plugin"
            },
            "type": "library",
            "extra": {
                "branch-alias": {
                    "dev-master": "2.3.x-dev"
                }
            },
            "autoload": {
                "psr-4": {
                    "Http\\Client\\Common\\": "src/"
                }
            },
            "notification-url": "https://packagist.org/downloads/",
            "license": [
                "MIT"
            ],
            "authors": [
                {
                    "name": "Márk Sági-Kazár",
                    "email": "mark.sagikazar@gmail.com"
                }
            ],
            "description": "Common HTTP Client implementations and tools for HTTPlug",
            "homepage": "http://httplug.io",
            "keywords": [
                "client",
                "common",
                "http",
                "httplug"
            ],
            "support": {
                "issues": "https://github.com/php-http/client-common/issues",
                "source": "https://github.com/php-http/client-common/tree/2.3.0"
            },
            "time": "2020-07-21T10:04:13+00:00"
        },
        {
            "name": "php-http/discovery",
            "version": "1.13.0",
            "source": {
                "type": "git",
                "url": "https://github.com/php-http/discovery.git",
                "reference": "788f72d64c43dc361e7fcc7464c3d947c64984a7"
            },
            "dist": {
                "type": "zip",
                "url": "https://api.github.com/repos/php-http/discovery/zipball/788f72d64c43dc361e7fcc7464c3d947c64984a7",
                "reference": "788f72d64c43dc361e7fcc7464c3d947c64984a7",
                "shasum": ""
            },
            "require": {
                "php": "^7.1 || ^8.0"
            },
            "conflict": {
                "nyholm/psr7": "<1.0"
            },
            "require-dev": {
                "graham-campbell/phpspec-skip-example-extension": "^5.0",
                "php-http/httplug": "^1.0 || ^2.0",
                "php-http/message-factory": "^1.0",
                "phpspec/phpspec": "^5.1 || ^6.1",
                "puli/composer-plugin": "1.0.0-beta10"
            },
            "suggest": {
                "php-http/message": "Allow to use Guzzle, Diactoros or Slim Framework factories",
                "puli/composer-plugin": "Sets up Puli which is recommended for Discovery to work. Check http://docs.php-http.org/en/latest/discovery.html for more details."
            },
            "type": "library",
            "extra": {
                "branch-alias": {
                    "dev-master": "1.9-dev"
                }
            },
            "autoload": {
                "psr-4": {
                    "Http\\Discovery\\": "src/"
                }
            },
            "notification-url": "https://packagist.org/downloads/",
            "license": [
                "MIT"
            ],
            "authors": [
                {
                    "name": "Márk Sági-Kazár",
                    "email": "mark.sagikazar@gmail.com"
                }
            ],
            "description": "Finds installed HTTPlug implementations and PSR-7 message factories",
            "homepage": "http://php-http.org",
            "keywords": [
                "adapter",
                "client",
                "discovery",
                "factory",
                "http",
                "message",
                "psr7"
            ],
            "support": {
                "issues": "https://github.com/php-http/discovery/issues",
                "source": "https://github.com/php-http/discovery/tree/1.13.0"
            },
            "time": "2020-11-27T14:49:42+00:00"
        },
        {
            "name": "php-http/httplug",
            "version": "2.2.0",
            "source": {
                "type": "git",
                "url": "https://github.com/php-http/httplug.git",
                "reference": "191a0a1b41ed026b717421931f8d3bd2514ffbf9"
            },
            "dist": {
                "type": "zip",
                "url": "https://api.github.com/repos/php-http/httplug/zipball/191a0a1b41ed026b717421931f8d3bd2514ffbf9",
                "reference": "191a0a1b41ed026b717421931f8d3bd2514ffbf9",
                "shasum": ""
            },
            "require": {
                "php": "^7.1 || ^8.0",
                "php-http/promise": "^1.1",
                "psr/http-client": "^1.0",
                "psr/http-message": "^1.0"
            },
            "require-dev": {
                "friends-of-phpspec/phpspec-code-coverage": "^4.1",
                "phpspec/phpspec": "^5.1 || ^6.0"
            },
            "type": "library",
            "extra": {
                "branch-alias": {
                    "dev-master": "2.x-dev"
                }
            },
            "autoload": {
                "psr-4": {
                    "Http\\Client\\": "src/"
                }
            },
            "notification-url": "https://packagist.org/downloads/",
            "license": [
                "MIT"
            ],
            "authors": [
                {
                    "name": "Eric GELOEN",
                    "email": "geloen.eric@gmail.com"
                },
                {
                    "name": "Márk Sági-Kazár",
                    "email": "mark.sagikazar@gmail.com",
                    "homepage": "https://sagikazarmark.hu"
                }
            ],
            "description": "HTTPlug, the HTTP client abstraction for PHP",
            "homepage": "http://httplug.io",
            "keywords": [
                "client",
                "http"
            ],
            "support": {
                "issues": "https://github.com/php-http/httplug/issues",
                "source": "https://github.com/php-http/httplug/tree/master"
            },
            "time": "2020-07-13T15:43:23+00:00"
        },
        {
            "name": "php-http/message",
            "version": "1.11.0",
            "source": {
                "type": "git",
                "url": "https://github.com/php-http/message.git",
                "reference": "fb0dbce7355cad4f4f6a225f537c34d013571f29"
            },
            "dist": {
                "type": "zip",
                "url": "https://api.github.com/repos/php-http/message/zipball/fb0dbce7355cad4f4f6a225f537c34d013571f29",
                "reference": "fb0dbce7355cad4f4f6a225f537c34d013571f29",
                "shasum": ""
            },
            "require": {
                "clue/stream-filter": "^1.5",
                "php": "^7.1 || ^8.0",
                "php-http/message-factory": "^1.0.2",
                "psr/http-message": "^1.0"
            },
            "provide": {
                "php-http/message-factory-implementation": "1.0"
            },
            "require-dev": {
                "ergebnis/composer-normalize": "^2.6",
                "ext-zlib": "*",
                "guzzlehttp/psr7": "^1.0",
                "laminas/laminas-diactoros": "^2.0",
                "phpspec/phpspec": "^5.1 || ^6.3",
                "slim/slim": "^3.0"
            },
            "suggest": {
                "ext-zlib": "Used with compressor/decompressor streams",
                "guzzlehttp/psr7": "Used with Guzzle PSR-7 Factories",
                "laminas/laminas-diactoros": "Used with Diactoros Factories",
                "slim/slim": "Used with Slim Framework PSR-7 implementation"
            },
            "type": "library",
            "extra": {
                "branch-alias": {
                    "dev-master": "1.10-dev"
                }
            },
            "autoload": {
                "psr-4": {
                    "Http\\Message\\": "src/"
                },
                "files": [
                    "src/filters.php"
                ]
            },
            "notification-url": "https://packagist.org/downloads/",
            "license": [
                "MIT"
            ],
            "authors": [
                {
                    "name": "Márk Sági-Kazár",
                    "email": "mark.sagikazar@gmail.com"
                }
            ],
            "description": "HTTP Message related tools",
            "homepage": "http://php-http.org",
            "keywords": [
                "http",
                "message",
                "psr-7"
            ],
            "support": {
                "issues": "https://github.com/php-http/message/issues",
                "source": "https://github.com/php-http/message/tree/1.11.0"
            },
            "time": "2021-02-01T08:54:58+00:00"
        },
        {
            "name": "php-http/message-factory",
            "version": "v1.0.2",
            "source": {
                "type": "git",
                "url": "https://github.com/php-http/message-factory.git",
                "reference": "a478cb11f66a6ac48d8954216cfed9aa06a501a1"
            },
            "dist": {
                "type": "zip",
                "url": "https://api.github.com/repos/php-http/message-factory/zipball/a478cb11f66a6ac48d8954216cfed9aa06a501a1",
                "reference": "a478cb11f66a6ac48d8954216cfed9aa06a501a1",
                "shasum": ""
            },
            "require": {
                "php": ">=5.4",
                "psr/http-message": "^1.0"
            },
            "type": "library",
            "extra": {
                "branch-alias": {
                    "dev-master": "1.0-dev"
                }
            },
            "autoload": {
                "psr-4": {
                    "Http\\Message\\": "src/"
                }
            },
            "notification-url": "https://packagist.org/downloads/",
            "license": [
                "MIT"
            ],
            "authors": [
                {
                    "name": "Márk Sági-Kazár",
                    "email": "mark.sagikazar@gmail.com"
                }
            ],
            "description": "Factory interfaces for PSR-7 HTTP Message",
            "homepage": "http://php-http.org",
            "keywords": [
                "factory",
                "http",
                "message",
                "stream",
                "uri"
            ],
            "support": {
                "issues": "https://github.com/php-http/message-factory/issues",
                "source": "https://github.com/php-http/message-factory/tree/master"
            },
            "time": "2015-12-19T14:08:53+00:00"
        },
        {
            "name": "php-http/multipart-stream-builder",
            "version": "1.1.2",
            "source": {
                "type": "git",
                "url": "https://github.com/php-http/multipart-stream-builder.git",
                "reference": "121299c2aad475a19087bc6298a1c9aa4d5c1ecc"
            },
            "dist": {
                "type": "zip",
                "url": "https://api.github.com/repos/php-http/multipart-stream-builder/zipball/121299c2aad475a19087bc6298a1c9aa4d5c1ecc",
                "reference": "121299c2aad475a19087bc6298a1c9aa4d5c1ecc",
                "shasum": ""
            },
            "require": {
                "php": "^7.1 || ^8.0",
                "php-http/discovery": "^1.7",
                "php-http/message-factory": "^1.0.2",
                "psr/http-factory": "^1.0",
                "psr/http-message": "^1.0"
            },
            "require-dev": {
                "nyholm/psr7": "^1.0",
                "php-http/message": "^1.5",
                "phpunit/phpunit": "^7.5.15 || ^8.5 || ^9.3"
            },
            "type": "library",
            "extra": {
                "branch-alias": {
                    "dev-master": "1.1-dev"
                }
            },
            "autoload": {
                "psr-4": {
                    "Http\\Message\\MultipartStream\\": "src/"
                }
            },
            "notification-url": "https://packagist.org/downloads/",
            "license": [
                "MIT"
            ],
            "authors": [
                {
                    "name": "Tobias Nyholm",
                    "email": "tobias.nyholm@gmail.com"
                }
            ],
            "description": "A builder class that help you create a multipart stream",
            "homepage": "http://php-http.org",
            "keywords": [
                "factory",
                "http",
                "message",
                "multipart stream",
                "stream"
            ],
            "support": {
                "issues": "https://github.com/php-http/multipart-stream-builder/issues",
                "source": "https://github.com/php-http/multipart-stream-builder/tree/1.1.2"
            },
            "time": "2020-07-13T15:48:43+00:00"
        },
        {
            "name": "php-http/promise",
            "version": "1.1.0",
            "source": {
                "type": "git",
                "url": "https://github.com/php-http/promise.git",
                "reference": "4c4c1f9b7289a2ec57cde7f1e9762a5789506f88"
            },
            "dist": {
                "type": "zip",
                "url": "https://api.github.com/repos/php-http/promise/zipball/4c4c1f9b7289a2ec57cde7f1e9762a5789506f88",
                "reference": "4c4c1f9b7289a2ec57cde7f1e9762a5789506f88",
                "shasum": ""
            },
            "require": {
                "php": "^7.1 || ^8.0"
            },
            "require-dev": {
                "friends-of-phpspec/phpspec-code-coverage": "^4.3.2",
                "phpspec/phpspec": "^5.1.2 || ^6.2"
            },
            "type": "library",
            "extra": {
                "branch-alias": {
                    "dev-master": "1.1-dev"
                }
            },
            "autoload": {
                "psr-4": {
                    "Http\\Promise\\": "src/"
                }
            },
            "notification-url": "https://packagist.org/downloads/",
            "license": [
                "MIT"
            ],
            "authors": [
                {
                    "name": "Joel Wurtz",
                    "email": "joel.wurtz@gmail.com"
                },
                {
                    "name": "Márk Sági-Kazár",
                    "email": "mark.sagikazar@gmail.com"
                }
            ],
            "description": "Promise used for asynchronous HTTP requests",
            "homepage": "http://httplug.io",
            "keywords": [
                "promise"
            ],
            "support": {
                "issues": "https://github.com/php-http/promise/issues",
                "source": "https://github.com/php-http/promise/tree/1.1.0"
            },
            "time": "2020-07-07T09:29:14+00:00"
        },
        {
            "name": "phpoption/phpoption",
            "version": "1.7.5",
            "source": {
                "type": "git",
                "url": "https://github.com/schmittjoh/php-option.git",
                "reference": "994ecccd8f3283ecf5ac33254543eb0ac946d525"
            },
            "dist": {
                "type": "zip",
                "url": "https://api.github.com/repos/schmittjoh/php-option/zipball/994ecccd8f3283ecf5ac33254543eb0ac946d525",
                "reference": "994ecccd8f3283ecf5ac33254543eb0ac946d525",
                "shasum": ""
            },
            "require": {
                "php": "^5.5.9 || ^7.0 || ^8.0"
            },
            "require-dev": {
                "bamarni/composer-bin-plugin": "^1.4.1",
                "phpunit/phpunit": "^4.8.35 || ^5.7.27 || ^6.5.6 || ^7.0 || ^8.0 || ^9.0"
            },
            "type": "library",
            "extra": {
                "branch-alias": {
                    "dev-master": "1.7-dev"
                }
            },
            "autoload": {
                "psr-4": {
                    "PhpOption\\": "src/PhpOption/"
                }
            },
            "notification-url": "https://packagist.org/downloads/",
            "license": [
                "Apache-2.0"
            ],
            "authors": [
                {
                    "name": "Johannes M. Schmitt",
                    "email": "schmittjoh@gmail.com"
                },
                {
                    "name": "Graham Campbell",
                    "email": "graham@alt-three.com"
                }
            ],
            "description": "Option Type for PHP",
            "keywords": [
                "language",
                "option",
                "php",
                "type"
            ],
            "support": {
                "issues": "https://github.com/schmittjoh/php-option/issues",
                "source": "https://github.com/schmittjoh/php-option/tree/1.7.5"
            },
            "funding": [
                {
                    "url": "https://github.com/GrahamCampbell",
                    "type": "github"
                },
                {
                    "url": "https://tidelift.com/funding/github/packagist/phpoption/phpoption",
                    "type": "tidelift"
                }
            ],
            "time": "2020-07-20T17:29:33+00:00"
        },
        {
            "name": "phpseclib/phpseclib",
            "version": "2.0.31",
            "source": {
                "type": "git",
                "url": "https://github.com/phpseclib/phpseclib.git",
                "reference": "233a920cb38636a43b18d428f9a8db1f0a1a08f4"
            },
            "dist": {
                "type": "zip",
                "url": "https://api.github.com/repos/phpseclib/phpseclib/zipball/233a920cb38636a43b18d428f9a8db1f0a1a08f4",
                "reference": "233a920cb38636a43b18d428f9a8db1f0a1a08f4",
                "shasum": ""
            },
            "require": {
                "php": ">=5.3.3"
            },
            "require-dev": {
                "phing/phing": "~2.7",
                "phpunit/phpunit": "^4.8.35|^5.7|^6.0|^9.4",
                "squizlabs/php_codesniffer": "~2.0"
            },
            "suggest": {
                "ext-gmp": "Install the GMP (GNU Multiple Precision) extension in order to speed up arbitrary precision integer arithmetic operations.",
                "ext-libsodium": "SSH2/SFTP can make use of some algorithms provided by the libsodium-php extension.",
                "ext-mcrypt": "Install the Mcrypt extension in order to speed up a few other cryptographic operations.",
                "ext-openssl": "Install the OpenSSL extension in order to speed up a wide variety of cryptographic operations."
            },
            "type": "library",
            "autoload": {
                "files": [
                    "phpseclib/bootstrap.php"
                ],
                "psr-4": {
                    "phpseclib\\": "phpseclib/"
                }
            },
            "notification-url": "https://packagist.org/downloads/",
            "license": [
                "MIT"
            ],
            "authors": [
                {
                    "name": "Jim Wigginton",
                    "email": "terrafrost@php.net",
                    "role": "Lead Developer"
                },
                {
                    "name": "Patrick Monnerat",
                    "email": "pm@datasphere.ch",
                    "role": "Developer"
                },
                {
                    "name": "Andreas Fischer",
                    "email": "bantu@phpbb.com",
                    "role": "Developer"
                },
                {
                    "name": "Hans-Jürgen Petrich",
                    "email": "petrich@tronic-media.com",
                    "role": "Developer"
                },
                {
                    "name": "Graham Campbell",
                    "email": "graham@alt-three.com",
                    "role": "Developer"
                }
            ],
            "description": "PHP Secure Communications Library - Pure-PHP implementations of RSA, AES, SSH2, SFTP, X.509 etc.",
            "homepage": "http://phpseclib.sourceforge.net",
            "keywords": [
                "BigInteger",
                "aes",
                "asn.1",
                "asn1",
                "blowfish",
                "crypto",
                "cryptography",
                "encryption",
                "rsa",
                "security",
                "sftp",
                "signature",
                "signing",
                "ssh",
                "twofish",
                "x.509",
                "x509"
            ],
            "support": {
                "issues": "https://github.com/phpseclib/phpseclib/issues",
                "source": "https://github.com/phpseclib/phpseclib/tree/2.0.31"
            },
            "funding": [
                {
                    "url": "https://github.com/terrafrost",
                    "type": "github"
                },
                {
                    "url": "https://www.patreon.com/phpseclib",
                    "type": "patreon"
                },
                {
                    "url": "https://tidelift.com/funding/github/packagist/phpseclib/phpseclib",
                    "type": "tidelift"
                }
            ],
            "time": "2021-04-06T13:56:45+00:00"
        },
        {
            "name": "psr/cache",
            "version": "1.0.1",
            "source": {
                "type": "git",
                "url": "https://github.com/php-fig/cache.git",
                "reference": "d11b50ad223250cf17b86e38383413f5a6764bf8"
            },
            "dist": {
                "type": "zip",
                "url": "https://api.github.com/repos/php-fig/cache/zipball/d11b50ad223250cf17b86e38383413f5a6764bf8",
                "reference": "d11b50ad223250cf17b86e38383413f5a6764bf8",
                "shasum": ""
            },
            "require": {
                "php": ">=5.3.0"
            },
            "type": "library",
            "extra": {
                "branch-alias": {
                    "dev-master": "1.0.x-dev"
                }
            },
            "autoload": {
                "psr-4": {
                    "Psr\\Cache\\": "src/"
                }
            },
            "notification-url": "https://packagist.org/downloads/",
            "license": [
                "MIT"
            ],
            "authors": [
                {
                    "name": "PHP-FIG",
                    "homepage": "http://www.php-fig.org/"
                }
            ],
            "description": "Common interface for caching libraries",
            "keywords": [
                "cache",
                "psr",
                "psr-6"
            ],
            "support": {
                "source": "https://github.com/php-fig/cache/tree/master"
            },
            "time": "2016-08-06T20:24:11+00:00"
        },
        {
            "name": "psr/container",
            "version": "1.0.0",
            "source": {
                "type": "git",
                "url": "https://github.com/php-fig/container.git",
                "reference": "b7ce3b176482dbbc1245ebf52b181af44c2cf55f"
            },
            "dist": {
                "type": "zip",
                "url": "https://api.github.com/repos/php-fig/container/zipball/b7ce3b176482dbbc1245ebf52b181af44c2cf55f",
                "reference": "b7ce3b176482dbbc1245ebf52b181af44c2cf55f",
                "shasum": ""
            },
            "require": {
                "php": ">=5.3.0"
            },
            "type": "library",
            "extra": {
                "branch-alias": {
                    "dev-master": "1.0.x-dev"
                }
            },
            "autoload": {
                "psr-4": {
                    "Psr\\Container\\": "src/"
                }
            },
            "notification-url": "https://packagist.org/downloads/",
            "license": [
                "MIT"
            ],
            "authors": [
                {
                    "name": "PHP-FIG",
                    "homepage": "http://www.php-fig.org/"
                }
            ],
            "description": "Common Container Interface (PHP FIG PSR-11)",
            "homepage": "https://github.com/php-fig/container",
            "keywords": [
                "PSR-11",
                "container",
                "container-interface",
                "container-interop",
                "psr"
            ],
            "support": {
                "issues": "https://github.com/php-fig/container/issues",
                "source": "https://github.com/php-fig/container/tree/master"
            },
            "time": "2017-02-14T16:28:37+00:00"
        },
        {
            "name": "psr/http-client",
            "version": "1.0.1",
            "source": {
                "type": "git",
                "url": "https://github.com/php-fig/http-client.git",
                "reference": "2dfb5f6c5eff0e91e20e913f8c5452ed95b86621"
            },
            "dist": {
                "type": "zip",
                "url": "https://api.github.com/repos/php-fig/http-client/zipball/2dfb5f6c5eff0e91e20e913f8c5452ed95b86621",
                "reference": "2dfb5f6c5eff0e91e20e913f8c5452ed95b86621",
                "shasum": ""
            },
            "require": {
                "php": "^7.0 || ^8.0",
                "psr/http-message": "^1.0"
            },
            "type": "library",
            "extra": {
                "branch-alias": {
                    "dev-master": "1.0.x-dev"
                }
            },
            "autoload": {
                "psr-4": {
                    "Psr\\Http\\Client\\": "src/"
                }
            },
            "notification-url": "https://packagist.org/downloads/",
            "license": [
                "MIT"
            ],
            "authors": [
                {
                    "name": "PHP-FIG",
                    "homepage": "http://www.php-fig.org/"
                }
            ],
            "description": "Common interface for HTTP clients",
            "homepage": "https://github.com/php-fig/http-client",
            "keywords": [
                "http",
                "http-client",
                "psr",
                "psr-18"
            ],
            "support": {
                "source": "https://github.com/php-fig/http-client/tree/master"
            },
            "time": "2020-06-29T06:28:15+00:00"
        },
        {
            "name": "psr/http-factory",
            "version": "1.0.1",
            "source": {
                "type": "git",
                "url": "https://github.com/php-fig/http-factory.git",
                "reference": "12ac7fcd07e5b077433f5f2bee95b3a771bf61be"
            },
            "dist": {
                "type": "zip",
                "url": "https://api.github.com/repos/php-fig/http-factory/zipball/12ac7fcd07e5b077433f5f2bee95b3a771bf61be",
                "reference": "12ac7fcd07e5b077433f5f2bee95b3a771bf61be",
                "shasum": ""
            },
            "require": {
                "php": ">=7.0.0",
                "psr/http-message": "^1.0"
            },
            "type": "library",
            "extra": {
                "branch-alias": {
                    "dev-master": "1.0.x-dev"
                }
            },
            "autoload": {
                "psr-4": {
                    "Psr\\Http\\Message\\": "src/"
                }
            },
            "notification-url": "https://packagist.org/downloads/",
            "license": [
                "MIT"
            ],
            "authors": [
                {
                    "name": "PHP-FIG",
                    "homepage": "http://www.php-fig.org/"
                }
            ],
            "description": "Common interfaces for PSR-7 HTTP message factories",
            "keywords": [
                "factory",
                "http",
                "message",
                "psr",
                "psr-17",
                "psr-7",
                "request",
                "response"
            ],
            "support": {
                "source": "https://github.com/php-fig/http-factory/tree/master"
            },
            "time": "2019-04-30T12:38:16+00:00"
        },
        {
            "name": "psr/http-message",
            "version": "1.0.1",
            "source": {
                "type": "git",
                "url": "https://github.com/php-fig/http-message.git",
                "reference": "f6561bf28d520154e4b0ec72be95418abe6d9363"
            },
            "dist": {
                "type": "zip",
                "url": "https://api.github.com/repos/php-fig/http-message/zipball/f6561bf28d520154e4b0ec72be95418abe6d9363",
                "reference": "f6561bf28d520154e4b0ec72be95418abe6d9363",
                "shasum": ""
            },
            "require": {
                "php": ">=5.3.0"
            },
            "type": "library",
            "extra": {
                "branch-alias": {
                    "dev-master": "1.0.x-dev"
                }
            },
            "autoload": {
                "psr-4": {
                    "Psr\\Http\\Message\\": "src/"
                }
            },
            "notification-url": "https://packagist.org/downloads/",
            "license": [
                "MIT"
            ],
            "authors": [
                {
                    "name": "PHP-FIG",
                    "homepage": "http://www.php-fig.org/"
                }
            ],
            "description": "Common interface for HTTP messages",
            "homepage": "https://github.com/php-fig/http-message",
            "keywords": [
                "http",
                "http-message",
                "psr",
                "psr-7",
                "request",
                "response"
            ],
            "support": {
                "source": "https://github.com/php-fig/http-message/tree/master"
            },
            "time": "2016-08-06T14:39:51+00:00"
        },
        {
            "name": "psr/log",
            "version": "1.1.3",
            "source": {
                "type": "git",
                "url": "https://github.com/php-fig/log.git",
                "reference": "0f73288fd15629204f9d42b7055f72dacbe811fc"
            },
            "dist": {
                "type": "zip",
                "url": "https://api.github.com/repos/php-fig/log/zipball/0f73288fd15629204f9d42b7055f72dacbe811fc",
                "reference": "0f73288fd15629204f9d42b7055f72dacbe811fc",
                "shasum": ""
            },
            "require": {
                "php": ">=5.3.0"
            },
            "type": "library",
            "extra": {
                "branch-alias": {
                    "dev-master": "1.1.x-dev"
                }
            },
            "autoload": {
                "psr-4": {
                    "Psr\\Log\\": "Psr/Log/"
                }
            },
            "notification-url": "https://packagist.org/downloads/",
            "license": [
                "MIT"
            ],
            "authors": [
                {
                    "name": "PHP-FIG",
                    "homepage": "http://www.php-fig.org/"
                }
            ],
            "description": "Common interface for logging libraries",
            "homepage": "https://github.com/php-fig/log",
            "keywords": [
                "log",
                "psr",
                "psr-3"
            ],
            "support": {
                "source": "https://github.com/php-fig/log/tree/1.1.3"
            },
            "time": "2020-03-23T09:12:05+00:00"
        },
        {
            "name": "psr/simple-cache",
            "version": "1.0.1",
            "source": {
                "type": "git",
                "url": "https://github.com/php-fig/simple-cache.git",
                "reference": "408d5eafb83c57f6365a3ca330ff23aa4a5fa39b"
            },
            "dist": {
                "type": "zip",
                "url": "https://api.github.com/repos/php-fig/simple-cache/zipball/408d5eafb83c57f6365a3ca330ff23aa4a5fa39b",
                "reference": "408d5eafb83c57f6365a3ca330ff23aa4a5fa39b",
                "shasum": ""
            },
            "require": {
                "php": ">=5.3.0"
            },
            "type": "library",
            "extra": {
                "branch-alias": {
                    "dev-master": "1.0.x-dev"
                }
            },
            "autoload": {
                "psr-4": {
                    "Psr\\SimpleCache\\": "src/"
                }
            },
            "notification-url": "https://packagist.org/downloads/",
            "license": [
                "MIT"
            ],
            "authors": [
                {
                    "name": "PHP-FIG",
                    "homepage": "http://www.php-fig.org/"
                }
            ],
            "description": "Common interfaces for simple caching",
            "keywords": [
                "cache",
                "caching",
                "psr",
                "psr-16",
                "simple-cache"
            ],
            "support": {
                "source": "https://github.com/php-fig/simple-cache/tree/master"
            },
            "time": "2017-10-23T01:57:42+00:00"
        },
        {
            "name": "psy/psysh",
            "version": "v0.10.6",
            "source": {
                "type": "git",
                "url": "https://github.com/bobthecow/psysh.git",
                "reference": "6f990c19f91729de8b31e639d6e204ea59f19cf3"
            },
            "dist": {
                "type": "zip",
                "url": "https://api.github.com/repos/bobthecow/psysh/zipball/6f990c19f91729de8b31e639d6e204ea59f19cf3",
                "reference": "6f990c19f91729de8b31e639d6e204ea59f19cf3",
                "shasum": ""
            },
            "require": {
                "dnoegel/php-xdg-base-dir": "0.1.*",
                "ext-json": "*",
                "ext-tokenizer": "*",
                "nikic/php-parser": "~4.0|~3.0|~2.0|~1.3",
                "php": "^8.0 || ^7.0 || ^5.5.9",
                "symfony/console": "~5.0|~4.0|~3.0|^2.4.2|~2.3.10",
                "symfony/var-dumper": "~5.0|~4.0|~3.0|~2.7"
            },
            "require-dev": {
                "bamarni/composer-bin-plugin": "^1.2",
                "hoa/console": "3.17.*"
            },
            "suggest": {
                "ext-pcntl": "Enabling the PCNTL extension makes PsySH a lot happier :)",
                "ext-pdo-sqlite": "The doc command requires SQLite to work.",
                "ext-posix": "If you have PCNTL, you'll want the POSIX extension as well.",
                "ext-readline": "Enables support for arrow-key history navigation, and showing and manipulating command history.",
                "hoa/console": "A pure PHP readline implementation. You'll want this if your PHP install doesn't already support readline or libedit."
            },
            "bin": [
                "bin/psysh"
            ],
            "type": "library",
            "extra": {
                "branch-alias": {
                    "dev-main": "0.10.x-dev"
                }
            },
            "autoload": {
                "files": [
                    "src/functions.php"
                ],
                "psr-4": {
                    "Psy\\": "src/"
                }
            },
            "notification-url": "https://packagist.org/downloads/",
            "license": [
                "MIT"
            ],
            "authors": [
                {
                    "name": "Justin Hileman",
                    "email": "justin@justinhileman.info",
                    "homepage": "http://justinhileman.com"
                }
            ],
            "description": "An interactive shell for modern PHP.",
            "homepage": "http://psysh.org",
            "keywords": [
                "REPL",
                "console",
                "interactive",
                "shell"
            ],
            "support": {
                "issues": "https://github.com/bobthecow/psysh/issues",
                "source": "https://github.com/bobthecow/psysh/tree/v0.10.6"
            },
            "time": "2021-01-18T15:53:43+00:00"
        },
        {
            "name": "ralouphie/getallheaders",
            "version": "3.0.3",
            "source": {
                "type": "git",
                "url": "https://github.com/ralouphie/getallheaders.git",
                "reference": "120b605dfeb996808c31b6477290a714d356e822"
            },
            "dist": {
                "type": "zip",
                "url": "https://api.github.com/repos/ralouphie/getallheaders/zipball/120b605dfeb996808c31b6477290a714d356e822",
                "reference": "120b605dfeb996808c31b6477290a714d356e822",
                "shasum": ""
            },
            "require": {
                "php": ">=5.6"
            },
            "require-dev": {
                "php-coveralls/php-coveralls": "^2.1",
                "phpunit/phpunit": "^5 || ^6.5"
            },
            "type": "library",
            "autoload": {
                "files": [
                    "src/getallheaders.php"
                ]
            },
            "notification-url": "https://packagist.org/downloads/",
            "license": [
                "MIT"
            ],
            "authors": [
                {
                    "name": "Ralph Khattar",
                    "email": "ralph.khattar@gmail.com"
                }
            ],
            "description": "A polyfill for getallheaders.",
            "support": {
                "issues": "https://github.com/ralouphie/getallheaders/issues",
                "source": "https://github.com/ralouphie/getallheaders/tree/develop"
            },
            "time": "2019-03-08T08:55:37+00:00"
        },
        {
            "name": "ramsey/uuid",
            "version": "3.9.3",
            "source": {
                "type": "git",
                "url": "https://github.com/ramsey/uuid.git",
                "reference": "7e1633a6964b48589b142d60542f9ed31bd37a92"
            },
            "dist": {
                "type": "zip",
                "url": "https://api.github.com/repos/ramsey/uuid/zipball/7e1633a6964b48589b142d60542f9ed31bd37a92",
                "reference": "7e1633a6964b48589b142d60542f9ed31bd37a92",
                "shasum": ""
            },
            "require": {
                "ext-json": "*",
                "paragonie/random_compat": "^1 | ^2 | 9.99.99",
                "php": "^5.4 | ^7 | ^8",
                "symfony/polyfill-ctype": "^1.8"
            },
            "replace": {
                "rhumsaa/uuid": "self.version"
            },
            "require-dev": {
                "codeception/aspect-mock": "^1 | ^2",
                "doctrine/annotations": "^1.2",
                "goaop/framework": "1.0.0-alpha.2 | ^1 | ^2.1",
                "jakub-onderka/php-parallel-lint": "^1",
                "mockery/mockery": "^0.9.11 | ^1",
                "moontoast/math": "^1.1",
                "paragonie/random-lib": "^2",
                "php-mock/php-mock-phpunit": "^0.3 | ^1.1",
                "phpunit/phpunit": "^4.8 | ^5.4 | ^6.5",
                "squizlabs/php_codesniffer": "^3.5"
            },
            "suggest": {
                "ext-ctype": "Provides support for PHP Ctype functions",
                "ext-libsodium": "Provides the PECL libsodium extension for use with the SodiumRandomGenerator",
                "ext-openssl": "Provides the OpenSSL extension for use with the OpenSslGenerator",
                "ext-uuid": "Provides the PECL UUID extension for use with the PeclUuidTimeGenerator and PeclUuidRandomGenerator",
                "moontoast/math": "Provides support for converting UUID to 128-bit integer (in string form).",
                "paragonie/random-lib": "Provides RandomLib for use with the RandomLibAdapter",
                "ramsey/uuid-console": "A console application for generating UUIDs with ramsey/uuid",
                "ramsey/uuid-doctrine": "Allows the use of Ramsey\\Uuid\\Uuid as Doctrine field type."
            },
            "type": "library",
            "extra": {
                "branch-alias": {
                    "dev-master": "3.x-dev"
                }
            },
            "autoload": {
                "psr-4": {
                    "Ramsey\\Uuid\\": "src/"
                },
                "files": [
                    "src/functions.php"
                ]
            },
            "notification-url": "https://packagist.org/downloads/",
            "license": [
                "MIT"
            ],
            "authors": [
                {
                    "name": "Ben Ramsey",
                    "email": "ben@benramsey.com",
                    "homepage": "https://benramsey.com"
                },
                {
                    "name": "Marijn Huizendveld",
                    "email": "marijn.huizendveld@gmail.com"
                },
                {
                    "name": "Thibaud Fabre",
                    "email": "thibaud@aztech.io"
                }
            ],
            "description": "Formerly rhumsaa/uuid. A PHP 5.4+ library for generating RFC 4122 version 1, 3, 4, and 5 universally unique identifiers (UUID).",
            "homepage": "https://github.com/ramsey/uuid",
            "keywords": [
                "guid",
                "identifier",
                "uuid"
            ],
            "support": {
                "issues": "https://github.com/ramsey/uuid/issues",
                "rss": "https://github.com/ramsey/uuid/releases.atom",
                "source": "https://github.com/ramsey/uuid",
                "wiki": "https://github.com/ramsey/uuid/wiki"
            },
            "time": "2020-02-21T04:36:14+00:00"
        },
        {
            "name": "react/promise",
            "version": "v2.8.0",
            "source": {
                "type": "git",
                "url": "https://github.com/reactphp/promise.git",
                "reference": "f3cff96a19736714524ca0dd1d4130de73dbbbc4"
            },
            "dist": {
                "type": "zip",
                "url": "https://api.github.com/repos/reactphp/promise/zipball/f3cff96a19736714524ca0dd1d4130de73dbbbc4",
                "reference": "f3cff96a19736714524ca0dd1d4130de73dbbbc4",
                "shasum": ""
            },
            "require": {
                "php": ">=5.4.0"
            },
            "require-dev": {
                "phpunit/phpunit": "^7.0 || ^6.5 || ^5.7 || ^4.8.36"
            },
            "type": "library",
            "autoload": {
                "psr-4": {
                    "React\\Promise\\": "src/"
                },
                "files": [
                    "src/functions_include.php"
                ]
            },
            "notification-url": "https://packagist.org/downloads/",
            "license": [
                "MIT"
            ],
            "authors": [
                {
                    "name": "Jan Sorgalla",
                    "email": "jsorgalla@gmail.com"
                }
            ],
            "description": "A lightweight implementation of CommonJS Promises/A for PHP",
            "keywords": [
                "promise",
                "promises"
            ],
            "support": {
                "issues": "https://github.com/reactphp/promise/issues",
                "source": "https://github.com/reactphp/promise/tree/v2.8.0"
            },
            "time": "2020-05-12T15:16:56+00:00"
        },
        {
            "name": "sentry/sdk",
            "version": "3.1.0",
            "source": {
                "type": "git",
                "url": "https://github.com/getsentry/sentry-php-sdk.git",
                "reference": "f03133b067fdf03fed09ff03daf3f1d68f5f3673"
            },
            "dist": {
                "type": "zip",
                "url": "https://api.github.com/repos/getsentry/sentry-php-sdk/zipball/f03133b067fdf03fed09ff03daf3f1d68f5f3673",
                "reference": "f03133b067fdf03fed09ff03daf3f1d68f5f3673",
                "shasum": ""
            },
            "require": {
                "http-interop/http-factory-guzzle": "^1.0",
                "sentry/sentry": "^3.1",
                "symfony/http-client": "^4.3|^5.0"
            },
            "type": "metapackage",
            "notification-url": "https://packagist.org/downloads/",
            "license": [
                "MIT"
            ],
            "authors": [
                {
                    "name": "Sentry",
                    "email": "accounts@sentry.io"
                }
            ],
            "description": "This is a metapackage shipping sentry/sentry with a recommended HTTP client.",
            "homepage": "http://sentry.io",
            "keywords": [
                "crash-reporting",
                "crash-reports",
                "error-handler",
                "error-monitoring",
                "log",
                "logging",
                "sentry"
            ],
            "support": {
                "source": "https://github.com/getsentry/sentry-php-sdk/tree/3.1.0"
            },
            "funding": [
                {
                    "url": "https://sentry.io/",
                    "type": "custom"
                },
                {
                    "url": "https://sentry.io/pricing/",
                    "type": "custom"
                }
            ],
            "time": "2020-12-01T10:31:45+00:00"
        },
        {
            "name": "sentry/sentry",
            "version": "3.1.3",
            "source": {
                "type": "git",
                "url": "https://github.com/getsentry/sentry-php.git",
                "reference": "db8a322f87983bb4f3cd8db01f9a9a593efe72a3"
            },
            "dist": {
                "type": "zip",
                "url": "https://api.github.com/repos/getsentry/sentry-php/zipball/db8a322f87983bb4f3cd8db01f9a9a593efe72a3",
                "reference": "db8a322f87983bb4f3cd8db01f9a9a593efe72a3",
                "shasum": ""
            },
            "require": {
                "ext-json": "*",
                "ext-mbstring": "*",
                "guzzlehttp/promises": "^1.4",
                "guzzlehttp/psr7": "^1.7",
                "jean85/pretty-package-versions": "^1.5",
                "ocramius/package-versions": "^1.8",
                "php": "^7.2|^8.0",
                "php-http/async-client-implementation": "^1.0",
                "php-http/client-common": "^1.5|^2.0",
                "php-http/discovery": "^1.6.1",
                "php-http/httplug": "^1.1|^2.0",
                "php-http/message": "^1.5",
                "psr/http-factory": "^1.0",
                "psr/http-message-implementation": "^1.0",
                "psr/log": "^1.0",
                "symfony/options-resolver": "^3.4.43|^4.4.11|^5.0.11",
                "symfony/polyfill-php80": "^1.17",
                "symfony/polyfill-uuid": "^1.13.1"
            },
            "conflict": {
                "php-http/client-common": "1.8.0",
                "raven/raven": "*"
            },
            "require-dev": {
                "friendsofphp/php-cs-fixer": "^2.17",
                "http-interop/http-factory-guzzle": "^1.0",
                "monolog/monolog": "^1.3|^2.0",
                "nikic/php-parser": "^4.10.3",
                "php-http/mock-client": "^1.3",
                "phpstan/extension-installer": "^1.0",
                "phpstan/phpstan": "^0.12",
                "phpstan/phpstan-phpunit": "^0.12",
                "phpunit/phpunit": "^8.5.13|^9.4",
                "symfony/phpunit-bridge": "^5.2",
                "vimeo/psalm": "^4.2"
            },
            "suggest": {
                "monolog/monolog": "Allow sending log messages to Sentry by using the included Monolog handler."
            },
            "type": "library",
            "extra": {
                "branch-alias": {
                    "dev-master": "3.1.x-dev"
                }
            },
            "autoload": {
                "files": [
                    "src/functions.php"
                ],
                "psr-4": {
                    "Sentry\\": "src/"
                }
            },
            "notification-url": "https://packagist.org/downloads/",
            "license": [
                "BSD-3-Clause"
            ],
            "authors": [
                {
                    "name": "Sentry",
                    "email": "accounts@sentry.io"
                }
            ],
            "description": "A PHP SDK for Sentry (http://sentry.io)",
            "homepage": "http://sentry.io",
            "keywords": [
                "crash-reporting",
                "crash-reports",
                "error-handler",
                "error-monitoring",
                "log",
                "logging",
                "sentry"
            ],
            "support": {
                "issues": "https://github.com/getsentry/sentry-php/issues",
                "source": "https://github.com/getsentry/sentry-php/tree/3.1.3"
            },
            "funding": [
                {
                    "url": "https://sentry.io/",
                    "type": "custom"
                },
                {
                    "url": "https://sentry.io/pricing/",
                    "type": "custom"
                }
            ],
            "time": "2021-01-25T08:47:45+00:00"
        },
        {
            "name": "sentry/sentry-laravel",
            "version": "2.3.1",
            "source": {
                "type": "git",
                "url": "https://github.com/getsentry/sentry-laravel.git",
                "reference": "3c8b6c02fbb6b50cb8e236cd1845155b45fc881e"
            },
            "dist": {
                "type": "zip",
                "url": "https://api.github.com/repos/getsentry/sentry-laravel/zipball/3c8b6c02fbb6b50cb8e236cd1845155b45fc881e",
                "reference": "3c8b6c02fbb6b50cb8e236cd1845155b45fc881e",
                "shasum": ""
            },
            "require": {
                "illuminate/support": "5.0 - 5.8 | ^6.0 | ^7.0 | ^8.0",
                "php": "^7.2 | ^8.0",
                "sentry/sdk": "^3.1",
                "sentry/sentry": "3.1.*"
            },
            "require-dev": {
                "friendsofphp/php-cs-fixer": "2.16.*",
                "laravel/framework": "^8.0",
                "mockery/mockery": "1.3.*",
                "orchestra/testbench": "^6.0",
                "phpunit/phpunit": "^9.3"
            },
            "type": "library",
            "extra": {
                "branch-alias": {
                    "dev-master": "2.x-dev",
                    "dev-0.x": "0.x-dev"
                },
                "laravel": {
                    "providers": [
                        "Sentry\\Laravel\\ServiceProvider",
                        "Sentry\\Laravel\\Tracing\\ServiceProvider"
                    ],
                    "aliases": {
                        "Sentry": "Sentry\\Laravel\\Facade"
                    }
                }
            },
            "autoload": {
                "psr-0": {
                    "Sentry\\Laravel\\": "src/"
                }
            },
            "notification-url": "https://packagist.org/downloads/",
            "license": [
                "Apache-2.0"
            ],
            "authors": [
                {
                    "name": "Sentry",
                    "email": "accounts@sentry.io"
                }
            ],
            "description": "Laravel SDK for Sentry (https://sentry.io)",
            "homepage": "https://sentry.io",
            "keywords": [
                "crash-reporting",
                "crash-reports",
                "error-handler",
                "error-monitoring",
                "laravel",
                "log",
                "logging",
                "sentry"
            ],
            "support": {
                "issues": "https://github.com/getsentry/sentry-laravel/issues",
                "source": "https://github.com/getsentry/sentry-laravel/tree/2.3.1"
            },
            "funding": [
                {
                    "url": "https://sentry.io/",
                    "type": "custom"
                },
                {
                    "url": "https://sentry.io/pricing/",
                    "type": "custom"
                }
            ],
            "time": "2020-12-07T09:19:29+00:00"
        },
        {
            "name": "swiftmailer/swiftmailer",
            "version": "v6.2.5",
            "source": {
                "type": "git",
                "url": "https://github.com/swiftmailer/swiftmailer.git",
                "reference": "698a6a9f54d7eb321274de3ad19863802c879fb7"
            },
            "dist": {
                "type": "zip",
                "url": "https://api.github.com/repos/swiftmailer/swiftmailer/zipball/698a6a9f54d7eb321274de3ad19863802c879fb7",
                "reference": "698a6a9f54d7eb321274de3ad19863802c879fb7",
                "shasum": ""
            },
            "require": {
                "egulias/email-validator": "^2.0",
                "php": ">=7.0.0",
                "symfony/polyfill-iconv": "^1.0",
                "symfony/polyfill-intl-idn": "^1.10",
                "symfony/polyfill-mbstring": "^1.0"
            },
            "require-dev": {
                "mockery/mockery": "^1.0",
                "symfony/phpunit-bridge": "^4.4|^5.0"
            },
            "suggest": {
                "ext-intl": "Needed to support internationalized email addresses"
            },
            "type": "library",
            "extra": {
                "branch-alias": {
                    "dev-master": "6.2-dev"
                }
            },
            "autoload": {
                "files": [
                    "lib/swift_required.php"
                ]
            },
            "notification-url": "https://packagist.org/downloads/",
            "license": [
                "MIT"
            ],
            "authors": [
                {
                    "name": "Chris Corbyn"
                },
                {
                    "name": "Fabien Potencier",
                    "email": "fabien@symfony.com"
                }
            ],
            "description": "Swiftmailer, free feature-rich PHP mailer",
            "homepage": "https://swiftmailer.symfony.com",
            "keywords": [
                "email",
                "mail",
                "mailer"
            ],
            "support": {
                "issues": "https://github.com/swiftmailer/swiftmailer/issues",
                "source": "https://github.com/swiftmailer/swiftmailer/tree/v6.2.5"
            },
            "funding": [
                {
                    "url": "https://github.com/fabpot",
                    "type": "github"
                },
                {
                    "url": "https://tidelift.com/funding/github/packagist/swiftmailer/swiftmailer",
                    "type": "tidelift"
                }
            ],
            "time": "2021-01-12T09:35:59+00:00"
        },
        {
            "name": "symfony/cache",
            "version": "v5.2.2",
            "source": {
                "type": "git",
                "url": "https://github.com/symfony/cache.git",
                "reference": "d6aed6c1bbf6f59e521f46437475a0ff4878d388"
            },
            "dist": {
                "type": "zip",
                "url": "https://api.github.com/repos/symfony/cache/zipball/d6aed6c1bbf6f59e521f46437475a0ff4878d388",
                "reference": "d6aed6c1bbf6f59e521f46437475a0ff4878d388",
                "shasum": ""
            },
            "require": {
                "php": ">=7.2.5",
                "psr/cache": "~1.0",
                "psr/log": "^1.1",
                "symfony/cache-contracts": "^1.1.7|^2",
                "symfony/polyfill-php80": "^1.15",
                "symfony/service-contracts": "^1.1|^2",
                "symfony/var-exporter": "^4.4|^5.0"
            },
            "conflict": {
                "doctrine/dbal": "<2.10",
                "symfony/dependency-injection": "<4.4",
                "symfony/http-kernel": "<4.4",
                "symfony/var-dumper": "<4.4"
            },
            "provide": {
                "psr/cache-implementation": "1.0",
                "psr/simple-cache-implementation": "1.0",
                "symfony/cache-implementation": "1.0"
            },
            "require-dev": {
                "cache/integration-tests": "dev-master",
                "doctrine/cache": "^1.6",
                "doctrine/dbal": "^2.10|^3.0",
                "predis/predis": "^1.1",
                "psr/simple-cache": "^1.0",
                "symfony/config": "^4.4|^5.0",
                "symfony/dependency-injection": "^4.4|^5.0",
                "symfony/filesystem": "^4.4|^5.0",
                "symfony/http-kernel": "^4.4|^5.0",
                "symfony/messenger": "^4.4|^5.0",
                "symfony/var-dumper": "^4.4|^5.0"
            },
            "type": "library",
            "autoload": {
                "psr-4": {
                    "Symfony\\Component\\Cache\\": ""
                },
                "exclude-from-classmap": [
                    "/Tests/"
                ]
            },
            "notification-url": "https://packagist.org/downloads/",
            "license": [
                "MIT"
            ],
            "authors": [
                {
                    "name": "Nicolas Grekas",
                    "email": "p@tchwork.com"
                },
                {
                    "name": "Symfony Community",
                    "homepage": "https://symfony.com/contributors"
                }
            ],
            "description": "Provides an extended PSR-6, PSR-16 (and tags) implementation",
            "homepage": "https://symfony.com",
            "keywords": [
                "caching",
                "psr6"
            ],
            "support": {
                "source": "https://github.com/symfony/cache/tree/v5.2.2"
            },
            "funding": [
                {
                    "url": "https://symfony.com/sponsor",
                    "type": "custom"
                },
                {
                    "url": "https://github.com/fabpot",
                    "type": "github"
                },
                {
                    "url": "https://tidelift.com/funding/github/packagist/symfony/symfony",
                    "type": "tidelift"
                }
            ],
            "time": "2021-01-27T11:24:50+00:00"
        },
        {
            "name": "symfony/cache-contracts",
            "version": "v2.2.0",
            "source": {
                "type": "git",
                "url": "https://github.com/symfony/cache-contracts.git",
                "reference": "8034ca0b61d4dd967f3698aaa1da2507b631d0cb"
            },
            "dist": {
                "type": "zip",
                "url": "https://api.github.com/repos/symfony/cache-contracts/zipball/8034ca0b61d4dd967f3698aaa1da2507b631d0cb",
                "reference": "8034ca0b61d4dd967f3698aaa1da2507b631d0cb",
                "shasum": ""
            },
            "require": {
                "php": ">=7.2.5",
                "psr/cache": "^1.0"
            },
            "suggest": {
                "symfony/cache-implementation": ""
            },
            "type": "library",
            "extra": {
                "branch-alias": {
                    "dev-master": "2.2-dev"
                },
                "thanks": {
                    "name": "symfony/contracts",
                    "url": "https://github.com/symfony/contracts"
                }
            },
            "autoload": {
                "psr-4": {
                    "Symfony\\Contracts\\Cache\\": ""
                }
            },
            "notification-url": "https://packagist.org/downloads/",
            "license": [
                "MIT"
            ],
            "authors": [
                {
                    "name": "Nicolas Grekas",
                    "email": "p@tchwork.com"
                },
                {
                    "name": "Symfony Community",
                    "homepage": "https://symfony.com/contributors"
                }
            ],
            "description": "Generic abstractions related to caching",
            "homepage": "https://symfony.com",
            "keywords": [
                "abstractions",
                "contracts",
                "decoupling",
                "interfaces",
                "interoperability",
                "standards"
            ],
            "support": {
                "source": "https://github.com/symfony/cache-contracts/tree/v2.2.0"
            },
            "funding": [
                {
                    "url": "https://symfony.com/sponsor",
                    "type": "custom"
                },
                {
                    "url": "https://github.com/fabpot",
                    "type": "github"
                },
                {
                    "url": "https://tidelift.com/funding/github/packagist/symfony/symfony",
                    "type": "tidelift"
                }
            ],
            "time": "2020-09-07T11:33:47+00:00"
        },
        {
            "name": "symfony/console",
            "version": "v4.4.19",
            "source": {
                "type": "git",
                "url": "https://github.com/symfony/console.git",
                "reference": "24026c44fc37099fa145707fecd43672831b837a"
            },
            "dist": {
                "type": "zip",
                "url": "https://api.github.com/repos/symfony/console/zipball/24026c44fc37099fa145707fecd43672831b837a",
                "reference": "24026c44fc37099fa145707fecd43672831b837a",
                "shasum": ""
            },
            "require": {
                "php": ">=7.1.3",
                "symfony/polyfill-mbstring": "~1.0",
                "symfony/polyfill-php73": "^1.8",
                "symfony/polyfill-php80": "^1.15",
                "symfony/service-contracts": "^1.1|^2"
            },
            "conflict": {
                "symfony/dependency-injection": "<3.4",
                "symfony/event-dispatcher": "<4.3|>=5",
                "symfony/lock": "<4.4",
                "symfony/process": "<3.3"
            },
            "provide": {
                "psr/log-implementation": "1.0"
            },
            "require-dev": {
                "psr/log": "~1.0",
                "symfony/config": "^3.4|^4.0|^5.0",
                "symfony/dependency-injection": "^3.4|^4.0|^5.0",
                "symfony/event-dispatcher": "^4.3",
                "symfony/lock": "^4.4|^5.0",
                "symfony/process": "^3.4|^4.0|^5.0",
                "symfony/var-dumper": "^4.3|^5.0"
            },
            "suggest": {
                "psr/log": "For using the console logger",
                "symfony/event-dispatcher": "",
                "symfony/lock": "",
                "symfony/process": ""
            },
            "type": "library",
            "autoload": {
                "psr-4": {
                    "Symfony\\Component\\Console\\": ""
                },
                "exclude-from-classmap": [
                    "/Tests/"
                ]
            },
            "notification-url": "https://packagist.org/downloads/",
            "license": [
                "MIT"
            ],
            "authors": [
                {
                    "name": "Fabien Potencier",
                    "email": "fabien@symfony.com"
                },
                {
                    "name": "Symfony Community",
                    "homepage": "https://symfony.com/contributors"
                }
            ],
            "description": "Eases the creation of beautiful and testable command line interfaces",
            "homepage": "https://symfony.com",
            "support": {
                "source": "https://github.com/symfony/console/tree/v4.4.19"
            },
            "funding": [
                {
                    "url": "https://symfony.com/sponsor",
                    "type": "custom"
                },
                {
                    "url": "https://github.com/fabpot",
                    "type": "github"
                },
                {
                    "url": "https://tidelift.com/funding/github/packagist/symfony/symfony",
                    "type": "tidelift"
                }
            ],
            "time": "2021-01-27T09:09:26+00:00"
        },
        {
            "name": "symfony/css-selector",
            "version": "v5.2.2",
            "source": {
                "type": "git",
                "url": "https://github.com/symfony/css-selector.git",
                "reference": "f65f217b3314504a1ec99c2d6ef69016bb13490f"
            },
            "dist": {
                "type": "zip",
                "url": "https://api.github.com/repos/symfony/css-selector/zipball/f65f217b3314504a1ec99c2d6ef69016bb13490f",
                "reference": "f65f217b3314504a1ec99c2d6ef69016bb13490f",
                "shasum": ""
            },
            "require": {
                "php": ">=7.2.5"
            },
            "type": "library",
            "autoload": {
                "psr-4": {
                    "Symfony\\Component\\CssSelector\\": ""
                },
                "exclude-from-classmap": [
                    "/Tests/"
                ]
            },
            "notification-url": "https://packagist.org/downloads/",
            "license": [
                "MIT"
            ],
            "authors": [
                {
                    "name": "Fabien Potencier",
                    "email": "fabien@symfony.com"
                },
                {
                    "name": "Jean-François Simon",
                    "email": "jeanfrancois.simon@sensiolabs.com"
                },
                {
                    "name": "Symfony Community",
                    "homepage": "https://symfony.com/contributors"
                }
            ],
            "description": "Converts CSS selectors to XPath expressions",
            "homepage": "https://symfony.com",
            "support": {
                "source": "https://github.com/symfony/css-selector/tree/v5.2.2"
            },
            "funding": [
                {
                    "url": "https://symfony.com/sponsor",
                    "type": "custom"
                },
                {
                    "url": "https://github.com/fabpot",
                    "type": "github"
                },
                {
                    "url": "https://tidelift.com/funding/github/packagist/symfony/symfony",
                    "type": "tidelift"
                }
            ],
            "time": "2021-01-27T10:01:46+00:00"
        },
        {
            "name": "symfony/debug",
            "version": "v4.4.19",
            "source": {
                "type": "git",
                "url": "https://github.com/symfony/debug.git",
                "reference": "af4987aa4a5630e9615be9d9c3ed1b0f24ca449c"
            },
            "dist": {
                "type": "zip",
                "url": "https://api.github.com/repos/symfony/debug/zipball/af4987aa4a5630e9615be9d9c3ed1b0f24ca449c",
                "reference": "af4987aa4a5630e9615be9d9c3ed1b0f24ca449c",
                "shasum": ""
            },
            "require": {
                "php": ">=7.1.3",
                "psr/log": "~1.0",
                "symfony/polyfill-php80": "^1.15"
            },
            "conflict": {
                "symfony/http-kernel": "<3.4"
            },
            "require-dev": {
                "symfony/http-kernel": "^3.4|^4.0|^5.0"
            },
            "type": "library",
            "autoload": {
                "psr-4": {
                    "Symfony\\Component\\Debug\\": ""
                },
                "exclude-from-classmap": [
                    "/Tests/"
                ]
            },
            "notification-url": "https://packagist.org/downloads/",
            "license": [
                "MIT"
            ],
            "authors": [
                {
                    "name": "Fabien Potencier",
                    "email": "fabien@symfony.com"
                },
                {
                    "name": "Symfony Community",
                    "homepage": "https://symfony.com/contributors"
                }
            ],
            "description": "Provides tools to ease debugging PHP code",
            "homepage": "https://symfony.com",
            "support": {
                "source": "https://github.com/symfony/debug/tree/v4.4.19"
            },
            "funding": [
                {
                    "url": "https://symfony.com/sponsor",
                    "type": "custom"
                },
                {
                    "url": "https://github.com/fabpot",
                    "type": "github"
                },
                {
                    "url": "https://tidelift.com/funding/github/packagist/symfony/symfony",
                    "type": "tidelift"
                }
            ],
            "time": "2021-01-27T09:09:26+00:00"
        },
        {
            "name": "symfony/deprecation-contracts",
            "version": "v2.2.0",
            "source": {
                "type": "git",
                "url": "https://github.com/symfony/deprecation-contracts.git",
                "reference": "5fa56b4074d1ae755beb55617ddafe6f5d78f665"
            },
            "dist": {
                "type": "zip",
                "url": "https://api.github.com/repos/symfony/deprecation-contracts/zipball/5fa56b4074d1ae755beb55617ddafe6f5d78f665",
                "reference": "5fa56b4074d1ae755beb55617ddafe6f5d78f665",
                "shasum": ""
            },
            "require": {
                "php": ">=7.1"
            },
            "type": "library",
            "extra": {
                "branch-alias": {
                    "dev-master": "2.2-dev"
                },
                "thanks": {
                    "name": "symfony/contracts",
                    "url": "https://github.com/symfony/contracts"
                }
            },
            "autoload": {
                "files": [
                    "function.php"
                ]
            },
            "notification-url": "https://packagist.org/downloads/",
            "license": [
                "MIT"
            ],
            "authors": [
                {
                    "name": "Nicolas Grekas",
                    "email": "p@tchwork.com"
                },
                {
                    "name": "Symfony Community",
                    "homepage": "https://symfony.com/contributors"
                }
            ],
            "description": "A generic function and convention to trigger deprecation notices",
            "homepage": "https://symfony.com",
            "support": {
                "source": "https://github.com/symfony/deprecation-contracts/tree/master"
            },
            "funding": [
                {
                    "url": "https://symfony.com/sponsor",
                    "type": "custom"
                },
                {
                    "url": "https://github.com/fabpot",
                    "type": "github"
                },
                {
                    "url": "https://tidelift.com/funding/github/packagist/symfony/symfony",
                    "type": "tidelift"
                }
            ],
            "time": "2020-09-07T11:33:47+00:00"
        },
        {
            "name": "symfony/error-handler",
            "version": "v4.4.19",
            "source": {
                "type": "git",
                "url": "https://github.com/symfony/error-handler.git",
                "reference": "d603654eaeb713503bba3e308b9e748e5a6d3f2e"
            },
            "dist": {
                "type": "zip",
                "url": "https://api.github.com/repos/symfony/error-handler/zipball/d603654eaeb713503bba3e308b9e748e5a6d3f2e",
                "reference": "d603654eaeb713503bba3e308b9e748e5a6d3f2e",
                "shasum": ""
            },
            "require": {
                "php": ">=7.1.3",
                "psr/log": "~1.0",
                "symfony/debug": "^4.4.5",
                "symfony/polyfill-php80": "^1.15",
                "symfony/var-dumper": "^4.4|^5.0"
            },
            "require-dev": {
                "symfony/http-kernel": "^4.4|^5.0",
                "symfony/serializer": "^4.4|^5.0"
            },
            "type": "library",
            "autoload": {
                "psr-4": {
                    "Symfony\\Component\\ErrorHandler\\": ""
                },
                "exclude-from-classmap": [
                    "/Tests/"
                ]
            },
            "notification-url": "https://packagist.org/downloads/",
            "license": [
                "MIT"
            ],
            "authors": [
                {
                    "name": "Fabien Potencier",
                    "email": "fabien@symfony.com"
                },
                {
                    "name": "Symfony Community",
                    "homepage": "https://symfony.com/contributors"
                }
            ],
            "description": "Provides tools to manage errors and ease debugging PHP code",
            "homepage": "https://symfony.com",
            "support": {
                "source": "https://github.com/symfony/error-handler/tree/v4.4.19"
            },
            "funding": [
                {
                    "url": "https://symfony.com/sponsor",
                    "type": "custom"
                },
                {
                    "url": "https://github.com/fabpot",
                    "type": "github"
                },
                {
                    "url": "https://tidelift.com/funding/github/packagist/symfony/symfony",
                    "type": "tidelift"
                }
            ],
            "time": "2021-01-27T09:09:26+00:00"
        },
        {
            "name": "symfony/event-dispatcher",
            "version": "v4.4.19",
            "source": {
                "type": "git",
                "url": "https://github.com/symfony/event-dispatcher.git",
                "reference": "c352647244bd376bf7d31efbd5401f13f50dad0c"
            },
            "dist": {
                "type": "zip",
                "url": "https://api.github.com/repos/symfony/event-dispatcher/zipball/c352647244bd376bf7d31efbd5401f13f50dad0c",
                "reference": "c352647244bd376bf7d31efbd5401f13f50dad0c",
                "shasum": ""
            },
            "require": {
                "php": ">=7.1.3",
                "symfony/event-dispatcher-contracts": "^1.1"
            },
            "conflict": {
                "symfony/dependency-injection": "<3.4"
            },
            "provide": {
                "psr/event-dispatcher-implementation": "1.0",
                "symfony/event-dispatcher-implementation": "1.1"
            },
            "require-dev": {
                "psr/log": "~1.0",
                "symfony/config": "^3.4|^4.0|^5.0",
                "symfony/dependency-injection": "^3.4|^4.0|^5.0",
                "symfony/error-handler": "~3.4|~4.4",
                "symfony/expression-language": "^3.4|^4.0|^5.0",
                "symfony/http-foundation": "^3.4|^4.0|^5.0",
                "symfony/service-contracts": "^1.1|^2",
                "symfony/stopwatch": "^3.4|^4.0|^5.0"
            },
            "suggest": {
                "symfony/dependency-injection": "",
                "symfony/http-kernel": ""
            },
            "type": "library",
            "autoload": {
                "psr-4": {
                    "Symfony\\Component\\EventDispatcher\\": ""
                },
                "exclude-from-classmap": [
                    "/Tests/"
                ]
            },
            "notification-url": "https://packagist.org/downloads/",
            "license": [
                "MIT"
            ],
            "authors": [
                {
                    "name": "Fabien Potencier",
                    "email": "fabien@symfony.com"
                },
                {
                    "name": "Symfony Community",
                    "homepage": "https://symfony.com/contributors"
                }
            ],
            "description": "Provides tools that allow your application components to communicate with each other by dispatching events and listening to them",
            "homepage": "https://symfony.com",
            "support": {
                "source": "https://github.com/symfony/event-dispatcher/tree/v4.4.19"
            },
            "funding": [
                {
                    "url": "https://symfony.com/sponsor",
                    "type": "custom"
                },
                {
                    "url": "https://github.com/fabpot",
                    "type": "github"
                },
                {
                    "url": "https://tidelift.com/funding/github/packagist/symfony/symfony",
                    "type": "tidelift"
                }
            ],
            "time": "2021-01-27T09:09:26+00:00"
        },
        {
            "name": "symfony/event-dispatcher-contracts",
            "version": "v1.1.9",
            "source": {
                "type": "git",
                "url": "https://github.com/symfony/event-dispatcher-contracts.git",
                "reference": "84e23fdcd2517bf37aecbd16967e83f0caee25a7"
            },
            "dist": {
                "type": "zip",
                "url": "https://api.github.com/repos/symfony/event-dispatcher-contracts/zipball/84e23fdcd2517bf37aecbd16967e83f0caee25a7",
                "reference": "84e23fdcd2517bf37aecbd16967e83f0caee25a7",
                "shasum": ""
            },
            "require": {
                "php": ">=7.1.3"
            },
            "suggest": {
                "psr/event-dispatcher": "",
                "symfony/event-dispatcher-implementation": ""
            },
            "type": "library",
            "extra": {
                "branch-alias": {
                    "dev-master": "1.1-dev"
                },
                "thanks": {
                    "name": "symfony/contracts",
                    "url": "https://github.com/symfony/contracts"
                }
            },
            "autoload": {
                "psr-4": {
                    "Symfony\\Contracts\\EventDispatcher\\": ""
                }
            },
            "notification-url": "https://packagist.org/downloads/",
            "license": [
                "MIT"
            ],
            "authors": [
                {
                    "name": "Nicolas Grekas",
                    "email": "p@tchwork.com"
                },
                {
                    "name": "Symfony Community",
                    "homepage": "https://symfony.com/contributors"
                }
            ],
            "description": "Generic abstractions related to dispatching event",
            "homepage": "https://symfony.com",
            "keywords": [
                "abstractions",
                "contracts",
                "decoupling",
                "interfaces",
                "interoperability",
                "standards"
            ],
            "support": {
                "source": "https://github.com/symfony/event-dispatcher-contracts/tree/v1.1.9"
            },
            "funding": [
                {
                    "url": "https://symfony.com/sponsor",
                    "type": "custom"
                },
                {
                    "url": "https://github.com/fabpot",
                    "type": "github"
                },
                {
                    "url": "https://tidelift.com/funding/github/packagist/symfony/symfony",
                    "type": "tidelift"
                }
            ],
            "time": "2020-07-06T13:19:58+00:00"
        },
        {
            "name": "symfony/finder",
            "version": "v4.4.19",
            "source": {
                "type": "git",
                "url": "https://github.com/symfony/finder.git",
                "reference": "25d79cfccfc12e84e7a63a248c3f0720fdd92db6"
            },
            "dist": {
                "type": "zip",
                "url": "https://api.github.com/repos/symfony/finder/zipball/25d79cfccfc12e84e7a63a248c3f0720fdd92db6",
                "reference": "25d79cfccfc12e84e7a63a248c3f0720fdd92db6",
                "shasum": ""
            },
            "require": {
                "php": ">=7.1.3"
            },
            "type": "library",
            "autoload": {
                "psr-4": {
                    "Symfony\\Component\\Finder\\": ""
                },
                "exclude-from-classmap": [
                    "/Tests/"
                ]
            },
            "notification-url": "https://packagist.org/downloads/",
            "license": [
                "MIT"
            ],
            "authors": [
                {
                    "name": "Fabien Potencier",
                    "email": "fabien@symfony.com"
                },
                {
                    "name": "Symfony Community",
                    "homepage": "https://symfony.com/contributors"
                }
            ],
            "description": "Finds files and directories via an intuitive fluent interface",
            "homepage": "https://symfony.com",
            "support": {
                "source": "https://github.com/symfony/finder/tree/v4.4.19"
            },
            "funding": [
                {
                    "url": "https://symfony.com/sponsor",
                    "type": "custom"
                },
                {
                    "url": "https://github.com/fabpot",
                    "type": "github"
                },
                {
                    "url": "https://tidelift.com/funding/github/packagist/symfony/symfony",
                    "type": "tidelift"
                }
            ],
            "time": "2021-01-27T09:09:26+00:00"
        },
        {
            "name": "symfony/http-client",
            "version": "v5.2.2",
            "source": {
                "type": "git",
                "url": "https://github.com/symfony/http-client.git",
                "reference": "22cb1a7844fff206cc5186409776e78865405ea5"
            },
            "dist": {
                "type": "zip",
                "url": "https://api.github.com/repos/symfony/http-client/zipball/22cb1a7844fff206cc5186409776e78865405ea5",
                "reference": "22cb1a7844fff206cc5186409776e78865405ea5",
                "shasum": ""
            },
            "require": {
                "php": ">=7.2.5",
                "psr/log": "^1.0",
                "symfony/http-client-contracts": "^2.2",
                "symfony/polyfill-php73": "^1.11",
                "symfony/polyfill-php80": "^1.15",
                "symfony/service-contracts": "^1.0|^2"
            },
            "provide": {
                "php-http/async-client-implementation": "*",
                "php-http/client-implementation": "*",
                "psr/http-client-implementation": "1.0",
                "symfony/http-client-implementation": "1.1"
            },
            "require-dev": {
                "amphp/amp": "^2.5",
                "amphp/http-client": "^4.2.1",
                "amphp/http-tunnel": "^1.0",
                "amphp/socket": "^1.1",
                "guzzlehttp/promises": "^1.4",
                "nyholm/psr7": "^1.0",
                "php-http/httplug": "^1.0|^2.0",
                "psr/http-client": "^1.0",
                "symfony/dependency-injection": "^4.4|^5.0",
                "symfony/http-kernel": "^4.4.13|^5.1.5",
                "symfony/process": "^4.4|^5.0",
                "symfony/stopwatch": "^4.4|^5.0"
            },
            "type": "library",
            "autoload": {
                "psr-4": {
                    "Symfony\\Component\\HttpClient\\": ""
                },
                "exclude-from-classmap": [
                    "/Tests/"
                ]
            },
            "notification-url": "https://packagist.org/downloads/",
            "license": [
                "MIT"
            ],
            "authors": [
                {
                    "name": "Nicolas Grekas",
                    "email": "p@tchwork.com"
                },
                {
                    "name": "Symfony Community",
                    "homepage": "https://symfony.com/contributors"
                }
            ],
            "description": "Provides powerful methods to fetch HTTP resources synchronously or asynchronously",
            "homepage": "https://symfony.com",
            "support": {
                "source": "https://github.com/symfony/http-client/tree/v5.2.2"
            },
            "funding": [
                {
                    "url": "https://symfony.com/sponsor",
                    "type": "custom"
                },
                {
                    "url": "https://github.com/fabpot",
                    "type": "github"
                },
                {
                    "url": "https://tidelift.com/funding/github/packagist/symfony/symfony",
                    "type": "tidelift"
                }
            ],
            "time": "2021-01-27T10:15:41+00:00"
        },
        {
            "name": "symfony/http-client-contracts",
            "version": "v2.3.1",
            "source": {
                "type": "git",
                "url": "https://github.com/symfony/http-client-contracts.git",
                "reference": "41db680a15018f9c1d4b23516059633ce280ca33"
            },
            "dist": {
                "type": "zip",
                "url": "https://api.github.com/repos/symfony/http-client-contracts/zipball/41db680a15018f9c1d4b23516059633ce280ca33",
                "reference": "41db680a15018f9c1d4b23516059633ce280ca33",
                "shasum": ""
            },
            "require": {
                "php": ">=7.2.5"
            },
            "suggest": {
                "symfony/http-client-implementation": ""
            },
            "type": "library",
            "extra": {
                "branch-version": "2.3",
                "branch-alias": {
                    "dev-main": "2.3-dev"
                },
                "thanks": {
                    "name": "symfony/contracts",
                    "url": "https://github.com/symfony/contracts"
                }
            },
            "autoload": {
                "psr-4": {
                    "Symfony\\Contracts\\HttpClient\\": ""
                }
            },
            "notification-url": "https://packagist.org/downloads/",
            "license": [
                "MIT"
            ],
            "authors": [
                {
                    "name": "Nicolas Grekas",
                    "email": "p@tchwork.com"
                },
                {
                    "name": "Symfony Community",
                    "homepage": "https://symfony.com/contributors"
                }
            ],
            "description": "Generic abstractions related to HTTP clients",
            "homepage": "https://symfony.com",
            "keywords": [
                "abstractions",
                "contracts",
                "decoupling",
                "interfaces",
                "interoperability",
                "standards"
            ],
            "support": {
                "source": "https://github.com/symfony/http-client-contracts/tree/v2.3.1"
            },
            "funding": [
                {
                    "url": "https://symfony.com/sponsor",
                    "type": "custom"
                },
                {
                    "url": "https://github.com/fabpot",
                    "type": "github"
                },
                {
                    "url": "https://tidelift.com/funding/github/packagist/symfony/symfony",
                    "type": "tidelift"
                }
            ],
            "time": "2020-10-14T17:08:19+00:00"
        },
        {
            "name": "symfony/http-foundation",
            "version": "v4.4.19",
            "source": {
                "type": "git",
                "url": "https://github.com/symfony/http-foundation.git",
                "reference": "8888741b633f6c3d1e572b7735ad2cae3e03f9c5"
            },
            "dist": {
                "type": "zip",
                "url": "https://api.github.com/repos/symfony/http-foundation/zipball/8888741b633f6c3d1e572b7735ad2cae3e03f9c5",
                "reference": "8888741b633f6c3d1e572b7735ad2cae3e03f9c5",
                "shasum": ""
            },
            "require": {
                "php": ">=7.1.3",
                "symfony/mime": "^4.3|^5.0",
                "symfony/polyfill-mbstring": "~1.1",
                "symfony/polyfill-php80": "^1.15"
            },
            "require-dev": {
                "predis/predis": "~1.0",
                "symfony/expression-language": "^3.4|^4.0|^5.0"
            },
            "type": "library",
            "autoload": {
                "psr-4": {
                    "Symfony\\Component\\HttpFoundation\\": ""
                },
                "exclude-from-classmap": [
                    "/Tests/"
                ]
            },
            "notification-url": "https://packagist.org/downloads/",
            "license": [
                "MIT"
            ],
            "authors": [
                {
                    "name": "Fabien Potencier",
                    "email": "fabien@symfony.com"
                },
                {
                    "name": "Symfony Community",
                    "homepage": "https://symfony.com/contributors"
                }
            ],
            "description": "Defines an object-oriented layer for the HTTP specification",
            "homepage": "https://symfony.com",
            "support": {
                "source": "https://github.com/symfony/http-foundation/tree/v4.4.19"
            },
            "funding": [
                {
                    "url": "https://symfony.com/sponsor",
                    "type": "custom"
                },
                {
                    "url": "https://github.com/fabpot",
                    "type": "github"
                },
                {
                    "url": "https://tidelift.com/funding/github/packagist/symfony/symfony",
                    "type": "tidelift"
                }
            ],
            "time": "2021-01-27T09:09:26+00:00"
        },
        {
            "name": "symfony/http-kernel",
            "version": "v4.4.19",
            "source": {
                "type": "git",
                "url": "https://github.com/symfony/http-kernel.git",
                "reference": "07ea794a327d7c8c5d76e3058fde9fec6a711cb4"
            },
            "dist": {
                "type": "zip",
                "url": "https://api.github.com/repos/symfony/http-kernel/zipball/07ea794a327d7c8c5d76e3058fde9fec6a711cb4",
                "reference": "07ea794a327d7c8c5d76e3058fde9fec6a711cb4",
                "shasum": ""
            },
            "require": {
                "php": ">=7.1.3",
                "psr/log": "~1.0",
                "symfony/error-handler": "^4.4",
                "symfony/event-dispatcher": "^4.4",
                "symfony/http-client-contracts": "^1.1|^2",
                "symfony/http-foundation": "^4.4|^5.0",
                "symfony/polyfill-ctype": "^1.8",
                "symfony/polyfill-php73": "^1.9",
                "symfony/polyfill-php80": "^1.15"
            },
            "conflict": {
                "symfony/browser-kit": "<4.3",
                "symfony/config": "<3.4",
                "symfony/console": ">=5",
                "symfony/dependency-injection": "<4.3",
                "symfony/translation": "<4.2",
                "twig/twig": "<1.43|<2.13,>=2"
            },
            "provide": {
                "psr/log-implementation": "1.0"
            },
            "require-dev": {
                "psr/cache": "~1.0",
                "symfony/browser-kit": "^4.3|^5.0",
                "symfony/config": "^3.4|^4.0|^5.0",
                "symfony/console": "^3.4|^4.0",
                "symfony/css-selector": "^3.4|^4.0|^5.0",
                "symfony/dependency-injection": "^4.3|^5.0",
                "symfony/dom-crawler": "^3.4|^4.0|^5.0",
                "symfony/expression-language": "^3.4|^4.0|^5.0",
                "symfony/finder": "^3.4|^4.0|^5.0",
                "symfony/process": "^3.4|^4.0|^5.0",
                "symfony/routing": "^3.4|^4.0|^5.0",
                "symfony/stopwatch": "^3.4|^4.0|^5.0",
                "symfony/templating": "^3.4|^4.0|^5.0",
                "symfony/translation": "^4.2|^5.0",
                "symfony/translation-contracts": "^1.1|^2",
                "twig/twig": "^1.43|^2.13|^3.0.4"
            },
            "suggest": {
                "symfony/browser-kit": "",
                "symfony/config": "",
                "symfony/console": "",
                "symfony/dependency-injection": ""
            },
            "type": "library",
            "autoload": {
                "psr-4": {
                    "Symfony\\Component\\HttpKernel\\": ""
                },
                "exclude-from-classmap": [
                    "/Tests/"
                ]
            },
            "notification-url": "https://packagist.org/downloads/",
            "license": [
                "MIT"
            ],
            "authors": [
                {
                    "name": "Fabien Potencier",
                    "email": "fabien@symfony.com"
                },
                {
                    "name": "Symfony Community",
                    "homepage": "https://symfony.com/contributors"
                }
            ],
            "description": "Provides a structured process for converting a Request into a Response",
            "homepage": "https://symfony.com",
            "support": {
                "source": "https://github.com/symfony/http-kernel/tree/v4.4.19"
            },
            "funding": [
                {
                    "url": "https://symfony.com/sponsor",
                    "type": "custom"
                },
                {
                    "url": "https://github.com/fabpot",
                    "type": "github"
                },
                {
                    "url": "https://tidelift.com/funding/github/packagist/symfony/symfony",
                    "type": "tidelift"
                }
            ],
            "time": "2021-01-27T13:50:53+00:00"
        },
        {
            "name": "symfony/mime",
            "version": "v5.2.2",
            "source": {
                "type": "git",
                "url": "https://github.com/symfony/mime.git",
                "reference": "37bade585ea100d235c031b258eff93b5b6bb9a9"
            },
            "dist": {
                "type": "zip",
                "url": "https://api.github.com/repos/symfony/mime/zipball/37bade585ea100d235c031b258eff93b5b6bb9a9",
                "reference": "37bade585ea100d235c031b258eff93b5b6bb9a9",
                "shasum": ""
            },
            "require": {
                "php": ">=7.2.5",
                "symfony/deprecation-contracts": "^2.1",
                "symfony/polyfill-intl-idn": "^1.10",
                "symfony/polyfill-mbstring": "^1.0",
                "symfony/polyfill-php80": "^1.15"
            },
            "conflict": {
                "phpdocumentor/reflection-docblock": "<3.2.2",
                "phpdocumentor/type-resolver": "<1.4.0",
                "symfony/mailer": "<4.4"
            },
            "require-dev": {
                "egulias/email-validator": "^2.1.10",
                "phpdocumentor/reflection-docblock": "^3.0|^4.0|^5.0",
                "symfony/dependency-injection": "^4.4|^5.0",
                "symfony/property-access": "^4.4|^5.1",
                "symfony/property-info": "^4.4|^5.1",
                "symfony/serializer": "^5.2"
            },
            "type": "library",
            "autoload": {
                "psr-4": {
                    "Symfony\\Component\\Mime\\": ""
                },
                "exclude-from-classmap": [
                    "/Tests/"
                ]
            },
            "notification-url": "https://packagist.org/downloads/",
            "license": [
                "MIT"
            ],
            "authors": [
                {
                    "name": "Fabien Potencier",
                    "email": "fabien@symfony.com"
                },
                {
                    "name": "Symfony Community",
                    "homepage": "https://symfony.com/contributors"
                }
            ],
            "description": "Allows manipulating MIME messages",
            "homepage": "https://symfony.com",
            "keywords": [
                "mime",
                "mime-type"
            ],
            "support": {
                "source": "https://github.com/symfony/mime/tree/v5.2.2"
            },
            "funding": [
                {
                    "url": "https://symfony.com/sponsor",
                    "type": "custom"
                },
                {
                    "url": "https://github.com/fabpot",
                    "type": "github"
                },
                {
                    "url": "https://tidelift.com/funding/github/packagist/symfony/symfony",
                    "type": "tidelift"
                }
            ],
            "time": "2021-01-25T14:08:25+00:00"
        },
        {
            "name": "symfony/options-resolver",
            "version": "v5.2.2",
            "source": {
                "type": "git",
                "url": "https://github.com/symfony/options-resolver.git",
                "reference": "5d0f633f9bbfcf7ec642a2b5037268e61b0a62ce"
            },
            "dist": {
                "type": "zip",
                "url": "https://api.github.com/repos/symfony/options-resolver/zipball/5d0f633f9bbfcf7ec642a2b5037268e61b0a62ce",
                "reference": "5d0f633f9bbfcf7ec642a2b5037268e61b0a62ce",
                "shasum": ""
            },
            "require": {
                "php": ">=7.2.5",
                "symfony/deprecation-contracts": "^2.1",
                "symfony/polyfill-php73": "~1.0",
                "symfony/polyfill-php80": "^1.15"
            },
            "type": "library",
            "autoload": {
                "psr-4": {
                    "Symfony\\Component\\OptionsResolver\\": ""
                },
                "exclude-from-classmap": [
                    "/Tests/"
                ]
            },
            "notification-url": "https://packagist.org/downloads/",
            "license": [
                "MIT"
            ],
            "authors": [
                {
                    "name": "Fabien Potencier",
                    "email": "fabien@symfony.com"
                },
                {
                    "name": "Symfony Community",
                    "homepage": "https://symfony.com/contributors"
                }
            ],
            "description": "Provides an improved replacement for the array_replace PHP function",
            "homepage": "https://symfony.com",
            "keywords": [
                "config",
                "configuration",
                "options"
            ],
            "support": {
                "source": "https://github.com/symfony/options-resolver/tree/v5.2.2"
            },
            "funding": [
                {
                    "url": "https://symfony.com/sponsor",
                    "type": "custom"
                },
                {
                    "url": "https://github.com/fabpot",
                    "type": "github"
                },
                {
                    "url": "https://tidelift.com/funding/github/packagist/symfony/symfony",
                    "type": "tidelift"
                }
            ],
            "time": "2021-01-27T12:56:27+00:00"
        },
        {
            "name": "symfony/polyfill-ctype",
            "version": "v1.22.0",
            "source": {
                "type": "git",
                "url": "https://github.com/symfony/polyfill-ctype.git",
                "reference": "c6c942b1ac76c82448322025e084cadc56048b4e"
            },
            "dist": {
                "type": "zip",
                "url": "https://api.github.com/repos/symfony/polyfill-ctype/zipball/c6c942b1ac76c82448322025e084cadc56048b4e",
                "reference": "c6c942b1ac76c82448322025e084cadc56048b4e",
                "shasum": ""
            },
            "require": {
                "php": ">=7.1"
            },
            "suggest": {
                "ext-ctype": "For best performance"
            },
            "type": "library",
            "extra": {
                "branch-alias": {
                    "dev-main": "1.22-dev"
                },
                "thanks": {
                    "name": "symfony/polyfill",
                    "url": "https://github.com/symfony/polyfill"
                }
            },
            "autoload": {
                "psr-4": {
                    "Symfony\\Polyfill\\Ctype\\": ""
                },
                "files": [
                    "bootstrap.php"
                ]
            },
            "notification-url": "https://packagist.org/downloads/",
            "license": [
                "MIT"
            ],
            "authors": [
                {
                    "name": "Gert de Pagter",
                    "email": "BackEndTea@gmail.com"
                },
                {
                    "name": "Symfony Community",
                    "homepage": "https://symfony.com/contributors"
                }
            ],
            "description": "Symfony polyfill for ctype functions",
            "homepage": "https://symfony.com",
            "keywords": [
                "compatibility",
                "ctype",
                "polyfill",
                "portable"
            ],
            "support": {
                "source": "https://github.com/symfony/polyfill-ctype/tree/v1.22.0"
            },
            "funding": [
                {
                    "url": "https://symfony.com/sponsor",
                    "type": "custom"
                },
                {
                    "url": "https://github.com/fabpot",
                    "type": "github"
                },
                {
                    "url": "https://tidelift.com/funding/github/packagist/symfony/symfony",
                    "type": "tidelift"
                }
            ],
            "time": "2021-01-07T16:49:33+00:00"
        },
        {
            "name": "symfony/polyfill-iconv",
            "version": "v1.22.0",
            "source": {
                "type": "git",
                "url": "https://github.com/symfony/polyfill-iconv.git",
                "reference": "b34bfb8c4c22650ac080d2662ae3502e5f2f4ae6"
            },
            "dist": {
                "type": "zip",
                "url": "https://api.github.com/repos/symfony/polyfill-iconv/zipball/b34bfb8c4c22650ac080d2662ae3502e5f2f4ae6",
                "reference": "b34bfb8c4c22650ac080d2662ae3502e5f2f4ae6",
                "shasum": ""
            },
            "require": {
                "php": ">=7.1"
            },
            "suggest": {
                "ext-iconv": "For best performance"
            },
            "type": "library",
            "extra": {
                "branch-alias": {
                    "dev-main": "1.22-dev"
                },
                "thanks": {
                    "name": "symfony/polyfill",
                    "url": "https://github.com/symfony/polyfill"
                }
            },
            "autoload": {
                "psr-4": {
                    "Symfony\\Polyfill\\Iconv\\": ""
                },
                "files": [
                    "bootstrap.php"
                ]
            },
            "notification-url": "https://packagist.org/downloads/",
            "license": [
                "MIT"
            ],
            "authors": [
                {
                    "name": "Nicolas Grekas",
                    "email": "p@tchwork.com"
                },
                {
                    "name": "Symfony Community",
                    "homepage": "https://symfony.com/contributors"
                }
            ],
            "description": "Symfony polyfill for the Iconv extension",
            "homepage": "https://symfony.com",
            "keywords": [
                "compatibility",
                "iconv",
                "polyfill",
                "portable",
                "shim"
            ],
            "support": {
                "source": "https://github.com/symfony/polyfill-iconv/tree/v1.22.0"
            },
            "funding": [
                {
                    "url": "https://symfony.com/sponsor",
                    "type": "custom"
                },
                {
                    "url": "https://github.com/fabpot",
                    "type": "github"
                },
                {
                    "url": "https://tidelift.com/funding/github/packagist/symfony/symfony",
                    "type": "tidelift"
                }
            ],
            "time": "2021-01-07T16:49:33+00:00"
        },
        {
            "name": "symfony/polyfill-intl-idn",
            "version": "v1.22.0",
            "source": {
                "type": "git",
                "url": "https://github.com/symfony/polyfill-intl-idn.git",
                "reference": "0eb8293dbbcd6ef6bf81404c9ce7d95bcdf34f44"
            },
            "dist": {
                "type": "zip",
                "url": "https://api.github.com/repos/symfony/polyfill-intl-idn/zipball/0eb8293dbbcd6ef6bf81404c9ce7d95bcdf34f44",
                "reference": "0eb8293dbbcd6ef6bf81404c9ce7d95bcdf34f44",
                "shasum": ""
            },
            "require": {
                "php": ">=7.1",
                "symfony/polyfill-intl-normalizer": "^1.10",
                "symfony/polyfill-php72": "^1.10"
            },
            "suggest": {
                "ext-intl": "For best performance"
            },
            "type": "library",
            "extra": {
                "branch-alias": {
                    "dev-main": "1.22-dev"
                },
                "thanks": {
                    "name": "symfony/polyfill",
                    "url": "https://github.com/symfony/polyfill"
                }
            },
            "autoload": {
                "psr-4": {
                    "Symfony\\Polyfill\\Intl\\Idn\\": ""
                },
                "files": [
                    "bootstrap.php"
                ]
            },
            "notification-url": "https://packagist.org/downloads/",
            "license": [
                "MIT"
            ],
            "authors": [
                {
                    "name": "Laurent Bassin",
                    "email": "laurent@bassin.info"
                },
                {
                    "name": "Trevor Rowbotham",
                    "email": "trevor.rowbotham@pm.me"
                },
                {
                    "name": "Symfony Community",
                    "homepage": "https://symfony.com/contributors"
                }
            ],
            "description": "Symfony polyfill for intl's idn_to_ascii and idn_to_utf8 functions",
            "homepage": "https://symfony.com",
            "keywords": [
                "compatibility",
                "idn",
                "intl",
                "polyfill",
                "portable",
                "shim"
            ],
            "support": {
                "source": "https://github.com/symfony/polyfill-intl-idn/tree/v1.22.0"
            },
            "funding": [
                {
                    "url": "https://symfony.com/sponsor",
                    "type": "custom"
                },
                {
                    "url": "https://github.com/fabpot",
                    "type": "github"
                },
                {
                    "url": "https://tidelift.com/funding/github/packagist/symfony/symfony",
                    "type": "tidelift"
                }
            ],
            "time": "2021-01-07T16:49:33+00:00"
        },
        {
            "name": "symfony/polyfill-intl-normalizer",
            "version": "v1.22.0",
            "source": {
                "type": "git",
                "url": "https://github.com/symfony/polyfill-intl-normalizer.git",
                "reference": "6e971c891537eb617a00bb07a43d182a6915faba"
            },
            "dist": {
                "type": "zip",
                "url": "https://api.github.com/repos/symfony/polyfill-intl-normalizer/zipball/6e971c891537eb617a00bb07a43d182a6915faba",
                "reference": "6e971c891537eb617a00bb07a43d182a6915faba",
                "shasum": ""
            },
            "require": {
                "php": ">=7.1"
            },
            "suggest": {
                "ext-intl": "For best performance"
            },
            "type": "library",
            "extra": {
                "branch-alias": {
                    "dev-main": "1.22-dev"
                },
                "thanks": {
                    "name": "symfony/polyfill",
                    "url": "https://github.com/symfony/polyfill"
                }
            },
            "autoload": {
                "psr-4": {
                    "Symfony\\Polyfill\\Intl\\Normalizer\\": ""
                },
                "files": [
                    "bootstrap.php"
                ],
                "classmap": [
                    "Resources/stubs"
                ]
            },
            "notification-url": "https://packagist.org/downloads/",
            "license": [
                "MIT"
            ],
            "authors": [
                {
                    "name": "Nicolas Grekas",
                    "email": "p@tchwork.com"
                },
                {
                    "name": "Symfony Community",
                    "homepage": "https://symfony.com/contributors"
                }
            ],
            "description": "Symfony polyfill for intl's Normalizer class and related functions",
            "homepage": "https://symfony.com",
            "keywords": [
                "compatibility",
                "intl",
                "normalizer",
                "polyfill",
                "portable",
                "shim"
            ],
            "support": {
                "source": "https://github.com/symfony/polyfill-intl-normalizer/tree/v1.22.0"
            },
            "funding": [
                {
                    "url": "https://symfony.com/sponsor",
                    "type": "custom"
                },
                {
                    "url": "https://github.com/fabpot",
                    "type": "github"
                },
                {
                    "url": "https://tidelift.com/funding/github/packagist/symfony/symfony",
                    "type": "tidelift"
                }
            ],
            "time": "2021-01-07T17:09:11+00:00"
        },
        {
            "name": "symfony/polyfill-mbstring",
            "version": "v1.22.0",
            "source": {
                "type": "git",
                "url": "https://github.com/symfony/polyfill-mbstring.git",
                "reference": "f377a3dd1fde44d37b9831d68dc8dea3ffd28e13"
            },
            "dist": {
                "type": "zip",
                "url": "https://api.github.com/repos/symfony/polyfill-mbstring/zipball/f377a3dd1fde44d37b9831d68dc8dea3ffd28e13",
                "reference": "f377a3dd1fde44d37b9831d68dc8dea3ffd28e13",
                "shasum": ""
            },
            "require": {
                "php": ">=7.1"
            },
            "suggest": {
                "ext-mbstring": "For best performance"
            },
            "type": "library",
            "extra": {
                "branch-alias": {
                    "dev-main": "1.22-dev"
                },
                "thanks": {
                    "name": "symfony/polyfill",
                    "url": "https://github.com/symfony/polyfill"
                }
            },
            "autoload": {
                "psr-4": {
                    "Symfony\\Polyfill\\Mbstring\\": ""
                },
                "files": [
                    "bootstrap.php"
                ]
            },
            "notification-url": "https://packagist.org/downloads/",
            "license": [
                "MIT"
            ],
            "authors": [
                {
                    "name": "Nicolas Grekas",
                    "email": "p@tchwork.com"
                },
                {
                    "name": "Symfony Community",
                    "homepage": "https://symfony.com/contributors"
                }
            ],
            "description": "Symfony polyfill for the Mbstring extension",
            "homepage": "https://symfony.com",
            "keywords": [
                "compatibility",
                "mbstring",
                "polyfill",
                "portable",
                "shim"
            ],
            "support": {
                "source": "https://github.com/symfony/polyfill-mbstring/tree/v1.22.0"
            },
            "funding": [
                {
                    "url": "https://symfony.com/sponsor",
                    "type": "custom"
                },
                {
                    "url": "https://github.com/fabpot",
                    "type": "github"
                },
                {
                    "url": "https://tidelift.com/funding/github/packagist/symfony/symfony",
                    "type": "tidelift"
                }
            ],
            "time": "2021-01-07T16:49:33+00:00"
        },
        {
            "name": "symfony/polyfill-php72",
            "version": "v1.22.0",
            "source": {
                "type": "git",
                "url": "https://github.com/symfony/polyfill-php72.git",
                "reference": "cc6e6f9b39fe8075b3dabfbaf5b5f645ae1340c9"
            },
            "dist": {
                "type": "zip",
                "url": "https://api.github.com/repos/symfony/polyfill-php72/zipball/cc6e6f9b39fe8075b3dabfbaf5b5f645ae1340c9",
                "reference": "cc6e6f9b39fe8075b3dabfbaf5b5f645ae1340c9",
                "shasum": ""
            },
            "require": {
                "php": ">=7.1"
            },
            "type": "library",
            "extra": {
                "branch-alias": {
                    "dev-main": "1.22-dev"
                },
                "thanks": {
                    "name": "symfony/polyfill",
                    "url": "https://github.com/symfony/polyfill"
                }
            },
            "autoload": {
                "psr-4": {
                    "Symfony\\Polyfill\\Php72\\": ""
                },
                "files": [
                    "bootstrap.php"
                ]
            },
            "notification-url": "https://packagist.org/downloads/",
            "license": [
                "MIT"
            ],
            "authors": [
                {
                    "name": "Nicolas Grekas",
                    "email": "p@tchwork.com"
                },
                {
                    "name": "Symfony Community",
                    "homepage": "https://symfony.com/contributors"
                }
            ],
            "description": "Symfony polyfill backporting some PHP 7.2+ features to lower PHP versions",
            "homepage": "https://symfony.com",
            "keywords": [
                "compatibility",
                "polyfill",
                "portable",
                "shim"
            ],
            "support": {
                "source": "https://github.com/symfony/polyfill-php72/tree/v1.22.0"
            },
            "funding": [
                {
                    "url": "https://symfony.com/sponsor",
                    "type": "custom"
                },
                {
                    "url": "https://github.com/fabpot",
                    "type": "github"
                },
                {
                    "url": "https://tidelift.com/funding/github/packagist/symfony/symfony",
                    "type": "tidelift"
                }
            ],
            "time": "2021-01-07T16:49:33+00:00"
        },
        {
            "name": "symfony/polyfill-php73",
            "version": "v1.22.0",
            "source": {
                "type": "git",
                "url": "https://github.com/symfony/polyfill-php73.git",
                "reference": "a678b42e92f86eca04b7fa4c0f6f19d097fb69e2"
            },
            "dist": {
                "type": "zip",
                "url": "https://api.github.com/repos/symfony/polyfill-php73/zipball/a678b42e92f86eca04b7fa4c0f6f19d097fb69e2",
                "reference": "a678b42e92f86eca04b7fa4c0f6f19d097fb69e2",
                "shasum": ""
            },
            "require": {
                "php": ">=7.1"
            },
            "type": "library",
            "extra": {
                "branch-alias": {
                    "dev-main": "1.22-dev"
                },
                "thanks": {
                    "name": "symfony/polyfill",
                    "url": "https://github.com/symfony/polyfill"
                }
            },
            "autoload": {
                "psr-4": {
                    "Symfony\\Polyfill\\Php73\\": ""
                },
                "files": [
                    "bootstrap.php"
                ],
                "classmap": [
                    "Resources/stubs"
                ]
            },
            "notification-url": "https://packagist.org/downloads/",
            "license": [
                "MIT"
            ],
            "authors": [
                {
                    "name": "Nicolas Grekas",
                    "email": "p@tchwork.com"
                },
                {
                    "name": "Symfony Community",
                    "homepage": "https://symfony.com/contributors"
                }
            ],
            "description": "Symfony polyfill backporting some PHP 7.3+ features to lower PHP versions",
            "homepage": "https://symfony.com",
            "keywords": [
                "compatibility",
                "polyfill",
                "portable",
                "shim"
            ],
            "support": {
                "source": "https://github.com/symfony/polyfill-php73/tree/v1.22.0"
            },
            "funding": [
                {
                    "url": "https://symfony.com/sponsor",
                    "type": "custom"
                },
                {
                    "url": "https://github.com/fabpot",
                    "type": "github"
                },
                {
                    "url": "https://tidelift.com/funding/github/packagist/symfony/symfony",
                    "type": "tidelift"
                }
            ],
            "time": "2021-01-07T16:49:33+00:00"
        },
        {
            "name": "symfony/polyfill-php80",
            "version": "v1.22.0",
            "source": {
                "type": "git",
                "url": "https://github.com/symfony/polyfill-php80.git",
                "reference": "dc3063ba22c2a1fd2f45ed856374d79114998f91"
            },
            "dist": {
                "type": "zip",
                "url": "https://api.github.com/repos/symfony/polyfill-php80/zipball/dc3063ba22c2a1fd2f45ed856374d79114998f91",
                "reference": "dc3063ba22c2a1fd2f45ed856374d79114998f91",
                "shasum": ""
            },
            "require": {
                "php": ">=7.1"
            },
            "type": "library",
            "extra": {
                "branch-alias": {
                    "dev-main": "1.22-dev"
                },
                "thanks": {
                    "name": "symfony/polyfill",
                    "url": "https://github.com/symfony/polyfill"
                }
            },
            "autoload": {
                "psr-4": {
                    "Symfony\\Polyfill\\Php80\\": ""
                },
                "files": [
                    "bootstrap.php"
                ],
                "classmap": [
                    "Resources/stubs"
                ]
            },
            "notification-url": "https://packagist.org/downloads/",
            "license": [
                "MIT"
            ],
            "authors": [
                {
                    "name": "Ion Bazan",
                    "email": "ion.bazan@gmail.com"
                },
                {
                    "name": "Nicolas Grekas",
                    "email": "p@tchwork.com"
                },
                {
                    "name": "Symfony Community",
                    "homepage": "https://symfony.com/contributors"
                }
            ],
            "description": "Symfony polyfill backporting some PHP 8.0+ features to lower PHP versions",
            "homepage": "https://symfony.com",
            "keywords": [
                "compatibility",
                "polyfill",
                "portable",
                "shim"
            ],
            "support": {
                "source": "https://github.com/symfony/polyfill-php80/tree/v1.22.0"
            },
            "funding": [
                {
                    "url": "https://symfony.com/sponsor",
                    "type": "custom"
                },
                {
                    "url": "https://github.com/fabpot",
                    "type": "github"
                },
                {
                    "url": "https://tidelift.com/funding/github/packagist/symfony/symfony",
                    "type": "tidelift"
                }
            ],
            "time": "2021-01-07T16:49:33+00:00"
        },
        {
            "name": "symfony/polyfill-uuid",
            "version": "v1.22.0",
            "source": {
                "type": "git",
                "url": "https://github.com/symfony/polyfill-uuid.git",
                "reference": "17e0611d2e180a91d02b4fa8b03aab0368b661bc"
            },
            "dist": {
                "type": "zip",
                "url": "https://api.github.com/repos/symfony/polyfill-uuid/zipball/17e0611d2e180a91d02b4fa8b03aab0368b661bc",
                "reference": "17e0611d2e180a91d02b4fa8b03aab0368b661bc",
                "shasum": ""
            },
            "require": {
                "php": ">=7.1"
            },
            "suggest": {
                "ext-uuid": "For best performance"
            },
            "type": "library",
            "extra": {
                "branch-alias": {
                    "dev-main": "1.22-dev"
                },
                "thanks": {
                    "name": "symfony/polyfill",
                    "url": "https://github.com/symfony/polyfill"
                }
            },
            "autoload": {
                "psr-4": {
                    "Symfony\\Polyfill\\Uuid\\": ""
                },
                "files": [
                    "bootstrap.php"
                ]
            },
            "notification-url": "https://packagist.org/downloads/",
            "license": [
                "MIT"
            ],
            "authors": [
                {
                    "name": "Grégoire Pineau",
                    "email": "lyrixx@lyrixx.info"
                },
                {
                    "name": "Symfony Community",
                    "homepage": "https://symfony.com/contributors"
                }
            ],
            "description": "Symfony polyfill for uuid functions",
            "homepage": "https://symfony.com",
            "keywords": [
                "compatibility",
                "polyfill",
                "portable",
                "uuid"
            ],
            "support": {
                "source": "https://github.com/symfony/polyfill-uuid/tree/v1.22.0"
            },
            "funding": [
                {
                    "url": "https://symfony.com/sponsor",
                    "type": "custom"
                },
                {
                    "url": "https://github.com/fabpot",
                    "type": "github"
                },
                {
                    "url": "https://tidelift.com/funding/github/packagist/symfony/symfony",
                    "type": "tidelift"
                }
            ],
            "time": "2021-01-07T16:49:33+00:00"
        },
        {
            "name": "symfony/process",
            "version": "v4.4.19",
            "source": {
                "type": "git",
                "url": "https://github.com/symfony/process.git",
                "reference": "7e950b6366d4da90292c2e7fa820b3c1842b965a"
            },
            "dist": {
                "type": "zip",
                "url": "https://api.github.com/repos/symfony/process/zipball/7e950b6366d4da90292c2e7fa820b3c1842b965a",
                "reference": "7e950b6366d4da90292c2e7fa820b3c1842b965a",
                "shasum": ""
            },
            "require": {
                "php": ">=7.1.3"
            },
            "type": "library",
            "autoload": {
                "psr-4": {
                    "Symfony\\Component\\Process\\": ""
                },
                "exclude-from-classmap": [
                    "/Tests/"
                ]
            },
            "notification-url": "https://packagist.org/downloads/",
            "license": [
                "MIT"
            ],
            "authors": [
                {
                    "name": "Fabien Potencier",
                    "email": "fabien@symfony.com"
                },
                {
                    "name": "Symfony Community",
                    "homepage": "https://symfony.com/contributors"
                }
            ],
            "description": "Executes commands in sub-processes",
            "homepage": "https://symfony.com",
            "support": {
                "source": "https://github.com/symfony/process/tree/v4.4.19"
            },
            "funding": [
                {
                    "url": "https://symfony.com/sponsor",
                    "type": "custom"
                },
                {
                    "url": "https://github.com/fabpot",
                    "type": "github"
                },
                {
                    "url": "https://tidelift.com/funding/github/packagist/symfony/symfony",
                    "type": "tidelift"
                }
            ],
            "time": "2021-01-27T09:09:26+00:00"
        },
        {
            "name": "symfony/psr-http-message-bridge",
            "version": "v2.0.2",
            "source": {
                "type": "git",
                "url": "https://github.com/symfony/psr-http-message-bridge.git",
                "reference": "51a21cb3ba3927d4b4bf8f25cc55763351af5f2e"
            },
            "dist": {
                "type": "zip",
                "url": "https://api.github.com/repos/symfony/psr-http-message-bridge/zipball/51a21cb3ba3927d4b4bf8f25cc55763351af5f2e",
                "reference": "51a21cb3ba3927d4b4bf8f25cc55763351af5f2e",
                "shasum": ""
            },
            "require": {
                "php": ">=7.1",
                "psr/http-message": "^1.0",
                "symfony/http-foundation": "^4.4 || ^5.0"
            },
            "require-dev": {
                "nyholm/psr7": "^1.1",
                "symfony/phpunit-bridge": "^4.4 || ^5.0"
            },
            "suggest": {
                "nyholm/psr7": "For a super lightweight PSR-7/17 implementation"
            },
            "type": "symfony-bridge",
            "extra": {
                "branch-alias": {
                    "dev-master": "2.0-dev"
                }
            },
            "autoload": {
                "psr-4": {
                    "Symfony\\Bridge\\PsrHttpMessage\\": ""
                },
                "exclude-from-classmap": [
                    "/Tests/"
                ]
            },
            "notification-url": "https://packagist.org/downloads/",
            "license": [
                "MIT"
            ],
            "authors": [
                {
                    "name": "Fabien Potencier",
                    "email": "fabien@symfony.com"
                },
                {
                    "name": "Symfony Community",
                    "homepage": "http://symfony.com/contributors"
                }
            ],
            "description": "PSR HTTP message bridge",
            "homepage": "http://symfony.com",
            "keywords": [
                "http",
                "http-message",
                "psr-17",
                "psr-7"
            ],
            "support": {
                "issues": "https://github.com/symfony/psr-http-message-bridge/issues",
                "source": "https://github.com/symfony/psr-http-message-bridge/tree/v2.0.2"
            },
            "funding": [
                {
                    "url": "https://symfony.com/sponsor",
                    "type": "custom"
                },
                {
                    "url": "https://github.com/fabpot",
                    "type": "github"
                },
                {
                    "url": "https://tidelift.com/funding/github/packagist/symfony/symfony",
                    "type": "tidelift"
                }
            ],
            "time": "2020-09-29T08:17:46+00:00"
        },
        {
            "name": "symfony/routing",
            "version": "v4.4.19",
            "source": {
                "type": "git",
                "url": "https://github.com/symfony/routing.git",
                "reference": "87529f6e305c7acb162840d1ea57922038072425"
            },
            "dist": {
                "type": "zip",
                "url": "https://api.github.com/repos/symfony/routing/zipball/87529f6e305c7acb162840d1ea57922038072425",
                "reference": "87529f6e305c7acb162840d1ea57922038072425",
                "shasum": ""
            },
            "require": {
                "php": ">=7.1.3"
            },
            "conflict": {
                "symfony/config": "<4.2",
                "symfony/dependency-injection": "<3.4",
                "symfony/yaml": "<3.4"
            },
            "require-dev": {
                "doctrine/annotations": "^1.10.4",
                "psr/log": "~1.0",
                "symfony/config": "^4.2|^5.0",
                "symfony/dependency-injection": "^3.4|^4.0|^5.0",
                "symfony/expression-language": "^3.4|^4.0|^5.0",
                "symfony/http-foundation": "^3.4|^4.0|^5.0",
                "symfony/yaml": "^3.4|^4.0|^5.0"
            },
            "suggest": {
                "doctrine/annotations": "For using the annotation loader",
                "symfony/config": "For using the all-in-one router or any loader",
                "symfony/expression-language": "For using expression matching",
                "symfony/http-foundation": "For using a Symfony Request object",
                "symfony/yaml": "For using the YAML loader"
            },
            "type": "library",
            "autoload": {
                "psr-4": {
                    "Symfony\\Component\\Routing\\": ""
                },
                "exclude-from-classmap": [
                    "/Tests/"
                ]
            },
            "notification-url": "https://packagist.org/downloads/",
            "license": [
                "MIT"
            ],
            "authors": [
                {
                    "name": "Fabien Potencier",
                    "email": "fabien@symfony.com"
                },
                {
                    "name": "Symfony Community",
                    "homepage": "https://symfony.com/contributors"
                }
            ],
            "description": "Maps an HTTP request to a set of configuration variables",
            "homepage": "https://symfony.com",
            "keywords": [
                "router",
                "routing",
                "uri",
                "url"
            ],
            "support": {
                "source": "https://github.com/symfony/routing/tree/v4.4.19"
            },
            "funding": [
                {
                    "url": "https://symfony.com/sponsor",
                    "type": "custom"
                },
                {
                    "url": "https://github.com/fabpot",
                    "type": "github"
                },
                {
                    "url": "https://tidelift.com/funding/github/packagist/symfony/symfony",
                    "type": "tidelift"
                }
            ],
            "time": "2021-01-27T09:09:26+00:00"
        },
        {
            "name": "symfony/service-contracts",
            "version": "v2.2.0",
            "source": {
                "type": "git",
                "url": "https://github.com/symfony/service-contracts.git",
                "reference": "d15da7ba4957ffb8f1747218be9e1a121fd298a1"
            },
            "dist": {
                "type": "zip",
                "url": "https://api.github.com/repos/symfony/service-contracts/zipball/d15da7ba4957ffb8f1747218be9e1a121fd298a1",
                "reference": "d15da7ba4957ffb8f1747218be9e1a121fd298a1",
                "shasum": ""
            },
            "require": {
                "php": ">=7.2.5",
                "psr/container": "^1.0"
            },
            "suggest": {
                "symfony/service-implementation": ""
            },
            "type": "library",
            "extra": {
                "branch-alias": {
                    "dev-master": "2.2-dev"
                },
                "thanks": {
                    "name": "symfony/contracts",
                    "url": "https://github.com/symfony/contracts"
                }
            },
            "autoload": {
                "psr-4": {
                    "Symfony\\Contracts\\Service\\": ""
                }
            },
            "notification-url": "https://packagist.org/downloads/",
            "license": [
                "MIT"
            ],
            "authors": [
                {
                    "name": "Nicolas Grekas",
                    "email": "p@tchwork.com"
                },
                {
                    "name": "Symfony Community",
                    "homepage": "https://symfony.com/contributors"
                }
            ],
            "description": "Generic abstractions related to writing services",
            "homepage": "https://symfony.com",
            "keywords": [
                "abstractions",
                "contracts",
                "decoupling",
                "interfaces",
                "interoperability",
                "standards"
            ],
            "support": {
                "source": "https://github.com/symfony/service-contracts/tree/master"
            },
            "funding": [
                {
                    "url": "https://symfony.com/sponsor",
                    "type": "custom"
                },
                {
                    "url": "https://github.com/fabpot",
                    "type": "github"
                },
                {
                    "url": "https://tidelift.com/funding/github/packagist/symfony/symfony",
                    "type": "tidelift"
                }
            ],
            "time": "2020-09-07T11:33:47+00:00"
        },
        {
            "name": "symfony/translation",
            "version": "v4.4.19",
            "source": {
                "type": "git",
                "url": "https://github.com/symfony/translation.git",
                "reference": "e1d0c67167a553556d9f974b5fa79c2448df317a"
            },
            "dist": {
                "type": "zip",
                "url": "https://api.github.com/repos/symfony/translation/zipball/e1d0c67167a553556d9f974b5fa79c2448df317a",
                "reference": "e1d0c67167a553556d9f974b5fa79c2448df317a",
                "shasum": ""
            },
            "require": {
                "php": ">=7.1.3",
                "symfony/polyfill-mbstring": "~1.0",
                "symfony/translation-contracts": "^1.1.6|^2"
            },
            "conflict": {
                "symfony/config": "<3.4",
                "symfony/dependency-injection": "<3.4",
                "symfony/http-kernel": "<4.4",
                "symfony/yaml": "<3.4"
            },
            "provide": {
                "symfony/translation-implementation": "1.0"
            },
            "require-dev": {
                "psr/log": "~1.0",
                "symfony/config": "^3.4|^4.0|^5.0",
                "symfony/console": "^3.4|^4.0|^5.0",
                "symfony/dependency-injection": "^3.4|^4.0|^5.0",
                "symfony/finder": "~2.8|~3.0|~4.0|^5.0",
                "symfony/http-kernel": "^4.4",
                "symfony/intl": "^3.4|^4.0|^5.0",
                "symfony/service-contracts": "^1.1.2|^2",
                "symfony/yaml": "^3.4|^4.0|^5.0"
            },
            "suggest": {
                "psr/log-implementation": "To use logging capability in translator",
                "symfony/config": "",
                "symfony/yaml": ""
            },
            "type": "library",
            "autoload": {
                "psr-4": {
                    "Symfony\\Component\\Translation\\": ""
                },
                "exclude-from-classmap": [
                    "/Tests/"
                ]
            },
            "notification-url": "https://packagist.org/downloads/",
            "license": [
                "MIT"
            ],
            "authors": [
                {
                    "name": "Fabien Potencier",
                    "email": "fabien@symfony.com"
                },
                {
                    "name": "Symfony Community",
                    "homepage": "https://symfony.com/contributors"
                }
            ],
            "description": "Provides tools to internationalize your application",
            "homepage": "https://symfony.com",
            "support": {
                "source": "https://github.com/symfony/translation/tree/v4.4.19"
            },
            "funding": [
                {
                    "url": "https://symfony.com/sponsor",
                    "type": "custom"
                },
                {
                    "url": "https://github.com/fabpot",
                    "type": "github"
                },
                {
                    "url": "https://tidelift.com/funding/github/packagist/symfony/symfony",
                    "type": "tidelift"
                }
            ],
            "time": "2021-01-27T09:09:26+00:00"
        },
        {
            "name": "symfony/translation-contracts",
            "version": "v2.3.0",
            "source": {
                "type": "git",
                "url": "https://github.com/symfony/translation-contracts.git",
                "reference": "e2eaa60b558f26a4b0354e1bbb25636efaaad105"
            },
            "dist": {
                "type": "zip",
                "url": "https://api.github.com/repos/symfony/translation-contracts/zipball/e2eaa60b558f26a4b0354e1bbb25636efaaad105",
                "reference": "e2eaa60b558f26a4b0354e1bbb25636efaaad105",
                "shasum": ""
            },
            "require": {
                "php": ">=7.2.5"
            },
            "suggest": {
                "symfony/translation-implementation": ""
            },
            "type": "library",
            "extra": {
                "branch-alias": {
                    "dev-master": "2.3-dev"
                },
                "thanks": {
                    "name": "symfony/contracts",
                    "url": "https://github.com/symfony/contracts"
                }
            },
            "autoload": {
                "psr-4": {
                    "Symfony\\Contracts\\Translation\\": ""
                }
            },
            "notification-url": "https://packagist.org/downloads/",
            "license": [
                "MIT"
            ],
            "authors": [
                {
                    "name": "Nicolas Grekas",
                    "email": "p@tchwork.com"
                },
                {
                    "name": "Symfony Community",
                    "homepage": "https://symfony.com/contributors"
                }
            ],
            "description": "Generic abstractions related to translation",
            "homepage": "https://symfony.com",
            "keywords": [
                "abstractions",
                "contracts",
                "decoupling",
                "interfaces",
                "interoperability",
                "standards"
            ],
            "support": {
                "source": "https://github.com/symfony/translation-contracts/tree/v2.3.0"
            },
            "funding": [
                {
                    "url": "https://symfony.com/sponsor",
                    "type": "custom"
                },
                {
                    "url": "https://github.com/fabpot",
                    "type": "github"
                },
                {
                    "url": "https://tidelift.com/funding/github/packagist/symfony/symfony",
                    "type": "tidelift"
                }
            ],
            "time": "2020-09-28T13:05:58+00:00"
        },
        {
            "name": "symfony/var-dumper",
            "version": "v4.4.19",
            "source": {
                "type": "git",
                "url": "https://github.com/symfony/var-dumper.git",
                "reference": "a1eab2f69906dc83c5ddba4632180260d0ab4f7f"
            },
            "dist": {
                "type": "zip",
                "url": "https://api.github.com/repos/symfony/var-dumper/zipball/a1eab2f69906dc83c5ddba4632180260d0ab4f7f",
                "reference": "a1eab2f69906dc83c5ddba4632180260d0ab4f7f",
                "shasum": ""
            },
            "require": {
                "php": ">=7.1.3",
                "symfony/polyfill-mbstring": "~1.0",
                "symfony/polyfill-php72": "~1.5",
                "symfony/polyfill-php80": "^1.15"
            },
            "conflict": {
                "phpunit/phpunit": "<4.8.35|<5.4.3,>=5.0",
                "symfony/console": "<3.4"
            },
            "require-dev": {
                "ext-iconv": "*",
                "symfony/console": "^3.4|^4.0|^5.0",
                "symfony/process": "^4.4|^5.0",
                "twig/twig": "^1.43|^2.13|^3.0.4"
            },
            "suggest": {
                "ext-iconv": "To convert non-UTF-8 strings to UTF-8 (or symfony/polyfill-iconv in case ext-iconv cannot be used).",
                "ext-intl": "To show region name in time zone dump",
                "symfony/console": "To use the ServerDumpCommand and/or the bin/var-dump-server script"
            },
            "bin": [
                "Resources/bin/var-dump-server"
            ],
            "type": "library",
            "autoload": {
                "files": [
                    "Resources/functions/dump.php"
                ],
                "psr-4": {
                    "Symfony\\Component\\VarDumper\\": ""
                },
                "exclude-from-classmap": [
                    "/Tests/"
                ]
            },
            "notification-url": "https://packagist.org/downloads/",
            "license": [
                "MIT"
            ],
            "authors": [
                {
                    "name": "Nicolas Grekas",
                    "email": "p@tchwork.com"
                },
                {
                    "name": "Symfony Community",
                    "homepage": "https://symfony.com/contributors"
                }
            ],
            "description": "Provides mechanisms for walking through any arbitrary PHP variable",
            "homepage": "https://symfony.com",
            "keywords": [
                "debug",
                "dump"
            ],
            "support": {
                "source": "https://github.com/symfony/var-dumper/tree/v4.4.19"
            },
            "funding": [
                {
                    "url": "https://symfony.com/sponsor",
                    "type": "custom"
                },
                {
                    "url": "https://github.com/fabpot",
                    "type": "github"
                },
                {
                    "url": "https://tidelift.com/funding/github/packagist/symfony/symfony",
                    "type": "tidelift"
                }
            ],
            "time": "2021-01-27T09:09:26+00:00"
        },
        {
            "name": "symfony/var-exporter",
            "version": "v5.2.2",
            "source": {
                "type": "git",
                "url": "https://github.com/symfony/var-exporter.git",
                "reference": "5aed4875ab514c8cb9b6ff4772baa25fa4c10307"
            },
            "dist": {
                "type": "zip",
                "url": "https://api.github.com/repos/symfony/var-exporter/zipball/5aed4875ab514c8cb9b6ff4772baa25fa4c10307",
                "reference": "5aed4875ab514c8cb9b6ff4772baa25fa4c10307",
                "shasum": ""
            },
            "require": {
                "php": ">=7.2.5",
                "symfony/polyfill-php80": "^1.15"
            },
            "require-dev": {
                "symfony/var-dumper": "^4.4.9|^5.0.9"
            },
            "type": "library",
            "autoload": {
                "psr-4": {
                    "Symfony\\Component\\VarExporter\\": ""
                },
                "exclude-from-classmap": [
                    "/Tests/"
                ]
            },
            "notification-url": "https://packagist.org/downloads/",
            "license": [
                "MIT"
            ],
            "authors": [
                {
                    "name": "Nicolas Grekas",
                    "email": "p@tchwork.com"
                },
                {
                    "name": "Symfony Community",
                    "homepage": "https://symfony.com/contributors"
                }
            ],
            "description": "Allows exporting any serializable PHP data structure to plain PHP code",
            "homepage": "https://symfony.com",
            "keywords": [
                "clone",
                "construct",
                "export",
                "hydrate",
                "instantiate",
                "serialize"
            ],
            "support": {
                "source": "https://github.com/symfony/var-exporter/tree/v5.2.2"
            },
            "funding": [
                {
                    "url": "https://symfony.com/sponsor",
                    "type": "custom"
                },
                {
                    "url": "https://github.com/fabpot",
                    "type": "github"
                },
                {
                    "url": "https://tidelift.com/funding/github/packagist/symfony/symfony",
                    "type": "tidelift"
                }
            ],
            "time": "2021-01-27T10:01:46+00:00"
        },
        {
            "name": "symfony/yaml",
            "version": "v5.2.2",
            "source": {
                "type": "git",
                "url": "https://github.com/symfony/yaml.git",
                "reference": "6bb8b36c6dea8100268512bf46e858c8eb5c545e"
            },
            "dist": {
                "type": "zip",
                "url": "https://api.github.com/repos/symfony/yaml/zipball/6bb8b36c6dea8100268512bf46e858c8eb5c545e",
                "reference": "6bb8b36c6dea8100268512bf46e858c8eb5c545e",
                "shasum": ""
            },
            "require": {
                "php": ">=7.2.5",
                "symfony/deprecation-contracts": "^2.1",
                "symfony/polyfill-ctype": "~1.8"
            },
            "conflict": {
                "symfony/console": "<4.4"
            },
            "require-dev": {
                "symfony/console": "^4.4|^5.0"
            },
            "suggest": {
                "symfony/console": "For validating YAML files using the lint command"
            },
            "bin": [
                "Resources/bin/yaml-lint"
            ],
            "type": "library",
            "autoload": {
                "psr-4": {
                    "Symfony\\Component\\Yaml\\": ""
                },
                "exclude-from-classmap": [
                    "/Tests/"
                ]
            },
            "notification-url": "https://packagist.org/downloads/",
            "license": [
                "MIT"
            ],
            "authors": [
                {
                    "name": "Fabien Potencier",
                    "email": "fabien@symfony.com"
                },
                {
                    "name": "Symfony Community",
                    "homepage": "https://symfony.com/contributors"
                }
            ],
            "description": "Loads and dumps YAML files",
            "homepage": "https://symfony.com",
            "support": {
                "source": "https://github.com/symfony/yaml/tree/v5.2.2"
            },
            "funding": [
                {
                    "url": "https://symfony.com/sponsor",
                    "type": "custom"
                },
                {
                    "url": "https://github.com/fabpot",
                    "type": "github"
                },
                {
                    "url": "https://tidelift.com/funding/github/packagist/symfony/symfony",
                    "type": "tidelift"
                }
            ],
            "time": "2021-01-27T10:01:46+00:00"
        },
        {
            "name": "tedivm/jshrink",
            "version": "v1.4.0",
            "source": {
                "type": "git",
                "url": "https://github.com/tedious/JShrink.git",
                "reference": "0513ba1407b1f235518a939455855e6952a48bbc"
            },
            "dist": {
                "type": "zip",
                "url": "https://api.github.com/repos/tedious/JShrink/zipball/0513ba1407b1f235518a939455855e6952a48bbc",
                "reference": "0513ba1407b1f235518a939455855e6952a48bbc",
                "shasum": ""
            },
            "require": {
                "php": "^5.6|^7.0|^8.0"
            },
            "require-dev": {
                "friendsofphp/php-cs-fixer": "^2.8",
                "php-coveralls/php-coveralls": "^1.1.0",
                "phpunit/phpunit": "^6"
            },
            "type": "library",
            "autoload": {
                "psr-0": {
                    "JShrink": "src/"
                }
            },
            "notification-url": "https://packagist.org/downloads/",
            "license": [
                "BSD-3-Clause"
            ],
            "authors": [
                {
                    "name": "Robert Hafner",
                    "email": "tedivm@tedivm.com"
                }
            ],
            "description": "Javascript Minifier built in PHP",
            "homepage": "http://github.com/tedious/JShrink",
            "keywords": [
                "javascript",
                "minifier"
            ],
            "support": {
                "issues": "https://github.com/tedious/JShrink/issues",
                "source": "https://github.com/tedious/JShrink/tree/v1.4.0"
            },
            "funding": [
                {
                    "url": "https://tidelift.com/funding/github/packagist/tedivm/jshrink",
                    "type": "tidelift"
                }
            ],
            "time": "2020-11-30T18:10:21+00:00"
        },
        {
            "name": "tightenco/ziggy",
            "version": "v1.0.4",
            "source": {
                "type": "git",
                "url": "https://github.com/tighten/ziggy.git",
                "reference": "4777dafd683873978ccc529085187d03b750d39f"
            },
            "dist": {
                "type": "zip",
                "url": "https://api.github.com/repos/tighten/ziggy/zipball/4777dafd683873978ccc529085187d03b750d39f",
                "reference": "4777dafd683873978ccc529085187d03b750d39f",
                "shasum": ""
            },
            "require": {
                "laravel/framework": ">=5.4@dev"
            },
            "require-dev": {
                "orchestra/testbench": "^6.0",
                "phpunit/phpunit": "^9.2"
            },
            "type": "library",
            "extra": {
                "laravel": {
                    "providers": [
                        "Tightenco\\Ziggy\\ZiggyServiceProvider"
                    ]
                }
            },
            "autoload": {
                "psr-4": {
                    "Tightenco\\Ziggy\\": "src/"
                }
            },
            "notification-url": "https://packagist.org/downloads/",
            "license": [
                "MIT"
            ],
            "authors": [
                {
                    "name": "Daniel Coulbourne",
                    "email": "daniel@tighten.co"
                },
                {
                    "name": "Jake Bathman",
                    "email": "jake@tighten.co"
                },
                {
                    "name": "Jacob Baker-Kretzmar",
                    "email": "jacob@tighten.co"
                }
            ],
            "description": "Generates a Blade directive exporting all of your named Laravel routes. Also provides a nice route() helper function in JavaScript.",
            "homepage": "https://github.com/tighten/ziggy",
            "keywords": [
                "Ziggy",
                "javascript",
                "laravel",
                "routes"
            ],
            "support": {
                "issues": "https://github.com/tighten/ziggy/issues",
                "source": "https://github.com/tighten/ziggy/tree/v1.0.4"
            },
            "time": "2020-12-06T22:07:45+00:00"
        },
        {
            "name": "tijsverkoyen/css-to-inline-styles",
            "version": "2.2.3",
            "source": {
                "type": "git",
                "url": "https://github.com/tijsverkoyen/CssToInlineStyles.git",
                "reference": "b43b05cf43c1b6d849478965062b6ef73e223bb5"
            },
            "dist": {
                "type": "zip",
                "url": "https://api.github.com/repos/tijsverkoyen/CssToInlineStyles/zipball/b43b05cf43c1b6d849478965062b6ef73e223bb5",
                "reference": "b43b05cf43c1b6d849478965062b6ef73e223bb5",
                "shasum": ""
            },
            "require": {
                "ext-dom": "*",
                "ext-libxml": "*",
                "php": "^5.5 || ^7.0 || ^8.0",
                "symfony/css-selector": "^2.7 || ^3.0 || ^4.0 || ^5.0"
            },
            "require-dev": {
                "phpunit/phpunit": "^4.8.35 || ^5.7 || ^6.0 || ^7.5"
            },
            "type": "library",
            "extra": {
                "branch-alias": {
                    "dev-master": "2.2.x-dev"
                }
            },
            "autoload": {
                "psr-4": {
                    "TijsVerkoyen\\CssToInlineStyles\\": "src"
                }
            },
            "notification-url": "https://packagist.org/downloads/",
            "license": [
                "BSD-3-Clause"
            ],
            "authors": [
                {
                    "name": "Tijs Verkoyen",
                    "email": "css_to_inline_styles@verkoyen.eu",
                    "role": "Developer"
                }
            ],
            "description": "CssToInlineStyles is a class that enables you to convert HTML-pages/files into HTML-pages/files with inline styles. This is very useful when you're sending emails.",
            "homepage": "https://github.com/tijsverkoyen/CssToInlineStyles",
            "support": {
                "issues": "https://github.com/tijsverkoyen/CssToInlineStyles/issues",
                "source": "https://github.com/tijsverkoyen/CssToInlineStyles/tree/2.2.3"
            },
            "time": "2020-07-13T06:12:54+00:00"
        },
        {
            "name": "vlucas/phpdotenv",
            "version": "v3.6.8",
            "source": {
                "type": "git",
                "url": "https://github.com/vlucas/phpdotenv.git",
                "reference": "5e679f7616db829358341e2d5cccbd18773bdab8"
            },
            "dist": {
                "type": "zip",
                "url": "https://api.github.com/repos/vlucas/phpdotenv/zipball/5e679f7616db829358341e2d5cccbd18773bdab8",
                "reference": "5e679f7616db829358341e2d5cccbd18773bdab8",
                "shasum": ""
            },
            "require": {
                "php": "^5.4 || ^7.0 || ^8.0",
                "phpoption/phpoption": "^1.5.2",
                "symfony/polyfill-ctype": "^1.17"
            },
            "require-dev": {
                "ext-filter": "*",
                "ext-pcre": "*",
                "phpunit/phpunit": "^4.8.36 || ^5.7.27 || ^6.5.14 || ^7.5.20"
            },
            "suggest": {
                "ext-filter": "Required to use the boolean validator.",
                "ext-pcre": "Required to use most of the library."
            },
            "type": "library",
            "extra": {
                "branch-alias": {
                    "dev-master": "3.6-dev"
                }
            },
            "autoload": {
                "psr-4": {
                    "Dotenv\\": "src/"
                }
            },
            "notification-url": "https://packagist.org/downloads/",
            "license": [
                "BSD-3-Clause"
            ],
            "authors": [
                {
                    "name": "Graham Campbell",
                    "email": "graham@alt-three.com",
                    "homepage": "https://gjcampbell.co.uk/"
                },
                {
                    "name": "Vance Lucas",
                    "email": "vance@vancelucas.com",
                    "homepage": "https://vancelucas.com/"
                }
            ],
            "description": "Loads environment variables from `.env` to `getenv()`, `$_ENV` and `$_SERVER` automagically.",
            "keywords": [
                "dotenv",
                "env",
                "environment"
            ],
            "support": {
                "issues": "https://github.com/vlucas/phpdotenv/issues",
                "source": "https://github.com/vlucas/phpdotenv/tree/v3.6.8"
            },
            "funding": [
                {
                    "url": "https://github.com/GrahamCampbell",
                    "type": "github"
                },
                {
                    "url": "https://tidelift.com/funding/github/packagist/vlucas/phpdotenv",
                    "type": "tidelift"
                }
            ],
            "time": "2021-01-20T14:39:46+00:00"
        },
        {
            "name": "xsolla/xsolla-sdk-php",
            "version": "v4.2.0",
            "source": {
                "type": "git",
                "url": "https://github.com/xsolla/xsolla-sdk-php.git",
                "reference": "07729c112547f84fe2d6f21e2fc5cc9f316f01ad"
            },
            "dist": {
                "type": "zip",
                "url": "https://api.github.com/repos/xsolla/xsolla-sdk-php/zipball/07729c112547f84fe2d6f21e2fc5cc9f316f01ad",
                "reference": "07729c112547f84fe2d6f21e2fc5cc9f316f01ad",
                "shasum": ""
            },
            "require": {
                "ext-curl": "*",
                "ext-json": "*",
                "guzzlehttp/guzzle": "~6.0",
                "php": "^7.3|~8.0.0",
                "symfony/http-foundation": "~2.3 || ~3.0 || ~4.0 || ~5.0"
            },
            "require-dev": {
                "friendsofphp/php-cs-fixer": "~2.13",
                "mtdowling/burgomaster": "^0.0.3",
                "phpunit/phpunit": "^9.0",
                "symfony/process": "~4.1"
            },
            "type": "library",
            "autoload": {
                "psr-4": {
                    "Xsolla\\SDK\\": "src"
                }
            },
            "notification-url": "https://packagist.org/downloads/",
            "license": [
                "MIT"
            ],
            "description": "Xsolla SDK for PHP. Xsolla is the authorized reseller and merchant providing e-commerce services for online games.",
            "homepage": "https://xsolla.com",
            "keywords": [
                "api",
                "games",
                "payment",
                "sdk",
                "xsolla"
            ],
            "support": {
                "docs": "https://developers.xsolla.com",
                "email": "integration@xsolla.com",
                "issues": "https://github.com/xsolla/xsolla-sdk-php/issues",
                "source": "https://github.com/xsolla/xsolla-sdk-php/releases"
            },
            "time": "2021-05-12T07:56:37+00:00"
        }
    ],
    "packages-dev": [
        {
            "name": "beyondcode/laravel-query-detector",
            "version": "1.4.0",
            "source": {
                "type": "git",
                "url": "https://github.com/beyondcode/laravel-query-detector.git",
                "reference": "b60012a821a9e170910beb2383743d89d380a64d"
            },
            "dist": {
                "type": "zip",
                "url": "https://api.github.com/repos/beyondcode/laravel-query-detector/zipball/b60012a821a9e170910beb2383743d89d380a64d",
                "reference": "b60012a821a9e170910beb2383743d89d380a64d",
                "shasum": ""
            },
            "require": {
                "illuminate/support": "^5.5 || ^6.0 || ^7.0 || ^8.0",
                "php": "^7.1"
            },
            "require-dev": {
                "laravel/legacy-factories": "^1.0",
                "orchestra/testbench": "^3.0 || ^4.0 || ^5.0 || ^6.0",
                "phpunit/phpunit": "^7.0 || ^8.0 || ^9.0"
            },
            "type": "library",
            "extra": {
                "laravel": {
                    "providers": [
                        "BeyondCode\\QueryDetector\\QueryDetectorServiceProvider"
                    ]
                }
            },
            "autoload": {
                "psr-4": {
                    "BeyondCode\\QueryDetector\\": "src"
                }
            },
            "notification-url": "https://packagist.org/downloads/",
            "license": [
                "MIT"
            ],
            "authors": [
                {
                    "name": "Marcel Pociot",
                    "email": "marcel@beyondco.de",
                    "homepage": "https://beyondcode.de",
                    "role": "Developer"
                }
            ],
            "description": "Laravel N+1 Query Detector",
            "homepage": "https://github.com/beyondcode/laravel-query-detector",
            "keywords": [
                "beyondcode",
                "laravel-query-detector"
            ],
            "support": {
                "issues": "https://github.com/beyondcode/laravel-query-detector/issues",
                "source": "https://github.com/beyondcode/laravel-query-detector/tree/1.4.0"
            },
            "time": "2020-09-25T07:58:20+00:00"
        },
        {
            "name": "dealerdirect/phpcodesniffer-composer-installer",
            "version": "v0.7.1",
            "source": {
                "type": "git",
                "url": "https://github.com/Dealerdirect/phpcodesniffer-composer-installer.git",
                "reference": "fe390591e0241955f22eb9ba327d137e501c771c"
            },
            "dist": {
                "type": "zip",
                "url": "https://api.github.com/repos/Dealerdirect/phpcodesniffer-composer-installer/zipball/fe390591e0241955f22eb9ba327d137e501c771c",
                "reference": "fe390591e0241955f22eb9ba327d137e501c771c",
                "shasum": ""
            },
            "require": {
                "composer-plugin-api": "^1.0 || ^2.0",
                "php": ">=5.3",
                "squizlabs/php_codesniffer": "^2.0 || ^3.0 || ^4.0"
            },
            "require-dev": {
                "composer/composer": "*",
                "phpcompatibility/php-compatibility": "^9.0",
                "sensiolabs/security-checker": "^4.1.0"
            },
            "type": "composer-plugin",
            "extra": {
                "class": "Dealerdirect\\Composer\\Plugin\\Installers\\PHPCodeSniffer\\Plugin"
            },
            "autoload": {
                "psr-4": {
                    "Dealerdirect\\Composer\\Plugin\\Installers\\PHPCodeSniffer\\": "src/"
                }
            },
            "notification-url": "https://packagist.org/downloads/",
            "license": [
                "MIT"
            ],
            "authors": [
                {
                    "name": "Franck Nijhof",
                    "email": "franck.nijhof@dealerdirect.com",
                    "homepage": "http://www.frenck.nl",
                    "role": "Developer / IT Manager"
                }
            ],
            "description": "PHP_CodeSniffer Standards Composer Installer Plugin",
            "homepage": "http://www.dealerdirect.com",
            "keywords": [
                "PHPCodeSniffer",
                "PHP_CodeSniffer",
                "code quality",
                "codesniffer",
                "composer",
                "installer",
                "phpcs",
                "plugin",
                "qa",
                "quality",
                "standard",
                "standards",
                "style guide",
                "stylecheck",
                "tests"
            ],
            "support": {
                "issues": "https://github.com/dealerdirect/phpcodesniffer-composer-installer/issues",
                "source": "https://github.com/dealerdirect/phpcodesniffer-composer-installer"
            },
            "time": "2020-12-07T18:04:37+00:00"
        },
        {
            "name": "dms/phpunit-arraysubset-asserts",
            "version": "v0.2.1",
            "source": {
                "type": "git",
                "url": "https://github.com/rdohms/phpunit-arraysubset-asserts.git",
                "reference": "8e3673a70019a60df484e36fc3271d63cbdc40ea"
            },
            "dist": {
                "type": "zip",
                "url": "https://api.github.com/repos/rdohms/phpunit-arraysubset-asserts/zipball/8e3673a70019a60df484e36fc3271d63cbdc40ea",
                "reference": "8e3673a70019a60df484e36fc3271d63cbdc40ea",
                "shasum": ""
            },
            "require": {
                "php": "^7.3|^8.0",
                "phpunit/phpunit": "^9.0"
            },
            "require-dev": {
                "dms/coding-standard": "^1.0",
                "squizlabs/php_codesniffer": "^3.4"
            },
            "type": "library",
            "autoload": {
                "psr-4": {
                    "DMS\\PHPUnitExtensions\\ArraySubset\\": "src"
                }
            },
            "notification-url": "https://packagist.org/downloads/",
            "license": [
                "MIT"
            ],
            "authors": [
                {
                    "name": "Rafael Dohms",
                    "email": "rdohms@gmail.com"
                }
            ],
            "description": "This package provides ArraySubset and related asserts once deprecated in PHPUnit 8",
            "support": {
                "issues": "https://github.com/rdohms/phpunit-arraysubset-asserts/issues",
                "source": "https://github.com/rdohms/phpunit-arraysubset-asserts/tree/v0.2.1"
            },
            "time": "2020-10-03T21:43:40+00:00"
        },
        {
            "name": "doctrine/instantiator",
            "version": "1.4.0",
            "source": {
                "type": "git",
                "url": "https://github.com/doctrine/instantiator.git",
                "reference": "d56bf6102915de5702778fe20f2de3b2fe570b5b"
            },
            "dist": {
                "type": "zip",
                "url": "https://api.github.com/repos/doctrine/instantiator/zipball/d56bf6102915de5702778fe20f2de3b2fe570b5b",
                "reference": "d56bf6102915de5702778fe20f2de3b2fe570b5b",
                "shasum": ""
            },
            "require": {
                "php": "^7.1 || ^8.0"
            },
            "require-dev": {
                "doctrine/coding-standard": "^8.0",
                "ext-pdo": "*",
                "ext-phar": "*",
                "phpbench/phpbench": "^0.13 || 1.0.0-alpha2",
                "phpstan/phpstan": "^0.12",
                "phpstan/phpstan-phpunit": "^0.12",
                "phpunit/phpunit": "^7.0 || ^8.0 || ^9.0"
            },
            "type": "library",
            "autoload": {
                "psr-4": {
                    "Doctrine\\Instantiator\\": "src/Doctrine/Instantiator/"
                }
            },
            "notification-url": "https://packagist.org/downloads/",
            "license": [
                "MIT"
            ],
            "authors": [
                {
                    "name": "Marco Pivetta",
                    "email": "ocramius@gmail.com",
                    "homepage": "https://ocramius.github.io/"
                }
            ],
            "description": "A small, lightweight utility to instantiate objects in PHP without invoking their constructors",
            "homepage": "https://www.doctrine-project.org/projects/instantiator.html",
            "keywords": [
                "constructor",
                "instantiate"
            ],
            "support": {
                "issues": "https://github.com/doctrine/instantiator/issues",
                "source": "https://github.com/doctrine/instantiator/tree/1.4.0"
            },
            "funding": [
                {
                    "url": "https://www.doctrine-project.org/sponsorship.html",
                    "type": "custom"
                },
                {
                    "url": "https://www.patreon.com/phpdoctrine",
                    "type": "patreon"
                },
                {
                    "url": "https://tidelift.com/funding/github/packagist/doctrine%2Finstantiator",
                    "type": "tidelift"
                }
            ],
            "time": "2020-11-10T18:47:58+00:00"
        },
        {
            "name": "erusev/parsedown",
            "version": "1.7.4",
            "source": {
                "type": "git",
                "url": "https://github.com/erusev/parsedown.git",
                "reference": "cb17b6477dfff935958ba01325f2e8a2bfa6dab3"
            },
            "dist": {
                "type": "zip",
                "url": "https://api.github.com/repos/erusev/parsedown/zipball/cb17b6477dfff935958ba01325f2e8a2bfa6dab3",
                "reference": "cb17b6477dfff935958ba01325f2e8a2bfa6dab3",
                "shasum": ""
            },
            "require": {
                "ext-mbstring": "*",
                "php": ">=5.3.0"
            },
            "require-dev": {
                "phpunit/phpunit": "^4.8.35"
            },
            "type": "library",
            "autoload": {
                "psr-0": {
                    "Parsedown": ""
                }
            },
            "notification-url": "https://packagist.org/downloads/",
            "license": [
                "MIT"
            ],
            "authors": [
                {
                    "name": "Emanuil Rusev",
                    "email": "hello@erusev.com",
                    "homepage": "http://erusev.com"
                }
            ],
            "description": "Parser for Markdown.",
            "homepage": "http://parsedown.org",
            "keywords": [
                "markdown",
                "parser"
            ],
            "support": {
                "issues": "https://github.com/erusev/parsedown/issues",
                "source": "https://github.com/erusev/parsedown/tree/1.7.x"
            },
            "time": "2019-12-30T22:54:17+00:00"
        },
        {
<<<<<<< HEAD
            "name": "filp/whoops",
            "version": "2.9.2",
            "source": {
                "type": "git",
                "url": "https://github.com/filp/whoops.git",
                "reference": "df7933820090489623ce0be5e85c7e693638e536"
            },
            "dist": {
                "type": "zip",
                "url": "https://api.github.com/repos/filp/whoops/zipball/df7933820090489623ce0be5e85c7e693638e536",
                "reference": "df7933820090489623ce0be5e85c7e693638e536",
                "shasum": ""
            },
            "require": {
                "php": "^5.5.9 || ^7.0 || ^8.0",
                "psr/log": "^1.0.1"
            },
            "require-dev": {
                "mockery/mockery": "^0.9 || ^1.0",
                "phpunit/phpunit": "^4.8.36 || ^5.7.27 || ^6.5.14 || ^7.5.20 || ^8.5.8 || ^9.3.3",
                "symfony/var-dumper": "^2.6 || ^3.0 || ^4.0 || ^5.0"
            },
            "suggest": {
                "symfony/var-dumper": "Pretty print complex values better with var-dumper available",
                "whoops/soap": "Formats errors as SOAP responses"
            },
            "type": "library",
            "extra": {
                "branch-alias": {
                    "dev-master": "2.7-dev"
                }
            },
            "autoload": {
                "psr-4": {
                    "Whoops\\": "src/Whoops/"
                }
            },
            "notification-url": "https://packagist.org/downloads/",
            "license": [
                "MIT"
            ],
            "authors": [
                {
                    "name": "Filipe Dobreira",
                    "homepage": "https://github.com/filp",
                    "role": "Developer"
                }
            ],
            "description": "php error handling for cool kids",
            "homepage": "https://filp.github.io/whoops/",
            "keywords": [
                "error",
                "exception",
                "handling",
                "library",
                "throwable",
                "whoops"
            ],
            "support": {
                "issues": "https://github.com/filp/whoops/issues",
                "source": "https://github.com/filp/whoops/tree/2.9.2"
            },
            "funding": [
                {
                    "url": "https://github.com/denis-sokolov",
                    "type": "github"
                }
            ],
            "time": "2021-01-24T12:00:00+00:00"
        },
        {
            "name": "fzaninotto/faker",
            "version": "v1.9.2",
            "source": {
                "type": "git",
                "url": "https://github.com/fzaninotto/Faker.git",
                "reference": "848d8125239d7dbf8ab25cb7f054f1a630e68c2e"
            },
            "dist": {
                "type": "zip",
                "url": "https://api.github.com/repos/fzaninotto/Faker/zipball/848d8125239d7dbf8ab25cb7f054f1a630e68c2e",
                "reference": "848d8125239d7dbf8ab25cb7f054f1a630e68c2e",
                "shasum": ""
            },
            "require": {
                "php": "^5.3.3 || ^7.0"
            },
            "require-dev": {
                "ext-intl": "*",
                "phpunit/phpunit": "^4.8.35 || ^5.7",
                "squizlabs/php_codesniffer": "^2.9.2"
            },
            "type": "library",
            "extra": {
                "branch-alias": {
                    "dev-master": "1.9-dev"
                }
            },
            "autoload": {
                "psr-4": {
                    "Faker\\": "src/Faker/"
                }
            },
            "notification-url": "https://packagist.org/downloads/",
            "license": [
                "MIT"
            ],
            "authors": [
                {
                    "name": "François Zaninotto"
                }
            ],
            "description": "Faker is a PHP library that generates fake data for you.",
            "keywords": [
                "data",
                "faker",
                "fixtures"
            ],
            "support": {
                "issues": "https://github.com/fzaninotto/Faker/issues",
                "source": "https://github.com/fzaninotto/Faker/tree/v1.9.2"
            },
            "abandoned": true,
            "time": "2020-12-11T09:56:16+00:00"
        },
        {
            "name": "hamcrest/hamcrest-php",
            "version": "v2.0.1",
            "source": {
                "type": "git",
                "url": "https://github.com/hamcrest/hamcrest-php.git",
                "reference": "8c3d0a3f6af734494ad8f6fbbee0ba92422859f3"
            },
            "dist": {
                "type": "zip",
                "url": "https://api.github.com/repos/hamcrest/hamcrest-php/zipball/8c3d0a3f6af734494ad8f6fbbee0ba92422859f3",
                "reference": "8c3d0a3f6af734494ad8f6fbbee0ba92422859f3",
                "shasum": ""
            },
            "require": {
                "php": "^5.3|^7.0|^8.0"
            },
            "replace": {
                "cordoval/hamcrest-php": "*",
                "davedevelopment/hamcrest-php": "*",
                "kodova/hamcrest-php": "*"
            },
            "require-dev": {
                "phpunit/php-file-iterator": "^1.4 || ^2.0",
                "phpunit/phpunit": "^4.8.36 || ^5.7 || ^6.5 || ^7.0"
            },
            "type": "library",
            "extra": {
                "branch-alias": {
                    "dev-master": "2.1-dev"
                }
            },
            "autoload": {
                "classmap": [
                    "hamcrest"
                ]
            },
            "notification-url": "https://packagist.org/downloads/",
            "license": [
                "BSD-3-Clause"
            ],
            "description": "This is the PHP port of Hamcrest Matchers",
            "keywords": [
                "test"
            ],
            "support": {
                "issues": "https://github.com/hamcrest/hamcrest-php/issues",
                "source": "https://github.com/hamcrest/hamcrest-php/tree/v2.0.1"
            },
            "time": "2020-07-09T08:09:16+00:00"
        },
        {
            "name": "jakub-onderka/php-console-color",
            "version": "v0.2",
            "source": {
                "type": "git",
                "url": "https://github.com/JakubOnderka/PHP-Console-Color.git",
                "reference": "d5deaecff52a0d61ccb613bb3804088da0307191"
            },
            "dist": {
                "type": "zip",
                "url": "https://api.github.com/repos/JakubOnderka/PHP-Console-Color/zipball/d5deaecff52a0d61ccb613bb3804088da0307191",
                "reference": "d5deaecff52a0d61ccb613bb3804088da0307191",
                "shasum": ""
            },
            "require": {
                "php": ">=5.4.0"
            },
            "require-dev": {
                "jakub-onderka/php-code-style": "1.0",
                "jakub-onderka/php-parallel-lint": "1.0",
                "jakub-onderka/php-var-dump-check": "0.*",
                "phpunit/phpunit": "~4.3",
                "squizlabs/php_codesniffer": "1.*"
            },
            "type": "library",
            "autoload": {
                "psr-4": {
                    "JakubOnderka\\PhpConsoleColor\\": "src/"
                }
            },
            "notification-url": "https://packagist.org/downloads/",
            "license": [
                "BSD-2-Clause"
            ],
            "authors": [
                {
                    "name": "Jakub Onderka",
                    "email": "jakub.onderka@gmail.com"
                }
            ],
            "support": {
                "issues": "https://github.com/JakubOnderka/PHP-Console-Color/issues",
                "source": "https://github.com/JakubOnderka/PHP-Console-Color/tree/master"
            },
            "abandoned": "php-parallel-lint/php-console-color",
            "time": "2018-09-29T17:23:10+00:00"
        },
        {
            "name": "jakub-onderka/php-console-highlighter",
            "version": "v0.4",
            "source": {
                "type": "git",
                "url": "https://github.com/JakubOnderka/PHP-Console-Highlighter.git",
                "reference": "9f7a229a69d52506914b4bc61bfdb199d90c5547"
            },
            "dist": {
                "type": "zip",
                "url": "https://api.github.com/repos/JakubOnderka/PHP-Console-Highlighter/zipball/9f7a229a69d52506914b4bc61bfdb199d90c5547",
                "reference": "9f7a229a69d52506914b4bc61bfdb199d90c5547",
                "shasum": ""
            },
            "require": {
                "ext-tokenizer": "*",
                "jakub-onderka/php-console-color": "~0.2",
                "php": ">=5.4.0"
            },
            "require-dev": {
                "jakub-onderka/php-code-style": "~1.0",
                "jakub-onderka/php-parallel-lint": "~1.0",
                "jakub-onderka/php-var-dump-check": "~0.1",
                "phpunit/phpunit": "~4.0",
                "squizlabs/php_codesniffer": "~1.5"
            },
            "type": "library",
            "autoload": {
                "psr-4": {
                    "JakubOnderka\\PhpConsoleHighlighter\\": "src/"
                }
            },
            "notification-url": "https://packagist.org/downloads/",
            "license": [
                "MIT"
            ],
            "authors": [
                {
                    "name": "Jakub Onderka",
                    "email": "acci@acci.cz",
                    "homepage": "http://www.acci.cz/"
                }
            ],
            "description": "Highlight PHP code in terminal",
            "support": {
                "issues": "https://github.com/JakubOnderka/PHP-Console-Highlighter/issues",
                "source": "https://github.com/JakubOnderka/PHP-Console-Highlighter/tree/master"
            },
            "abandoned": "php-parallel-lint/php-console-highlighter",
            "time": "2018-09-29T18:48:56+00:00"
        },
        {
            "name": "knuckleswtf/pastel",
            "version": "1.3.7",
            "source": {
                "type": "git",
                "url": "https://github.com/knuckleswtf/pastel.git",
                "reference": "f26642b7f7506c3c4f17aee3e0010546ce0069d0"
            },
            "dist": {
                "type": "zip",
                "url": "https://api.github.com/repos/knuckleswtf/pastel/zipball/f26642b7f7506c3c4f17aee3e0010546ce0069d0",
                "reference": "f26642b7f7506c3c4f17aee3e0010546ce0069d0",
                "shasum": ""
            },
            "require": {
                "ext-json": "*",
                "illuminate/support": "^5.8|^6.0|^7.0|^8.0",
                "illuminate/view": "^5.8|^6.0|^7.0|^8.0",
                "mnapoli/front-yaml": "^1.7.0",
                "mnapoli/silly": "~1.0",
                "php": ">=7.2.5",
                "shalvah/clara": "^2.0.0",
                "windwalker/renderer": "3.*"
            },
            "replace": {
                "mpociot/documentarian": "*"
            },
            "require-dev": {
                "ext-dom": "*",
                "ext-libxml": "*",
                "league/flysystem": "^2.0@dev",
                "phpstan/phpstan": "^0.12.23",
                "phpunit/phpunit": "^9.1"
            },
            "bin": [
                "pastel"
            ],
            "type": "library",
            "autoload": {
                "files": [
                    "helpers.php"
                ],
                "psr-4": {
                    "Knuckles\\Pastel\\": "src/"
                }
            },
            "notification-url": "https://packagist.org/downloads/",
            "license": [
                "MIT"
            ],
            "description": "Write your API docs in Markdown and get them converted into pretty HTML🎨",
            "keywords": [
                "documentation",
                "generation",
                "markdown"
            ],
            "support": {
                "issues": "https://github.com/knuckleswtf/pastel/issues",
                "source": "https://github.com/knuckleswtf/pastel/tree/1.3.7"
            },
            "time": "2021-03-27T17:22:04+00:00"
        },
        {
            "name": "knuckleswtf/scribe",
            "version": "2.0.2",
            "source": {
                "type": "git",
                "url": "https://github.com/knuckleswtf/scribe.git",
                "reference": "a2d6f5e5c071ccbf1d349d094fe102580175a677"
            },
            "dist": {
                "type": "zip",
                "url": "https://api.github.com/repos/knuckleswtf/scribe/zipball/a2d6f5e5c071ccbf1d349d094fe102580175a677",
                "reference": "a2d6f5e5c071ccbf1d349d094fe102580175a677",
                "shasum": ""
            },
            "require": {
                "erusev/parsedown": "^1.7.4",
                "ext-fileinfo": "*",
                "ext-json": "*",
                "fzaninotto/faker": "^1.9.1",
                "illuminate/console": "^6.0|^7.0|^8.0",
                "illuminate/routing": "^6.0|^7.0|^8.0",
                "illuminate/support": "^6.0|^7.0|^8.0",
                "knuckleswtf/pastel": "^1.3.6",
                "league/flysystem": "^1.0",
                "mpociot/reflection-docblock": "^1.0.1",
                "nunomaduro/collision": "^3.0|^4.0|^5.0",
                "php": ">=7.2.5",
                "ramsey/uuid": "^3.8|^4.0",
                "shalvah/clara": "^2.6",
                "symfony/var-exporter": "^4.0|^5.0",
                "symfony/yaml": "^4.0|^5.0"
            },
            "replace": {
                "mpociot/laravel-apidoc-generator": "*"
            },
            "require-dev": {
                "brianium/paratest": "^4.0",
                "dms/phpunit-arraysubset-asserts": "^0.1.0",
                "laravel/legacy-factories": "^1.0.4",
                "laravel/lumen-framework": "^6.0|^7.0|^8.0",
                "league/fractal": "^0.19.0",
                "nikic/fast-route": "^1.3",
                "orchestra/testbench": "^4.0|^5.0",
                "phpstan/phpstan": "^0.12.19",
                "phpunit/phpunit": "^8.0|^9.0"
            },
            "suggest": {
                "league/fractal": "Required for transformers support"
            },
            "type": "library",
            "extra": {
                "laravel": {
                    "providers": [
                        "Knuckles\\Scribe\\ScribeServiceProvider"
                    ]
                }
            },
            "autoload": {
                "psr-4": {
                    "Knuckles\\Scribe\\": "src/"
                }
            },
            "notification-url": "https://packagist.org/downloads/",
            "license": [
                "MIT"
            ],
            "authors": [
                {
                    "name": "Shalvah",
                    "email": "hello@shalvah.me"
                }
            ],
            "description": "Generate API documentation for humans from your Laravel codebase.✍",
            "homepage": "http://github.com/knuckleswtf/scribe",
            "keywords": [
                "api",
                "dingo",
                "documentation",
                "laravel"
            ],
            "support": {
                "issues": "https://github.com/knuckleswtf/scribe/issues",
                "source": "https://github.com/knuckleswtf/scribe/tree/2.0.2"
            },
            "funding": [
                {
                    "url": "https://patreon.com/shalvah",
                    "type": "patreon"
                }
            ],
            "time": "2020-10-30T14:45:29+00:00"
        },
        {
            "name": "laravel/dusk",
            "version": "v6.11.2",
            "source": {
                "type": "git",
                "url": "https://github.com/laravel/dusk.git",
                "reference": "be45bc6e6e3cec6f617a422aa0bd92877afc8695"
            },
            "dist": {
                "type": "zip",
                "url": "https://api.github.com/repos/laravel/dusk/zipball/be45bc6e6e3cec6f617a422aa0bd92877afc8695",
                "reference": "be45bc6e6e3cec6f617a422aa0bd92877afc8695",
                "shasum": ""
            },
            "require": {
                "ext-json": "*",
                "ext-zip": "*",
                "illuminate/console": "^6.0|^7.0|^8.0",
                "illuminate/support": "^6.0|^7.0|^8.0",
                "nesbot/carbon": "^2.0",
                "php": "^7.2|^8.0",
                "php-webdriver/webdriver": "^1.9.0",
                "symfony/console": "^4.3|^5.0",
                "symfony/finder": "^4.3|^5.0",
                "symfony/process": "^4.3|^5.0",
                "vlucas/phpdotenv": "^3.0|^4.0|^5.0"
            },
            "require-dev": {
                "mockery/mockery": "^1.0",
                "phpunit/phpunit": "^7.5.15|^8.4|^9.0"
=======
            "name": "fakerphp/faker",
            "version": "v1.9.2",
            "source": {
                "type": "git",
                "url": "https://github.com/FakerPHP/Faker.git",
                "reference": "84220cf137a9344acffb10374e781fed785ff307"
            },
            "dist": {
                "type": "zip",
                "url": "https://api.github.com/repos/FakerPHP/Faker/zipball/84220cf137a9344acffb10374e781fed785ff307",
                "reference": "84220cf137a9344acffb10374e781fed785ff307",
                "shasum": ""
            },
            "require": {
                "php": "^5.3.3 || ^7.0"
            },
            "conflict": {
                "ergebnis/faker": "!=1.9.2",
                "fzaninotto/faker": "!=1.9.2"
>>>>>>> 1ab252a3
            },
            "replace": {
                "ergebnis/faker": "1.9.2",
                "fzaninotto/faker": "1.9.2"
            },
            "require-dev": {
                "ext-intl": "*",
                "phpunit/phpunit": "^4.8.35 || ^5.7",
                "squizlabs/php_codesniffer": "^2.9.2"
            },
            "type": "library",
            "autoload": {
                "psr-4": {
                    "Faker\\": "src/Faker/"
                }
            },
            "notification-url": "https://packagist.org/downloads/",
            "license": [
                "MIT"
            ],
            "authors": [
                {
                    "name": "François Zaninotto"
                }
            ],
            "description": "Faker is a PHP library that generates fake data for you.",
            "keywords": [
                "data",
                "faker",
                "fixtures"
            ],
            "support": {
                "issues": "https://github.com/FakerPHP/Faker/issues",
                "source": "https://github.com/FakerPHP/Faker/tree/v1.9.2"
            },
            "time": "2020-12-11T14:32:13+00:00"
        },
        {
            "name": "filp/whoops",
            "version": "2.9.2",
            "source": {
                "type": "git",
                "url": "https://github.com/filp/whoops.git",
                "reference": "df7933820090489623ce0be5e85c7e693638e536"
            },
            "dist": {
                "type": "zip",
                "url": "https://api.github.com/repos/filp/whoops/zipball/df7933820090489623ce0be5e85c7e693638e536",
                "reference": "df7933820090489623ce0be5e85c7e693638e536",
                "shasum": ""
            },
            "require": {
                "php": "^5.5.9 || ^7.0 || ^8.0",
                "psr/log": "^1.0.1"
            },
            "require-dev": {
                "mockery/mockery": "^0.9 || ^1.0",
                "phpunit/phpunit": "^4.8.36 || ^5.7.27 || ^6.5.14 || ^7.5.20 || ^8.5.8 || ^9.3.3",
                "symfony/var-dumper": "^2.6 || ^3.0 || ^4.0 || ^5.0"
            },
            "suggest": {
                "symfony/var-dumper": "Pretty print complex values better with var-dumper available",
                "whoops/soap": "Formats errors as SOAP responses"
            },
            "type": "library",
            "extra": {
                "branch-alias": {
                    "dev-master": "2.7-dev"
                }
            },
            "autoload": {
                "psr-4": {
                    "Whoops\\": "src/Whoops/"
                }
            },
            "notification-url": "https://packagist.org/downloads/",
            "license": [
                "MIT"
            ],
            "authors": [
                {
                    "name": "Filipe Dobreira",
                    "homepage": "https://github.com/filp",
                    "role": "Developer"
                }
            ],
            "description": "php error handling for cool kids",
            "homepage": "https://filp.github.io/whoops/",
            "keywords": [
                "error",
                "exception",
                "handling",
                "library",
                "throwable",
                "whoops"
            ],
            "support": {
                "issues": "https://github.com/filp/whoops/issues",
                "source": "https://github.com/filp/whoops/tree/2.9.2"
            },
            "funding": [
                {
                    "url": "https://github.com/denis-sokolov",
                    "type": "github"
                }
            ],
            "time": "2021-01-24T12:00:00+00:00"
        },
        {
            "name": "hamcrest/hamcrest-php",
            "version": "v2.0.1",
            "source": {
                "type": "git",
                "url": "https://github.com/hamcrest/hamcrest-php.git",
                "reference": "8c3d0a3f6af734494ad8f6fbbee0ba92422859f3"
            },
            "dist": {
                "type": "zip",
                "url": "https://api.github.com/repos/hamcrest/hamcrest-php/zipball/8c3d0a3f6af734494ad8f6fbbee0ba92422859f3",
                "reference": "8c3d0a3f6af734494ad8f6fbbee0ba92422859f3",
                "shasum": ""
            },
            "require": {
                "php": "^5.3|^7.0|^8.0"
            },
            "replace": {
                "cordoval/hamcrest-php": "*",
                "davedevelopment/hamcrest-php": "*",
                "kodova/hamcrest-php": "*"
            },
            "require-dev": {
                "phpunit/php-file-iterator": "^1.4 || ^2.0",
                "phpunit/phpunit": "^4.8.36 || ^5.7 || ^6.5 || ^7.0"
            },
            "type": "library",
            "extra": {
                "branch-alias": {
                    "dev-master": "2.1-dev"
                }
            },
            "autoload": {
                "classmap": [
                    "hamcrest"
                ]
            },
            "notification-url": "https://packagist.org/downloads/",
            "license": [
                "BSD-3-Clause"
            ],
            "description": "This is the PHP port of Hamcrest Matchers",
            "keywords": [
                "test"
            ],
            "support": {
                "issues": "https://github.com/hamcrest/hamcrest-php/issues",
                "source": "https://github.com/hamcrest/hamcrest-php/tree/v2.0.1"
            },
            "time": "2020-07-09T08:09:16+00:00"
        },
        {
            "name": "jakub-onderka/php-console-color",
            "version": "v0.2",
            "source": {
                "type": "git",
                "url": "https://github.com/JakubOnderka/PHP-Console-Color.git",
                "reference": "d5deaecff52a0d61ccb613bb3804088da0307191"
            },
            "dist": {
                "type": "zip",
                "url": "https://api.github.com/repos/JakubOnderka/PHP-Console-Color/zipball/d5deaecff52a0d61ccb613bb3804088da0307191",
                "reference": "d5deaecff52a0d61ccb613bb3804088da0307191",
                "shasum": ""
            },
            "require": {
                "php": ">=5.4.0"
            },
            "require-dev": {
                "jakub-onderka/php-code-style": "1.0",
                "jakub-onderka/php-parallel-lint": "1.0",
                "jakub-onderka/php-var-dump-check": "0.*",
                "phpunit/phpunit": "~4.3",
                "squizlabs/php_codesniffer": "1.*"
            },
            "type": "library",
            "autoload": {
                "psr-4": {
                    "JakubOnderka\\PhpConsoleColor\\": "src/"
                }
            },
            "notification-url": "https://packagist.org/downloads/",
            "license": [
                "BSD-2-Clause"
            ],
            "authors": [
                {
                    "name": "Jakub Onderka",
                    "email": "jakub.onderka@gmail.com"
                }
            ],
            "support": {
                "issues": "https://github.com/JakubOnderka/PHP-Console-Color/issues",
                "source": "https://github.com/JakubOnderka/PHP-Console-Color/tree/master"
            },
            "abandoned": "php-parallel-lint/php-console-color",
            "time": "2018-09-29T17:23:10+00:00"
        },
        {
            "name": "jakub-onderka/php-console-highlighter",
            "version": "v0.4",
            "source": {
                "type": "git",
                "url": "https://github.com/JakubOnderka/PHP-Console-Highlighter.git",
                "reference": "9f7a229a69d52506914b4bc61bfdb199d90c5547"
            },
            "dist": {
                "type": "zip",
                "url": "https://api.github.com/repos/JakubOnderka/PHP-Console-Highlighter/zipball/9f7a229a69d52506914b4bc61bfdb199d90c5547",
                "reference": "9f7a229a69d52506914b4bc61bfdb199d90c5547",
                "shasum": ""
            },
            "require": {
                "ext-tokenizer": "*",
                "jakub-onderka/php-console-color": "~0.2",
                "php": ">=5.4.0"
            },
            "require-dev": {
                "jakub-onderka/php-code-style": "~1.0",
                "jakub-onderka/php-parallel-lint": "~1.0",
                "jakub-onderka/php-var-dump-check": "~0.1",
                "phpunit/phpunit": "~4.0",
                "squizlabs/php_codesniffer": "~1.5"
            },
            "type": "library",
            "autoload": {
                "psr-4": {
                    "JakubOnderka\\PhpConsoleHighlighter\\": "src/"
                }
            },
            "notification-url": "https://packagist.org/downloads/",
            "license": [
                "MIT"
            ],
            "authors": [
                {
                    "name": "Jakub Onderka",
                    "email": "acci@acci.cz",
                    "homepage": "http://www.acci.cz/"
                }
            ],
            "description": "Highlight PHP code in terminal",
            "support": {
                "issues": "https://github.com/JakubOnderka/PHP-Console-Highlighter/issues",
                "source": "https://github.com/JakubOnderka/PHP-Console-Highlighter/tree/master"
            },
            "abandoned": "php-parallel-lint/php-console-highlighter",
            "time": "2018-09-29T18:48:56+00:00"
        },
        {
            "name": "knuckleswtf/pastel",
            "version": "1.3.7",
            "source": {
                "type": "git",
                "url": "https://github.com/knuckleswtf/pastel.git",
                "reference": "f26642b7f7506c3c4f17aee3e0010546ce0069d0"
            },
            "dist": {
                "type": "zip",
                "url": "https://api.github.com/repos/knuckleswtf/pastel/zipball/f26642b7f7506c3c4f17aee3e0010546ce0069d0",
                "reference": "f26642b7f7506c3c4f17aee3e0010546ce0069d0",
                "shasum": ""
            },
            "require": {
                "ext-json": "*",
                "illuminate/support": "^5.8|^6.0|^7.0|^8.0",
                "illuminate/view": "^5.8|^6.0|^7.0|^8.0",
                "mnapoli/front-yaml": "^1.7.0",
                "mnapoli/silly": "~1.0",
                "php": ">=7.2.5",
                "shalvah/clara": "^2.0.0",
                "windwalker/renderer": "3.*"
            },
            "replace": {
                "mpociot/documentarian": "*"
            },
            "require-dev": {
                "ext-dom": "*",
                "ext-libxml": "*",
                "league/flysystem": "^2.0@dev",
                "phpstan/phpstan": "^0.12.23",
                "phpunit/phpunit": "^9.1"
            },
            "bin": [
                "pastel"
            ],
            "type": "library",
            "autoload": {
                "files": [
                    "helpers.php"
                ],
                "psr-4": {
                    "Knuckles\\Pastel\\": "src/"
                }
            },
            "notification-url": "https://packagist.org/downloads/",
            "license": [
                "MIT"
            ],
            "description": "Write your API docs in Markdown and get them converted into pretty HTML🎨",
            "keywords": [
                "documentation",
                "generation",
                "markdown"
            ],
            "support": {
                "issues": "https://github.com/knuckleswtf/pastel/issues",
                "source": "https://github.com/knuckleswtf/pastel/tree/1.3.7"
            },
            "time": "2021-03-27T17:22:04+00:00"
        },
        {
            "name": "knuckleswtf/scribe",
            "version": "2.7.6",
            "source": {
                "type": "git",
                "url": "https://github.com/knuckleswtf/scribe.git",
                "reference": "2fa414b656594f3b9d0b6c6b9704d55cde892c28"
            },
            "dist": {
                "type": "zip",
                "url": "https://api.github.com/repos/knuckleswtf/scribe/zipball/2fa414b656594f3b9d0b6c6b9704d55cde892c28",
                "reference": "2fa414b656594f3b9d0b6c6b9704d55cde892c28",
                "shasum": ""
            },
            "require": {
                "erusev/parsedown": "^1.7.4",
                "ext-fileinfo": "*",
                "ext-json": "*",
                "ext-pdo": "*",
                "fakerphp/faker": "^1.9.1",
                "illuminate/console": "^6.0|^7.0|^8.0",
                "illuminate/routing": "^6.0|^7.0|^8.0",
                "illuminate/support": "^6.0|^7.0|^8.0",
                "knuckleswtf/pastel": "^1.3.6",
                "league/flysystem": "^1.0",
                "mpociot/reflection-docblock": "^1.0.1",
                "nunomaduro/collision": "^3.0|^4.0|^5.0",
                "php": ">=7.2.5",
                "ramsey/uuid": "^3.8|^4.0",
                "shalvah/clara": "^2.6",
                "symfony/var-exporter": "^4.0|^5.0",
                "symfony/yaml": "^4.0|^5.0"
            },
            "replace": {
                "mpociot/laravel-apidoc-generator": "*"
            },
            "require-dev": {
                "brianium/paratest": "^5.0|^6.0",
                "dms/phpunit-arraysubset-asserts": "^0.2.0",
                "laravel/legacy-factories": "^1.0.4",
                "laravel/lumen-framework": "^6.0|^7.0|^8.0",
                "league/fractal": "^0.19.0",
                "nikic/fast-route": "^1.3",
                "orchestra/testbench": "^4.0|^5.0|^6.0",
                "phpstan/phpstan": "^0.12.19",
                "phpunit/phpunit": "^9.0"
            },
            "suggest": {
                "league/fractal": "Required for transformers support"
            },
            "type": "library",
            "extra": {
                "laravel": {
                    "providers": [
                        "Knuckles\\Scribe\\ScribeServiceProvider"
                    ]
                }
            },
            "autoload": {
                "psr-4": {
                    "Knuckles\\Scribe\\": "src/"
                }
            },
            "notification-url": "https://packagist.org/downloads/",
            "license": [
                "MIT"
            ],
            "authors": [
                {
                    "name": "Shalvah",
                    "email": "hello@shalvah.me"
                }
            ],
            "description": "Generate API documentation for humans from your Laravel codebase.✍",
            "homepage": "http://github.com/knuckleswtf/scribe",
            "keywords": [
                "api",
                "dingo",
                "documentation",
                "laravel"
            ],
            "support": {
                "issues": "https://github.com/knuckleswtf/scribe/issues",
                "source": "https://github.com/knuckleswtf/scribe/tree/2.7.6"
            },
            "funding": [
                {
                    "url": "https://patreon.com/shalvah",
                    "type": "patreon"
                }
            ],
            "time": "2021-05-27T18:30:12+00:00"
        },
        {
            "name": "laravel/dusk",
            "version": "v6.11.2",
            "source": {
                "type": "git",
                "url": "https://github.com/laravel/dusk.git",
                "reference": "be45bc6e6e3cec6f617a422aa0bd92877afc8695"
            },
            "dist": {
                "type": "zip",
                "url": "https://api.github.com/repos/laravel/dusk/zipball/be45bc6e6e3cec6f617a422aa0bd92877afc8695",
                "reference": "be45bc6e6e3cec6f617a422aa0bd92877afc8695",
                "shasum": ""
            },
            "require": {
                "ext-json": "*",
                "ext-zip": "*",
                "illuminate/console": "^6.0|^7.0|^8.0",
                "illuminate/support": "^6.0|^7.0|^8.0",
                "nesbot/carbon": "^2.0",
                "php": "^7.2|^8.0",
                "php-webdriver/webdriver": "^1.9.0",
                "symfony/console": "^4.3|^5.0",
                "symfony/finder": "^4.3|^5.0",
                "symfony/process": "^4.3|^5.0",
                "vlucas/phpdotenv": "^3.0|^4.0|^5.0"
            },
            "require-dev": {
                "mockery/mockery": "^1.0",
                "phpunit/phpunit": "^7.5.15|^8.4|^9.0"
            },
            "suggest": {
                "ext-pcntl": "Used to gracefully terminate Dusk when tests are running."
            },
            "type": "library",
            "extra": {
                "branch-alias": {
                    "dev-master": "6.x-dev"
                },
                "laravel": {
                    "providers": [
                        "Laravel\\Dusk\\DuskServiceProvider"
                    ]
                }
            },
            "autoload": {
                "psr-4": {
                    "Laravel\\Dusk\\": "src/"
                }
            },
            "notification-url": "https://packagist.org/downloads/",
            "license": [
                "MIT"
            ],
            "authors": [
                {
                    "name": "Taylor Otwell",
                    "email": "taylor@laravel.com"
                }
            ],
            "description": "Laravel Dusk provides simple end-to-end testing and browser automation.",
            "keywords": [
                "laravel",
                "testing",
                "webdriver"
            ],
            "support": {
                "issues": "https://github.com/laravel/dusk/issues",
                "source": "https://github.com/laravel/dusk/tree/v6.11.2"
            },
            "time": "2021-01-26T19:22:07+00:00"
        },
        {
            "name": "mnapoli/front-yaml",
            "version": "1.8.0",
            "source": {
                "type": "git",
                "url": "https://github.com/mnapoli/FrontYAML.git",
                "reference": "76baa8ca538e111bfe53ac49c6a512ec5ea2bf54"
            },
            "dist": {
                "type": "zip",
                "url": "https://api.github.com/repos/mnapoli/FrontYAML/zipball/76baa8ca538e111bfe53ac49c6a512ec5ea2bf54",
                "reference": "76baa8ca538e111bfe53ac49c6a512ec5ea2bf54",
                "shasum": ""
            },
            "require": {
                "erusev/parsedown": "~1.0",
                "php": ">=7.3",
                "symfony/yaml": "~2.1|^3.0|^4.0|^5.0"
            },
            "require-dev": {
                "league/commonmark": "~1.4",
                "phpunit/phpunit": "^9.4"
            },
            "type": "library",
            "autoload": {
                "psr-4": {
                    "Mni\\FrontYAML\\": "src/"
                }
            },
            "notification-url": "https://packagist.org/downloads/",
            "license": [
                "MIT"
            ],
            "support": {
                "issues": "https://github.com/mnapoli/FrontYAML/issues",
                "source": "https://github.com/mnapoli/FrontYAML/tree/1.8.0"
            },
            "time": "2020-12-04T10:52:19+00:00"
        },
        {
            "name": "mnapoli/silly",
            "version": "1.7.2",
            "source": {
                "type": "git",
                "url": "https://github.com/mnapoli/silly.git",
                "reference": "66807f87abd2ab8e5708754d70b4b601f5614c32"
            },
            "dist": {
                "type": "zip",
                "url": "https://api.github.com/repos/mnapoli/silly/zipball/66807f87abd2ab8e5708754d70b4b601f5614c32",
                "reference": "66807f87abd2ab8e5708754d70b4b601f5614c32",
                "shasum": ""
            },
            "require": {
                "php": ">=7.0",
                "php-di/invoker": "~2.0",
                "psr/container": "^1.0",
                "symfony/console": "~3.0|~4.0|~5.0"
            },
            "require-dev": {
                "friendsofphp/php-cs-fixer": "^2.12",
                "mnapoli/phpunit-easymock": "~1.0",
                "phpunit/phpunit": "~6.4"
            },
            "type": "library",
            "autoload": {
                "psr-4": {
                    "Silly\\": "src/"
                }
            },
            "notification-url": "https://packagist.org/downloads/",
            "license": [
                "MIT"
            ],
            "description": "Silly CLI micro-framework based on Symfony Console",
            "keywords": [
                "PSR-11",
                "cli",
                "console",
                "framework",
                "micro-framework",
                "silly"
            ],
            "support": {
                "issues": "https://github.com/mnapoli/silly/issues",
                "source": "https://github.com/mnapoli/silly/tree/1.7.2"
            },
            "time": "2019-11-26T20:07:27+00:00"
        },
        {
            "name": "mockery/mockery",
            "version": "1.4.2",
            "source": {
                "type": "git",
                "url": "https://github.com/mockery/mockery.git",
                "reference": "20cab678faed06fac225193be281ea0fddb43b93"
            },
            "dist": {
                "type": "zip",
                "url": "https://api.github.com/repos/mockery/mockery/zipball/20cab678faed06fac225193be281ea0fddb43b93",
                "reference": "20cab678faed06fac225193be281ea0fddb43b93",
                "shasum": ""
            },
            "require": {
                "hamcrest/hamcrest-php": "^2.0.1",
                "lib-pcre": ">=7.0",
                "php": "^7.3 || ^8.0"
            },
            "conflict": {
                "phpunit/phpunit": "<8.0"
            },
            "require-dev": {
                "phpunit/phpunit": "^8.5 || ^9.3"
            },
            "type": "library",
            "extra": {
                "branch-alias": {
                    "dev-master": "1.4.x-dev"
                }
            },
            "autoload": {
                "psr-0": {
                    "Mockery": "library/"
                }
            },
            "notification-url": "https://packagist.org/downloads/",
            "license": [
                "BSD-3-Clause"
            ],
            "authors": [
                {
                    "name": "Pádraic Brady",
                    "email": "padraic.brady@gmail.com",
                    "homepage": "http://blog.astrumfutura.com"
                },
                {
                    "name": "Dave Marshall",
                    "email": "dave.marshall@atstsolutions.co.uk",
                    "homepage": "http://davedevelopment.co.uk"
                }
            ],
            "description": "Mockery is a simple yet flexible PHP mock object framework",
            "homepage": "https://github.com/mockery/mockery",
            "keywords": [
                "BDD",
                "TDD",
                "library",
                "mock",
                "mock objects",
                "mockery",
                "stub",
                "test",
                "test double",
                "testing"
            ],
            "support": {
                "issues": "https://github.com/mockery/mockery/issues",
                "source": "https://github.com/mockery/mockery/tree/master"
            },
            "time": "2020-08-11T18:10:13+00:00"
        },
        {
            "name": "mpociot/reflection-docblock",
            "version": "1.0.1",
            "source": {
                "type": "git",
                "url": "https://github.com/mpociot/reflection-docblock.git",
                "reference": "c8b2e2b1f5cebbb06e2b5ccbf2958f2198867587"
            },
            "dist": {
                "type": "zip",
                "url": "https://api.github.com/repos/mpociot/reflection-docblock/zipball/c8b2e2b1f5cebbb06e2b5ccbf2958f2198867587",
                "reference": "c8b2e2b1f5cebbb06e2b5ccbf2958f2198867587",
                "shasum": ""
            },
            "require": {
                "php": ">=5.3.3"
            },
            "require-dev": {
                "phpunit/phpunit": "~4.0"
            },
            "suggest": {
                "dflydev/markdown": "~1.0",
                "erusev/parsedown": "~1.0"
            },
            "type": "library",
            "extra": {
                "branch-alias": {
                    "dev-master": "2.0.x-dev"
                }
            },
            "autoload": {
                "psr-0": {
                    "Mpociot": [
                        "src/"
                    ]
                }
            },
            "notification-url": "https://packagist.org/downloads/",
            "license": [
                "MIT"
            ],
            "authors": [
                {
                    "name": "Mike van Riel",
                    "email": "mike.vanriel@naenius.com"
                }
            ],
            "support": {
                "issues": "https://github.com/mpociot/reflection-docblock/issues",
                "source": "https://github.com/mpociot/reflection-docblock/tree/master"
            },
            "time": "2016-06-20T20:53:12+00:00"
        },
        {
            "name": "myclabs/deep-copy",
            "version": "1.10.2",
            "source": {
                "type": "git",
                "url": "https://github.com/myclabs/DeepCopy.git",
                "reference": "776f831124e9c62e1a2c601ecc52e776d8bb7220"
            },
            "dist": {
                "type": "zip",
                "url": "https://api.github.com/repos/myclabs/DeepCopy/zipball/776f831124e9c62e1a2c601ecc52e776d8bb7220",
                "reference": "776f831124e9c62e1a2c601ecc52e776d8bb7220",
                "shasum": ""
            },
            "require": {
                "php": "^7.1 || ^8.0"
            },
            "replace": {
                "myclabs/deep-copy": "self.version"
            },
            "require-dev": {
                "doctrine/collections": "^1.0",
                "doctrine/common": "^2.6",
                "phpunit/phpunit": "^7.1"
            },
            "type": "library",
            "autoload": {
                "psr-4": {
                    "DeepCopy\\": "src/DeepCopy/"
                },
                "files": [
                    "src/DeepCopy/deep_copy.php"
                ]
            },
            "notification-url": "https://packagist.org/downloads/",
            "license": [
                "MIT"
            ],
            "description": "Create deep copies (clones) of your objects",
            "keywords": [
                "clone",
                "copy",
                "duplicate",
                "object",
                "object graph"
            ],
            "support": {
                "issues": "https://github.com/myclabs/DeepCopy/issues",
                "source": "https://github.com/myclabs/DeepCopy/tree/1.10.2"
            },
            "funding": [
                {
                    "url": "https://tidelift.com/funding/github/packagist/myclabs/deep-copy",
                    "type": "tidelift"
                }
            ],
            "time": "2020-11-13T09:40:50+00:00"
        },
        {
            "name": "nunomaduro/collision",
            "version": "v3.1.0",
            "source": {
                "type": "git",
                "url": "https://github.com/nunomaduro/collision.git",
                "reference": "88b58b5bd9bdcc54756480fb3ce87234696544ee"
            },
            "dist": {
                "type": "zip",
                "url": "https://api.github.com/repos/nunomaduro/collision/zipball/88b58b5bd9bdcc54756480fb3ce87234696544ee",
                "reference": "88b58b5bd9bdcc54756480fb3ce87234696544ee",
                "shasum": ""
            },
            "require": {
                "filp/whoops": "^2.1.4",
                "jakub-onderka/php-console-highlighter": "0.3.*|0.4.*",
                "php": "^7.1 || ^8.0",
                "symfony/console": "~2.8|~3.3|~4.0"
            },
            "require-dev": {
                "laravel/framework": "^6.0",
                "phpunit/phpunit": "^8.0 || ^9.0"
            },
            "type": "library",
            "extra": {
                "laravel": {
                    "providers": [
                        "NunoMaduro\\Collision\\Adapters\\Laravel\\CollisionServiceProvider"
                    ]
                }
            },
            "autoload": {
                "psr-4": {
                    "NunoMaduro\\Collision\\": "src/"
                }
            },
            "notification-url": "https://packagist.org/downloads/",
            "license": [
                "MIT"
            ],
            "authors": [
                {
                    "name": "Nuno Maduro",
                    "email": "enunomaduro@gmail.com"
                }
            ],
            "description": "Cli error handling for console/command-line PHP applications.",
            "keywords": [
                "artisan",
                "cli",
                "command-line",
                "console",
                "error",
                "handling",
                "laravel",
                "laravel-zero",
                "php",
                "symfony"
            ],
            "support": {
                "issues": "https://github.com/nunomaduro/collision/issues",
                "source": "https://github.com/nunomaduro/collision"
            },
            "funding": [
                {
                    "url": "https://www.paypal.com/cgi-bin/webscr?cmd=_s-xclick&hosted_button_id=66BYDWAT92N6L",
                    "type": "custom"
                },
                {
                    "url": "https://github.com/nunomaduro",
                    "type": "github"
                },
                {
                    "url": "https://www.patreon.com/nunomaduro",
                    "type": "patreon"
                }
            ],
            "time": "2020-10-29T16:05:21+00:00"
        },
        {
            "name": "phar-io/manifest",
            "version": "2.0.1",
            "source": {
                "type": "git",
                "url": "https://github.com/phar-io/manifest.git",
                "reference": "85265efd3af7ba3ca4b2a2c34dbfc5788dd29133"
            },
            "dist": {
                "type": "zip",
                "url": "https://api.github.com/repos/phar-io/manifest/zipball/85265efd3af7ba3ca4b2a2c34dbfc5788dd29133",
                "reference": "85265efd3af7ba3ca4b2a2c34dbfc5788dd29133",
                "shasum": ""
            },
            "require": {
                "ext-dom": "*",
                "ext-phar": "*",
                "ext-xmlwriter": "*",
                "phar-io/version": "^3.0.1",
                "php": "^7.2 || ^8.0"
            },
            "type": "library",
            "extra": {
                "branch-alias": {
                    "dev-master": "2.0.x-dev"
                }
            },
            "autoload": {
                "classmap": [
                    "src/"
                ]
            },
            "notification-url": "https://packagist.org/downloads/",
            "license": [
                "BSD-3-Clause"
            ],
            "authors": [
                {
                    "name": "Arne Blankerts",
                    "email": "arne@blankerts.de",
                    "role": "Developer"
                },
                {
                    "name": "Sebastian Heuer",
                    "email": "sebastian@phpeople.de",
                    "role": "Developer"
                },
                {
                    "name": "Sebastian Bergmann",
                    "email": "sebastian@phpunit.de",
                    "role": "Developer"
                }
            ],
            "description": "Component for reading phar.io manifest information from a PHP Archive (PHAR)",
            "support": {
                "issues": "https://github.com/phar-io/manifest/issues",
                "source": "https://github.com/phar-io/manifest/tree/master"
            },
            "time": "2020-06-27T14:33:11+00:00"
        },
        {
            "name": "phar-io/version",
            "version": "3.0.4",
            "source": {
                "type": "git",
                "url": "https://github.com/phar-io/version.git",
                "reference": "e4782611070e50613683d2b9a57730e9a3ba5451"
            },
            "dist": {
                "type": "zip",
                "url": "https://api.github.com/repos/phar-io/version/zipball/e4782611070e50613683d2b9a57730e9a3ba5451",
                "reference": "e4782611070e50613683d2b9a57730e9a3ba5451",
                "shasum": ""
            },
            "require": {
                "php": "^7.2 || ^8.0"
            },
            "type": "library",
            "autoload": {
                "classmap": [
                    "src/"
                ]
            },
            "notification-url": "https://packagist.org/downloads/",
            "license": [
                "BSD-3-Clause"
            ],
            "authors": [
                {
                    "name": "Arne Blankerts",
                    "email": "arne@blankerts.de",
                    "role": "Developer"
                },
                {
                    "name": "Sebastian Heuer",
                    "email": "sebastian@phpeople.de",
                    "role": "Developer"
                },
                {
                    "name": "Sebastian Bergmann",
                    "email": "sebastian@phpunit.de",
                    "role": "Developer"
                }
            ],
            "description": "Library for handling version information and constraints",
            "support": {
                "issues": "https://github.com/phar-io/version/issues",
                "source": "https://github.com/phar-io/version/tree/3.0.4"
            },
            "time": "2020-12-13T23:18:30+00:00"
        },
        {
            "name": "php-di/invoker",
            "version": "2.3.0",
            "source": {
                "type": "git",
                "url": "https://github.com/PHP-DI/Invoker.git",
                "reference": "992fec6c56f2d1ad1ad5fee28267867c85bfb8f9"
            },
            "dist": {
                "type": "zip",
                "url": "https://api.github.com/repos/PHP-DI/Invoker/zipball/992fec6c56f2d1ad1ad5fee28267867c85bfb8f9",
                "reference": "992fec6c56f2d1ad1ad5fee28267867c85bfb8f9",
                "shasum": ""
            },
            "require": {
                "php": ">=7.3",
                "psr/container": "~1.0"
            },
            "require-dev": {
                "athletic/athletic": "~0.1.8",
                "mnapoli/hard-mode": "~0.3.0",
                "phpunit/phpunit": "^9.0"
            },
            "type": "library",
            "autoload": {
                "psr-4": {
                    "Invoker\\": "src/"
                }
            },
            "notification-url": "https://packagist.org/downloads/",
            "license": [
                "MIT"
            ],
            "description": "Generic and extensible callable invoker",
            "homepage": "https://github.com/PHP-DI/Invoker",
            "keywords": [
                "callable",
                "dependency",
                "dependency-injection",
                "injection",
                "invoke",
                "invoker"
            ],
            "support": {
                "issues": "https://github.com/PHP-DI/Invoker/issues",
                "source": "https://github.com/PHP-DI/Invoker/tree/2.3.0"
            },
            "funding": [
                {
                    "url": "https://github.com/mnapoli",
                    "type": "github"
                }
            ],
            "time": "2021-01-15T10:25:40+00:00"
        },
        {
            "name": "php-webdriver/webdriver",
            "version": "1.9.0",
            "source": {
                "type": "git",
                "url": "https://github.com/php-webdriver/php-webdriver.git",
                "reference": "e3633154554605274cc9d59837f55a7427d72003"
            },
            "dist": {
                "type": "zip",
                "url": "https://api.github.com/repos/php-webdriver/php-webdriver/zipball/e3633154554605274cc9d59837f55a7427d72003",
                "reference": "e3633154554605274cc9d59837f55a7427d72003",
                "shasum": ""
            },
            "require": {
                "ext-curl": "*",
                "ext-json": "*",
                "ext-zip": "*",
                "php": "^5.6 || ~7.0 || ^8.0",
                "symfony/polyfill-mbstring": "^1.12",
                "symfony/process": "^2.8 || ^3.1 || ^4.0 || ^5.0"
            },
            "replace": {
                "facebook/webdriver": "*"
            },
            "require-dev": {
                "friendsofphp/php-cs-fixer": "^2.0",
                "ondram/ci-detector": "^2.1 || ^3.5",
                "php-coveralls/php-coveralls": "^2.4",
                "php-mock/php-mock-phpunit": "^1.1 || ^2.0",
                "php-parallel-lint/php-parallel-lint": "^1.2",
                "phpunit/phpunit": "^5.7 || ^7 || ^8 || ^9",
                "squizlabs/php_codesniffer": "^3.5",
                "symfony/var-dumper": "^3.3 || ^4.0 || ^5.0"
            },
            "suggest": {
                "ext-SimpleXML": "For Firefox profile creation"
            },
            "type": "library",
            "extra": {
                "branch-alias": {
                    "dev-main": "1.8.x-dev"
                }
            },
            "autoload": {
                "psr-4": {
                    "Facebook\\WebDriver\\": "lib/"
                },
                "files": [
                    "lib/Exception/TimeoutException.php"
                ]
            },
            "notification-url": "https://packagist.org/downloads/",
            "license": [
                "MIT"
            ],
            "description": "A PHP client for Selenium WebDriver. Previously facebook/webdriver.",
            "homepage": "https://github.com/php-webdriver/php-webdriver",
            "keywords": [
                "Chromedriver",
                "geckodriver",
                "php",
                "selenium",
                "webdriver"
            ],
            "support": {
                "issues": "https://github.com/php-webdriver/php-webdriver/issues",
                "source": "https://github.com/php-webdriver/php-webdriver/tree/1.9.0"
            },
            "time": "2020-11-19T15:21:05+00:00"
        },
        {
            "name": "phpdocumentor/reflection-common",
            "version": "2.2.0",
            "source": {
                "type": "git",
                "url": "https://github.com/phpDocumentor/ReflectionCommon.git",
                "reference": "1d01c49d4ed62f25aa84a747ad35d5a16924662b"
            },
            "dist": {
                "type": "zip",
                "url": "https://api.github.com/repos/phpDocumentor/ReflectionCommon/zipball/1d01c49d4ed62f25aa84a747ad35d5a16924662b",
                "reference": "1d01c49d4ed62f25aa84a747ad35d5a16924662b",
                "shasum": ""
            },
            "require": {
                "php": "^7.2 || ^8.0"
            },
            "type": "library",
            "extra": {
                "branch-alias": {
                    "dev-2.x": "2.x-dev"
                }
            },
            "autoload": {
                "psr-4": {
                    "phpDocumentor\\Reflection\\": "src/"
                }
            },
            "notification-url": "https://packagist.org/downloads/",
            "license": [
                "MIT"
            ],
            "authors": [
                {
                    "name": "Jaap van Otterdijk",
                    "email": "opensource@ijaap.nl"
                }
            ],
            "description": "Common reflection classes used by phpdocumentor to reflect the code structure",
            "homepage": "http://www.phpdoc.org",
            "keywords": [
                "FQSEN",
                "phpDocumentor",
                "phpdoc",
                "reflection",
                "static analysis"
            ],
            "support": {
                "issues": "https://github.com/phpDocumentor/ReflectionCommon/issues",
                "source": "https://github.com/phpDocumentor/ReflectionCommon/tree/2.x"
            },
            "time": "2020-06-27T09:03:43+00:00"
        },
        {
            "name": "phpdocumentor/reflection-docblock",
            "version": "5.2.2",
            "source": {
                "type": "git",
                "url": "https://github.com/phpDocumentor/ReflectionDocBlock.git",
                "reference": "069a785b2141f5bcf49f3e353548dc1cce6df556"
            },
            "dist": {
                "type": "zip",
                "url": "https://api.github.com/repos/phpDocumentor/ReflectionDocBlock/zipball/069a785b2141f5bcf49f3e353548dc1cce6df556",
                "reference": "069a785b2141f5bcf49f3e353548dc1cce6df556",
                "shasum": ""
            },
            "require": {
                "ext-filter": "*",
                "php": "^7.2 || ^8.0",
                "phpdocumentor/reflection-common": "^2.2",
                "phpdocumentor/type-resolver": "^1.3",
                "webmozart/assert": "^1.9.1"
            },
            "require-dev": {
                "mockery/mockery": "~1.3.2"
            },
            "type": "library",
            "extra": {
                "branch-alias": {
                    "dev-master": "5.x-dev"
                }
            },
            "autoload": {
                "psr-4": {
                    "phpDocumentor\\Reflection\\": "src"
                }
            },
            "notification-url": "https://packagist.org/downloads/",
            "license": [
                "MIT"
            ],
            "authors": [
                {
                    "name": "Mike van Riel",
                    "email": "me@mikevanriel.com"
                },
                {
                    "name": "Jaap van Otterdijk",
                    "email": "account@ijaap.nl"
                }
            ],
            "description": "With this component, a library can provide support for annotations via DocBlocks or otherwise retrieve information that is embedded in a DocBlock.",
            "support": {
                "issues": "https://github.com/phpDocumentor/ReflectionDocBlock/issues",
                "source": "https://github.com/phpDocumentor/ReflectionDocBlock/tree/master"
            },
            "time": "2020-09-03T19:13:55+00:00"
        },
        {
            "name": "phpdocumentor/type-resolver",
            "version": "1.4.0",
            "source": {
                "type": "git",
                "url": "https://github.com/phpDocumentor/TypeResolver.git",
                "reference": "6a467b8989322d92aa1c8bf2bebcc6e5c2ba55c0"
            },
            "dist": {
                "type": "zip",
                "url": "https://api.github.com/repos/phpDocumentor/TypeResolver/zipball/6a467b8989322d92aa1c8bf2bebcc6e5c2ba55c0",
                "reference": "6a467b8989322d92aa1c8bf2bebcc6e5c2ba55c0",
                "shasum": ""
            },
            "require": {
                "php": "^7.2 || ^8.0",
                "phpdocumentor/reflection-common": "^2.0"
            },
            "require-dev": {
                "ext-tokenizer": "*"
            },
            "type": "library",
            "extra": {
                "branch-alias": {
                    "dev-1.x": "1.x-dev"
                }
            },
            "autoload": {
                "psr-4": {
                    "phpDocumentor\\Reflection\\": "src"
                }
            },
            "notification-url": "https://packagist.org/downloads/",
            "license": [
                "MIT"
            ],
            "authors": [
                {
                    "name": "Mike van Riel",
                    "email": "me@mikevanriel.com"
                }
            ],
            "description": "A PSR-5 based resolver of Class names, Types and Structural Element Names",
            "support": {
                "issues": "https://github.com/phpDocumentor/TypeResolver/issues",
                "source": "https://github.com/phpDocumentor/TypeResolver/tree/1.4.0"
            },
            "time": "2020-09-17T18:55:26+00:00"
        },
        {
            "name": "phpspec/prophecy",
            "version": "1.12.2",
            "source": {
                "type": "git",
                "url": "https://github.com/phpspec/prophecy.git",
                "reference": "245710e971a030f42e08f4912863805570f23d39"
            },
            "dist": {
                "type": "zip",
                "url": "https://api.github.com/repos/phpspec/prophecy/zipball/245710e971a030f42e08f4912863805570f23d39",
                "reference": "245710e971a030f42e08f4912863805570f23d39",
                "shasum": ""
            },
            "require": {
                "doctrine/instantiator": "^1.2",
                "php": "^7.2 || ~8.0, <8.1",
                "phpdocumentor/reflection-docblock": "^5.2",
                "sebastian/comparator": "^3.0 || ^4.0",
                "sebastian/recursion-context": "^3.0 || ^4.0"
            },
            "require-dev": {
                "phpspec/phpspec": "^6.0",
                "phpunit/phpunit": "^8.0 || ^9.0"
            },
            "type": "library",
            "extra": {
                "branch-alias": {
                    "dev-master": "1.11.x-dev"
                }
            },
            "autoload": {
                "psr-4": {
                    "Prophecy\\": "src/Prophecy"
                }
            },
            "notification-url": "https://packagist.org/downloads/",
            "license": [
                "MIT"
            ],
            "authors": [
                {
                    "name": "Konstantin Kudryashov",
                    "email": "ever.zet@gmail.com",
                    "homepage": "http://everzet.com"
                },
                {
                    "name": "Marcello Duarte",
                    "email": "marcello.duarte@gmail.com"
                }
            ],
            "description": "Highly opinionated mocking framework for PHP 5.3+",
            "homepage": "https://github.com/phpspec/prophecy",
            "keywords": [
                "Double",
                "Dummy",
                "fake",
                "mock",
                "spy",
                "stub"
            ],
            "support": {
                "issues": "https://github.com/phpspec/prophecy/issues",
                "source": "https://github.com/phpspec/prophecy/tree/1.12.2"
            },
            "time": "2020-12-19T10:15:11+00:00"
        },
        {
            "name": "phpstan/phpdoc-parser",
            "version": "0.4.9",
            "source": {
                "type": "git",
                "url": "https://github.com/phpstan/phpdoc-parser.git",
                "reference": "98a088b17966bdf6ee25c8a4b634df313d8aa531"
            },
            "dist": {
                "type": "zip",
                "url": "https://api.github.com/repos/phpstan/phpdoc-parser/zipball/98a088b17966bdf6ee25c8a4b634df313d8aa531",
                "reference": "98a088b17966bdf6ee25c8a4b634df313d8aa531",
                "shasum": ""
            },
            "require": {
                "php": "^7.1 || ^8.0"
            },
            "require-dev": {
                "consistence/coding-standard": "^3.5",
                "ergebnis/composer-normalize": "^2.0.2",
                "jakub-onderka/php-parallel-lint": "^0.9.2",
                "phing/phing": "^2.16.0",
                "phpstan/extension-installer": "^1.0",
                "phpstan/phpstan": "^0.12.26",
                "phpstan/phpstan-strict-rules": "^0.12",
                "phpunit/phpunit": "^6.3",
                "slevomat/coding-standard": "^4.7.2",
                "symfony/process": "^4.0"
            },
            "type": "library",
            "extra": {
                "branch-alias": {
                    "dev-master": "0.4-dev"
                }
            },
            "autoload": {
                "psr-4": {
                    "PHPStan\\PhpDocParser\\": [
                        "src/"
                    ]
                }
            },
            "notification-url": "https://packagist.org/downloads/",
            "license": [
                "MIT"
            ],
            "description": "PHPDoc parser with support for nullable, intersection and generic types",
            "support": {
                "issues": "https://github.com/phpstan/phpdoc-parser/issues",
                "source": "https://github.com/phpstan/phpdoc-parser/tree/master"
            },
            "time": "2020-08-03T20:32:43+00:00"
        },
        {
            "name": "phpunit/php-code-coverage",
            "version": "9.2.5",
            "source": {
                "type": "git",
                "url": "https://github.com/sebastianbergmann/php-code-coverage.git",
                "reference": "f3e026641cc91909d421802dd3ac7827ebfd97e1"
            },
            "dist": {
                "type": "zip",
                "url": "https://api.github.com/repos/sebastianbergmann/php-code-coverage/zipball/f3e026641cc91909d421802dd3ac7827ebfd97e1",
                "reference": "f3e026641cc91909d421802dd3ac7827ebfd97e1",
                "shasum": ""
            },
            "require": {
                "ext-dom": "*",
                "ext-libxml": "*",
                "ext-xmlwriter": "*",
                "nikic/php-parser": "^4.10.2",
                "php": ">=7.3",
                "phpunit/php-file-iterator": "^3.0.3",
                "phpunit/php-text-template": "^2.0.2",
                "sebastian/code-unit-reverse-lookup": "^2.0.2",
                "sebastian/complexity": "^2.0",
                "sebastian/environment": "^5.1.2",
                "sebastian/lines-of-code": "^1.0.3",
                "sebastian/version": "^3.0.1",
                "theseer/tokenizer": "^1.2.0"
            },
            "require-dev": {
                "phpunit/phpunit": "^9.3"
            },
            "suggest": {
                "ext-pcov": "*",
                "ext-xdebug": "*"
            },
            "type": "library",
            "extra": {
                "branch-alias": {
                    "dev-master": "9.2-dev"
                }
            },
            "autoload": {
                "classmap": [
                    "src/"
                ]
            },
            "notification-url": "https://packagist.org/downloads/",
            "license": [
                "BSD-3-Clause"
            ],
            "authors": [
                {
                    "name": "Sebastian Bergmann",
                    "email": "sebastian@phpunit.de",
                    "role": "lead"
                }
            ],
            "description": "Library that provides collection, processing, and rendering functionality for PHP code coverage information.",
            "homepage": "https://github.com/sebastianbergmann/php-code-coverage",
            "keywords": [
                "coverage",
                "testing",
                "xunit"
            ],
            "support": {
                "issues": "https://github.com/sebastianbergmann/php-code-coverage/issues",
                "source": "https://github.com/sebastianbergmann/php-code-coverage/tree/9.2.5"
            },
            "funding": [
                {
                    "url": "https://github.com/sebastianbergmann",
                    "type": "github"
                }
            ],
            "time": "2020-11-28T06:44:49+00:00"
        },
        {
            "name": "phpunit/php-file-iterator",
            "version": "3.0.5",
            "source": {
                "type": "git",
                "url": "https://github.com/sebastianbergmann/php-file-iterator.git",
                "reference": "aa4be8575f26070b100fccb67faabb28f21f66f8"
            },
            "dist": {
                "type": "zip",
                "url": "https://api.github.com/repos/sebastianbergmann/php-file-iterator/zipball/aa4be8575f26070b100fccb67faabb28f21f66f8",
                "reference": "aa4be8575f26070b100fccb67faabb28f21f66f8",
                "shasum": ""
            },
            "require": {
                "php": ">=7.3"
            },
            "require-dev": {
                "phpunit/phpunit": "^9.3"
            },
            "type": "library",
            "extra": {
                "branch-alias": {
                    "dev-master": "3.0-dev"
                }
            },
            "autoload": {
                "classmap": [
                    "src/"
                ]
            },
            "notification-url": "https://packagist.org/downloads/",
            "license": [
                "BSD-3-Clause"
            ],
            "authors": [
                {
                    "name": "Sebastian Bergmann",
                    "email": "sebastian@phpunit.de",
                    "role": "lead"
                }
            ],
            "description": "FilterIterator implementation that filters files based on a list of suffixes.",
            "homepage": "https://github.com/sebastianbergmann/php-file-iterator/",
            "keywords": [
                "filesystem",
                "iterator"
            ],
            "support": {
                "issues": "https://github.com/sebastianbergmann/php-file-iterator/issues",
                "source": "https://github.com/sebastianbergmann/php-file-iterator/tree/3.0.5"
            },
            "funding": [
                {
                    "url": "https://github.com/sebastianbergmann",
                    "type": "github"
                }
            ],
            "time": "2020-09-28T05:57:25+00:00"
        },
        {
            "name": "phpunit/php-invoker",
            "version": "3.1.1",
            "source": {
                "type": "git",
                "url": "https://github.com/sebastianbergmann/php-invoker.git",
                "reference": "5a10147d0aaf65b58940a0b72f71c9ac0423cc67"
            },
            "dist": {
                "type": "zip",
                "url": "https://api.github.com/repos/sebastianbergmann/php-invoker/zipball/5a10147d0aaf65b58940a0b72f71c9ac0423cc67",
                "reference": "5a10147d0aaf65b58940a0b72f71c9ac0423cc67",
                "shasum": ""
            },
            "require": {
                "php": ">=7.3"
            },
            "require-dev": {
                "ext-pcntl": "*",
                "phpunit/phpunit": "^9.3"
            },
            "suggest": {
                "ext-pcntl": "*"
            },
            "type": "library",
            "extra": {
                "branch-alias": {
                    "dev-master": "3.1-dev"
                }
            },
            "autoload": {
                "classmap": [
                    "src/"
                ]
            },
            "notification-url": "https://packagist.org/downloads/",
            "license": [
                "BSD-3-Clause"
            ],
            "authors": [
                {
                    "name": "Sebastian Bergmann",
                    "email": "sebastian@phpunit.de",
                    "role": "lead"
                }
            ],
            "description": "Invoke callables with a timeout",
            "homepage": "https://github.com/sebastianbergmann/php-invoker/",
            "keywords": [
                "process"
            ],
            "support": {
                "issues": "https://github.com/sebastianbergmann/php-invoker/issues",
                "source": "https://github.com/sebastianbergmann/php-invoker/tree/3.1.1"
            },
            "funding": [
                {
                    "url": "https://github.com/sebastianbergmann",
                    "type": "github"
                }
            ],
            "time": "2020-09-28T05:58:55+00:00"
        },
        {
            "name": "phpunit/php-text-template",
            "version": "2.0.4",
            "source": {
                "type": "git",
                "url": "https://github.com/sebastianbergmann/php-text-template.git",
                "reference": "5da5f67fc95621df9ff4c4e5a84d6a8a2acf7c28"
            },
            "dist": {
                "type": "zip",
                "url": "https://api.github.com/repos/sebastianbergmann/php-text-template/zipball/5da5f67fc95621df9ff4c4e5a84d6a8a2acf7c28",
                "reference": "5da5f67fc95621df9ff4c4e5a84d6a8a2acf7c28",
                "shasum": ""
            },
            "require": {
                "php": ">=7.3"
            },
            "require-dev": {
                "phpunit/phpunit": "^9.3"
            },
            "type": "library",
            "extra": {
                "branch-alias": {
                    "dev-master": "2.0-dev"
                }
            },
            "autoload": {
                "classmap": [
                    "src/"
                ]
            },
            "notification-url": "https://packagist.org/downloads/",
            "license": [
                "BSD-3-Clause"
            ],
            "authors": [
                {
                    "name": "Sebastian Bergmann",
                    "email": "sebastian@phpunit.de",
                    "role": "lead"
                }
            ],
            "description": "Simple template engine.",
            "homepage": "https://github.com/sebastianbergmann/php-text-template/",
            "keywords": [
                "template"
            ],
            "support": {
                "issues": "https://github.com/sebastianbergmann/php-text-template/issues",
                "source": "https://github.com/sebastianbergmann/php-text-template/tree/2.0.4"
            },
            "funding": [
                {
                    "url": "https://github.com/sebastianbergmann",
                    "type": "github"
                }
            ],
            "time": "2020-10-26T05:33:50+00:00"
        },
        {
            "name": "phpunit/php-timer",
            "version": "5.0.3",
            "source": {
                "type": "git",
                "url": "https://github.com/sebastianbergmann/php-timer.git",
                "reference": "5a63ce20ed1b5bf577850e2c4e87f4aa902afbd2"
            },
            "dist": {
                "type": "zip",
                "url": "https://api.github.com/repos/sebastianbergmann/php-timer/zipball/5a63ce20ed1b5bf577850e2c4e87f4aa902afbd2",
                "reference": "5a63ce20ed1b5bf577850e2c4e87f4aa902afbd2",
                "shasum": ""
            },
            "require": {
                "php": ">=7.3"
            },
            "require-dev": {
                "phpunit/phpunit": "^9.3"
            },
            "type": "library",
            "extra": {
                "branch-alias": {
                    "dev-master": "5.0-dev"
                }
            },
            "autoload": {
                "classmap": [
                    "src/"
                ]
            },
            "notification-url": "https://packagist.org/downloads/",
            "license": [
                "BSD-3-Clause"
            ],
            "authors": [
                {
                    "name": "Sebastian Bergmann",
                    "email": "sebastian@phpunit.de",
                    "role": "lead"
                }
            ],
            "description": "Utility class for timing",
            "homepage": "https://github.com/sebastianbergmann/php-timer/",
            "keywords": [
                "timer"
            ],
            "support": {
                "issues": "https://github.com/sebastianbergmann/php-timer/issues",
                "source": "https://github.com/sebastianbergmann/php-timer/tree/5.0.3"
            },
            "funding": [
                {
                    "url": "https://github.com/sebastianbergmann",
                    "type": "github"
                }
            ],
            "time": "2020-10-26T13:16:10+00:00"
        },
        {
            "name": "phpunit/phpunit",
            "version": "9.5.1",
            "source": {
                "type": "git",
                "url": "https://github.com/sebastianbergmann/phpunit.git",
                "reference": "e7bdf4085de85a825f4424eae52c99a1cec2f360"
            },
            "dist": {
                "type": "zip",
                "url": "https://api.github.com/repos/sebastianbergmann/phpunit/zipball/e7bdf4085de85a825f4424eae52c99a1cec2f360",
                "reference": "e7bdf4085de85a825f4424eae52c99a1cec2f360",
                "shasum": ""
            },
            "require": {
                "doctrine/instantiator": "^1.3.1",
                "ext-dom": "*",
                "ext-json": "*",
                "ext-libxml": "*",
                "ext-mbstring": "*",
                "ext-xml": "*",
                "ext-xmlwriter": "*",
                "myclabs/deep-copy": "^1.10.1",
                "phar-io/manifest": "^2.0.1",
                "phar-io/version": "^3.0.2",
                "php": ">=7.3",
                "phpspec/prophecy": "^1.12.1",
                "phpunit/php-code-coverage": "^9.2.3",
                "phpunit/php-file-iterator": "^3.0.5",
                "phpunit/php-invoker": "^3.1.1",
                "phpunit/php-text-template": "^2.0.3",
                "phpunit/php-timer": "^5.0.2",
                "sebastian/cli-parser": "^1.0.1",
                "sebastian/code-unit": "^1.0.6",
                "sebastian/comparator": "^4.0.5",
                "sebastian/diff": "^4.0.3",
                "sebastian/environment": "^5.1.3",
                "sebastian/exporter": "^4.0.3",
                "sebastian/global-state": "^5.0.1",
                "sebastian/object-enumerator": "^4.0.3",
                "sebastian/resource-operations": "^3.0.3",
                "sebastian/type": "^2.3",
                "sebastian/version": "^3.0.2"
            },
            "require-dev": {
                "ext-pdo": "*",
                "phpspec/prophecy-phpunit": "^2.0.1"
            },
            "suggest": {
                "ext-soap": "*",
                "ext-xdebug": "*"
            },
            "bin": [
                "phpunit"
            ],
            "type": "library",
            "extra": {
                "branch-alias": {
                    "dev-master": "9.5-dev"
                }
            },
            "autoload": {
                "classmap": [
                    "src/"
                ],
                "files": [
                    "src/Framework/Assert/Functions.php"
                ]
            },
            "notification-url": "https://packagist.org/downloads/",
            "license": [
                "BSD-3-Clause"
            ],
            "authors": [
                {
                    "name": "Sebastian Bergmann",
                    "email": "sebastian@phpunit.de",
                    "role": "lead"
                }
            ],
            "description": "The PHP Unit Testing framework.",
            "homepage": "https://phpunit.de/",
            "keywords": [
                "phpunit",
                "testing",
                "xunit"
            ],
            "support": {
                "issues": "https://github.com/sebastianbergmann/phpunit/issues",
                "source": "https://github.com/sebastianbergmann/phpunit/tree/9.5.1"
            },
            "funding": [
                {
                    "url": "https://phpunit.de/donate.html",
                    "type": "custom"
                },
                {
                    "url": "https://github.com/sebastianbergmann",
                    "type": "github"
                }
            ],
            "time": "2021-01-17T07:42:25+00:00"
        },
        {
            "name": "sebastian/cli-parser",
            "version": "1.0.1",
            "source": {
                "type": "git",
                "url": "https://github.com/sebastianbergmann/cli-parser.git",
                "reference": "442e7c7e687e42adc03470c7b668bc4b2402c0b2"
            },
            "dist": {
                "type": "zip",
                "url": "https://api.github.com/repos/sebastianbergmann/cli-parser/zipball/442e7c7e687e42adc03470c7b668bc4b2402c0b2",
                "reference": "442e7c7e687e42adc03470c7b668bc4b2402c0b2",
                "shasum": ""
            },
            "require": {
                "php": ">=7.3"
            },
            "require-dev": {
                "phpunit/phpunit": "^9.3"
            },
            "type": "library",
            "extra": {
                "branch-alias": {
                    "dev-master": "1.0-dev"
                }
            },
            "autoload": {
                "classmap": [
                    "src/"
                ]
            },
            "notification-url": "https://packagist.org/downloads/",
            "license": [
                "BSD-3-Clause"
            ],
            "authors": [
                {
                    "name": "Sebastian Bergmann",
                    "email": "sebastian@phpunit.de",
                    "role": "lead"
                }
            ],
            "description": "Library for parsing CLI options",
            "homepage": "https://github.com/sebastianbergmann/cli-parser",
            "support": {
                "issues": "https://github.com/sebastianbergmann/cli-parser/issues",
                "source": "https://github.com/sebastianbergmann/cli-parser/tree/1.0.1"
            },
            "funding": [
                {
                    "url": "https://github.com/sebastianbergmann",
                    "type": "github"
                }
            ],
            "time": "2020-09-28T06:08:49+00:00"
        },
        {
            "name": "sebastian/code-unit",
            "version": "1.0.8",
            "source": {
                "type": "git",
                "url": "https://github.com/sebastianbergmann/code-unit.git",
                "reference": "1fc9f64c0927627ef78ba436c9b17d967e68e120"
            },
            "dist": {
                "type": "zip",
                "url": "https://api.github.com/repos/sebastianbergmann/code-unit/zipball/1fc9f64c0927627ef78ba436c9b17d967e68e120",
                "reference": "1fc9f64c0927627ef78ba436c9b17d967e68e120",
                "shasum": ""
            },
            "require": {
                "php": ">=7.3"
            },
            "require-dev": {
                "phpunit/phpunit": "^9.3"
            },
            "type": "library",
            "extra": {
                "branch-alias": {
                    "dev-master": "1.0-dev"
                }
            },
            "autoload": {
                "classmap": [
                    "src/"
                ]
            },
            "notification-url": "https://packagist.org/downloads/",
            "license": [
                "BSD-3-Clause"
            ],
            "authors": [
                {
                    "name": "Sebastian Bergmann",
                    "email": "sebastian@phpunit.de",
                    "role": "lead"
                }
            ],
            "description": "Collection of value objects that represent the PHP code units",
            "homepage": "https://github.com/sebastianbergmann/code-unit",
            "support": {
                "issues": "https://github.com/sebastianbergmann/code-unit/issues",
                "source": "https://github.com/sebastianbergmann/code-unit/tree/1.0.8"
            },
            "funding": [
                {
                    "url": "https://github.com/sebastianbergmann",
                    "type": "github"
                }
            ],
            "time": "2020-10-26T13:08:54+00:00"
        },
        {
            "name": "sebastian/code-unit-reverse-lookup",
            "version": "2.0.3",
            "source": {
                "type": "git",
                "url": "https://github.com/sebastianbergmann/code-unit-reverse-lookup.git",
                "reference": "ac91f01ccec49fb77bdc6fd1e548bc70f7faa3e5"
            },
            "dist": {
                "type": "zip",
                "url": "https://api.github.com/repos/sebastianbergmann/code-unit-reverse-lookup/zipball/ac91f01ccec49fb77bdc6fd1e548bc70f7faa3e5",
                "reference": "ac91f01ccec49fb77bdc6fd1e548bc70f7faa3e5",
                "shasum": ""
            },
            "require": {
                "php": ">=7.3"
            },
            "require-dev": {
                "phpunit/phpunit": "^9.3"
            },
            "type": "library",
            "extra": {
                "branch-alias": {
                    "dev-master": "2.0-dev"
                }
            },
            "autoload": {
                "classmap": [
                    "src/"
                ]
            },
            "notification-url": "https://packagist.org/downloads/",
            "license": [
                "BSD-3-Clause"
            ],
            "authors": [
                {
                    "name": "Sebastian Bergmann",
                    "email": "sebastian@phpunit.de"
                }
            ],
            "description": "Looks up which function or method a line of code belongs to",
            "homepage": "https://github.com/sebastianbergmann/code-unit-reverse-lookup/",
            "support": {
                "issues": "https://github.com/sebastianbergmann/code-unit-reverse-lookup/issues",
                "source": "https://github.com/sebastianbergmann/code-unit-reverse-lookup/tree/2.0.3"
            },
            "funding": [
                {
                    "url": "https://github.com/sebastianbergmann",
                    "type": "github"
                }
            ],
            "time": "2020-09-28T05:30:19+00:00"
        },
        {
            "name": "sebastian/comparator",
            "version": "4.0.6",
            "source": {
                "type": "git",
                "url": "https://github.com/sebastianbergmann/comparator.git",
                "reference": "55f4261989e546dc112258c7a75935a81a7ce382"
            },
            "dist": {
                "type": "zip",
                "url": "https://api.github.com/repos/sebastianbergmann/comparator/zipball/55f4261989e546dc112258c7a75935a81a7ce382",
                "reference": "55f4261989e546dc112258c7a75935a81a7ce382",
                "shasum": ""
            },
            "require": {
                "php": ">=7.3",
                "sebastian/diff": "^4.0",
                "sebastian/exporter": "^4.0"
            },
            "require-dev": {
                "phpunit/phpunit": "^9.3"
            },
            "type": "library",
            "extra": {
                "branch-alias": {
                    "dev-master": "4.0-dev"
                }
            },
            "autoload": {
                "classmap": [
                    "src/"
                ]
            },
            "notification-url": "https://packagist.org/downloads/",
            "license": [
                "BSD-3-Clause"
            ],
            "authors": [
                {
                    "name": "Sebastian Bergmann",
                    "email": "sebastian@phpunit.de"
                },
                {
                    "name": "Jeff Welch",
                    "email": "whatthejeff@gmail.com"
                },
                {
                    "name": "Volker Dusch",
                    "email": "github@wallbash.com"
                },
                {
                    "name": "Bernhard Schussek",
                    "email": "bschussek@2bepublished.at"
                }
            ],
            "description": "Provides the functionality to compare PHP values for equality",
            "homepage": "https://github.com/sebastianbergmann/comparator",
            "keywords": [
                "comparator",
                "compare",
                "equality"
            ],
            "support": {
                "issues": "https://github.com/sebastianbergmann/comparator/issues",
                "source": "https://github.com/sebastianbergmann/comparator/tree/4.0.6"
            },
            "funding": [
                {
                    "url": "https://github.com/sebastianbergmann",
                    "type": "github"
                }
            ],
            "time": "2020-10-26T15:49:45+00:00"
        },
        {
            "name": "sebastian/complexity",
            "version": "2.0.2",
            "source": {
                "type": "git",
                "url": "https://github.com/sebastianbergmann/complexity.git",
                "reference": "739b35e53379900cc9ac327b2147867b8b6efd88"
            },
            "dist": {
                "type": "zip",
                "url": "https://api.github.com/repos/sebastianbergmann/complexity/zipball/739b35e53379900cc9ac327b2147867b8b6efd88",
                "reference": "739b35e53379900cc9ac327b2147867b8b6efd88",
                "shasum": ""
            },
            "require": {
                "nikic/php-parser": "^4.7",
                "php": ">=7.3"
            },
            "require-dev": {
                "phpunit/phpunit": "^9.3"
            },
            "type": "library",
            "extra": {
                "branch-alias": {
                    "dev-master": "2.0-dev"
                }
            },
            "autoload": {
                "classmap": [
                    "src/"
                ]
            },
            "notification-url": "https://packagist.org/downloads/",
            "license": [
                "BSD-3-Clause"
            ],
            "authors": [
                {
                    "name": "Sebastian Bergmann",
                    "email": "sebastian@phpunit.de",
                    "role": "lead"
                }
            ],
            "description": "Library for calculating the complexity of PHP code units",
            "homepage": "https://github.com/sebastianbergmann/complexity",
            "support": {
                "issues": "https://github.com/sebastianbergmann/complexity/issues",
                "source": "https://github.com/sebastianbergmann/complexity/tree/2.0.2"
            },
            "funding": [
                {
                    "url": "https://github.com/sebastianbergmann",
                    "type": "github"
                }
            ],
            "time": "2020-10-26T15:52:27+00:00"
        },
        {
            "name": "sebastian/diff",
            "version": "4.0.4",
            "source": {
                "type": "git",
                "url": "https://github.com/sebastianbergmann/diff.git",
                "reference": "3461e3fccc7cfdfc2720be910d3bd73c69be590d"
            },
            "dist": {
                "type": "zip",
                "url": "https://api.github.com/repos/sebastianbergmann/diff/zipball/3461e3fccc7cfdfc2720be910d3bd73c69be590d",
                "reference": "3461e3fccc7cfdfc2720be910d3bd73c69be590d",
                "shasum": ""
            },
            "require": {
                "php": ">=7.3"
            },
            "require-dev": {
                "phpunit/phpunit": "^9.3",
                "symfony/process": "^4.2 || ^5"
            },
            "type": "library",
            "extra": {
                "branch-alias": {
                    "dev-master": "4.0-dev"
                }
            },
            "autoload": {
                "classmap": [
                    "src/"
                ]
            },
            "notification-url": "https://packagist.org/downloads/",
            "license": [
                "BSD-3-Clause"
            ],
            "authors": [
                {
                    "name": "Sebastian Bergmann",
                    "email": "sebastian@phpunit.de"
                },
                {
                    "name": "Kore Nordmann",
                    "email": "mail@kore-nordmann.de"
                }
            ],
            "description": "Diff implementation",
            "homepage": "https://github.com/sebastianbergmann/diff",
            "keywords": [
                "diff",
                "udiff",
                "unidiff",
                "unified diff"
            ],
            "support": {
                "issues": "https://github.com/sebastianbergmann/diff/issues",
                "source": "https://github.com/sebastianbergmann/diff/tree/4.0.4"
            },
            "funding": [
                {
                    "url": "https://github.com/sebastianbergmann",
                    "type": "github"
                }
            ],
            "time": "2020-10-26T13:10:38+00:00"
        },
        {
            "name": "sebastian/environment",
            "version": "5.1.3",
            "source": {
                "type": "git",
                "url": "https://github.com/sebastianbergmann/environment.git",
                "reference": "388b6ced16caa751030f6a69e588299fa09200ac"
            },
            "dist": {
                "type": "zip",
                "url": "https://api.github.com/repos/sebastianbergmann/environment/zipball/388b6ced16caa751030f6a69e588299fa09200ac",
                "reference": "388b6ced16caa751030f6a69e588299fa09200ac",
                "shasum": ""
            },
            "require": {
                "php": ">=7.3"
            },
            "require-dev": {
                "phpunit/phpunit": "^9.3"
            },
            "suggest": {
                "ext-posix": "*"
            },
            "type": "library",
            "extra": {
                "branch-alias": {
                    "dev-master": "5.1-dev"
                }
            },
            "autoload": {
                "classmap": [
                    "src/"
                ]
            },
            "notification-url": "https://packagist.org/downloads/",
            "license": [
                "BSD-3-Clause"
            ],
            "authors": [
                {
                    "name": "Sebastian Bergmann",
                    "email": "sebastian@phpunit.de"
                }
            ],
            "description": "Provides functionality to handle HHVM/PHP environments",
            "homepage": "http://www.github.com/sebastianbergmann/environment",
            "keywords": [
                "Xdebug",
                "environment",
                "hhvm"
            ],
            "support": {
                "issues": "https://github.com/sebastianbergmann/environment/issues",
                "source": "https://github.com/sebastianbergmann/environment/tree/5.1.3"
            },
            "funding": [
                {
                    "url": "https://github.com/sebastianbergmann",
                    "type": "github"
                }
            ],
            "time": "2020-09-28T05:52:38+00:00"
        },
        {
            "name": "sebastian/exporter",
            "version": "4.0.3",
            "source": {
                "type": "git",
                "url": "https://github.com/sebastianbergmann/exporter.git",
                "reference": "d89cc98761b8cb5a1a235a6b703ae50d34080e65"
            },
            "dist": {
                "type": "zip",
                "url": "https://api.github.com/repos/sebastianbergmann/exporter/zipball/d89cc98761b8cb5a1a235a6b703ae50d34080e65",
                "reference": "d89cc98761b8cb5a1a235a6b703ae50d34080e65",
                "shasum": ""
            },
            "require": {
                "php": ">=7.3",
                "sebastian/recursion-context": "^4.0"
            },
            "require-dev": {
                "ext-mbstring": "*",
                "phpunit/phpunit": "^9.3"
            },
            "type": "library",
            "extra": {
                "branch-alias": {
                    "dev-master": "4.0-dev"
                }
            },
            "autoload": {
                "classmap": [
                    "src/"
                ]
            },
            "notification-url": "https://packagist.org/downloads/",
            "license": [
                "BSD-3-Clause"
            ],
            "authors": [
                {
                    "name": "Sebastian Bergmann",
                    "email": "sebastian@phpunit.de"
                },
                {
                    "name": "Jeff Welch",
                    "email": "whatthejeff@gmail.com"
                },
                {
                    "name": "Volker Dusch",
                    "email": "github@wallbash.com"
                },
                {
                    "name": "Adam Harvey",
                    "email": "aharvey@php.net"
                },
                {
                    "name": "Bernhard Schussek",
                    "email": "bschussek@gmail.com"
                }
            ],
            "description": "Provides the functionality to export PHP variables for visualization",
            "homepage": "http://www.github.com/sebastianbergmann/exporter",
            "keywords": [
                "export",
                "exporter"
            ],
            "support": {
                "issues": "https://github.com/sebastianbergmann/exporter/issues",
                "source": "https://github.com/sebastianbergmann/exporter/tree/4.0.3"
            },
            "funding": [
                {
                    "url": "https://github.com/sebastianbergmann",
                    "type": "github"
                }
            ],
            "time": "2020-09-28T05:24:23+00:00"
        },
        {
            "name": "sebastian/global-state",
            "version": "5.0.2",
            "source": {
                "type": "git",
                "url": "https://github.com/sebastianbergmann/global-state.git",
                "reference": "a90ccbddffa067b51f574dea6eb25d5680839455"
            },
            "dist": {
                "type": "zip",
                "url": "https://api.github.com/repos/sebastianbergmann/global-state/zipball/a90ccbddffa067b51f574dea6eb25d5680839455",
                "reference": "a90ccbddffa067b51f574dea6eb25d5680839455",
                "shasum": ""
            },
            "require": {
                "php": ">=7.3",
                "sebastian/object-reflector": "^2.0",
                "sebastian/recursion-context": "^4.0"
            },
            "require-dev": {
                "ext-dom": "*",
                "phpunit/phpunit": "^9.3"
            },
            "suggest": {
                "ext-uopz": "*"
            },
            "type": "library",
            "extra": {
                "branch-alias": {
                    "dev-master": "5.0-dev"
                }
            },
            "autoload": {
                "classmap": [
                    "src/"
                ]
            },
            "notification-url": "https://packagist.org/downloads/",
            "license": [
                "BSD-3-Clause"
            ],
            "authors": [
                {
                    "name": "Sebastian Bergmann",
                    "email": "sebastian@phpunit.de"
                }
            ],
            "description": "Snapshotting of global state",
            "homepage": "http://www.github.com/sebastianbergmann/global-state",
            "keywords": [
                "global state"
            ],
            "support": {
                "issues": "https://github.com/sebastianbergmann/global-state/issues",
                "source": "https://github.com/sebastianbergmann/global-state/tree/5.0.2"
            },
            "funding": [
                {
                    "url": "https://github.com/sebastianbergmann",
                    "type": "github"
                }
            ],
            "time": "2020-10-26T15:55:19+00:00"
        },
        {
            "name": "sebastian/lines-of-code",
            "version": "1.0.3",
            "source": {
                "type": "git",
                "url": "https://github.com/sebastianbergmann/lines-of-code.git",
                "reference": "c1c2e997aa3146983ed888ad08b15470a2e22ecc"
            },
            "dist": {
                "type": "zip",
                "url": "https://api.github.com/repos/sebastianbergmann/lines-of-code/zipball/c1c2e997aa3146983ed888ad08b15470a2e22ecc",
                "reference": "c1c2e997aa3146983ed888ad08b15470a2e22ecc",
                "shasum": ""
            },
            "require": {
                "nikic/php-parser": "^4.6",
                "php": ">=7.3"
            },
            "require-dev": {
                "phpunit/phpunit": "^9.3"
            },
            "type": "library",
            "extra": {
                "branch-alias": {
                    "dev-master": "1.0-dev"
                }
            },
            "autoload": {
                "classmap": [
                    "src/"
                ]
            },
            "notification-url": "https://packagist.org/downloads/",
            "license": [
                "BSD-3-Clause"
            ],
            "authors": [
                {
                    "name": "Sebastian Bergmann",
                    "email": "sebastian@phpunit.de",
                    "role": "lead"
                }
            ],
            "description": "Library for counting the lines of code in PHP source code",
            "homepage": "https://github.com/sebastianbergmann/lines-of-code",
            "support": {
                "issues": "https://github.com/sebastianbergmann/lines-of-code/issues",
                "source": "https://github.com/sebastianbergmann/lines-of-code/tree/1.0.3"
            },
            "funding": [
                {
                    "url": "https://github.com/sebastianbergmann",
                    "type": "github"
                }
            ],
            "time": "2020-11-28T06:42:11+00:00"
        },
        {
            "name": "sebastian/object-enumerator",
            "version": "4.0.4",
            "source": {
                "type": "git",
                "url": "https://github.com/sebastianbergmann/object-enumerator.git",
                "reference": "5c9eeac41b290a3712d88851518825ad78f45c71"
            },
            "dist": {
                "type": "zip",
                "url": "https://api.github.com/repos/sebastianbergmann/object-enumerator/zipball/5c9eeac41b290a3712d88851518825ad78f45c71",
                "reference": "5c9eeac41b290a3712d88851518825ad78f45c71",
                "shasum": ""
            },
            "require": {
                "php": ">=7.3",
                "sebastian/object-reflector": "^2.0",
                "sebastian/recursion-context": "^4.0"
            },
            "require-dev": {
                "phpunit/phpunit": "^9.3"
            },
            "type": "library",
            "extra": {
                "branch-alias": {
                    "dev-master": "4.0-dev"
                }
            },
            "autoload": {
                "classmap": [
                    "src/"
                ]
            },
            "notification-url": "https://packagist.org/downloads/",
            "license": [
                "BSD-3-Clause"
            ],
            "authors": [
                {
                    "name": "Sebastian Bergmann",
                    "email": "sebastian@phpunit.de"
                }
            ],
            "description": "Traverses array structures and object graphs to enumerate all referenced objects",
            "homepage": "https://github.com/sebastianbergmann/object-enumerator/",
            "support": {
                "issues": "https://github.com/sebastianbergmann/object-enumerator/issues",
                "source": "https://github.com/sebastianbergmann/object-enumerator/tree/4.0.4"
            },
            "funding": [
                {
                    "url": "https://github.com/sebastianbergmann",
                    "type": "github"
                }
            ],
            "time": "2020-10-26T13:12:34+00:00"
        },
        {
            "name": "sebastian/object-reflector",
            "version": "2.0.4",
            "source": {
                "type": "git",
                "url": "https://github.com/sebastianbergmann/object-reflector.git",
                "reference": "b4f479ebdbf63ac605d183ece17d8d7fe49c15c7"
            },
            "dist": {
                "type": "zip",
                "url": "https://api.github.com/repos/sebastianbergmann/object-reflector/zipball/b4f479ebdbf63ac605d183ece17d8d7fe49c15c7",
                "reference": "b4f479ebdbf63ac605d183ece17d8d7fe49c15c7",
                "shasum": ""
            },
            "require": {
                "php": ">=7.3"
            },
            "require-dev": {
                "phpunit/phpunit": "^9.3"
            },
            "type": "library",
            "extra": {
                "branch-alias": {
                    "dev-master": "2.0-dev"
                }
            },
            "autoload": {
                "classmap": [
                    "src/"
                ]
            },
            "notification-url": "https://packagist.org/downloads/",
            "license": [
                "BSD-3-Clause"
            ],
            "authors": [
                {
                    "name": "Sebastian Bergmann",
                    "email": "sebastian@phpunit.de"
                }
            ],
            "description": "Allows reflection of object attributes, including inherited and non-public ones",
            "homepage": "https://github.com/sebastianbergmann/object-reflector/",
            "support": {
                "issues": "https://github.com/sebastianbergmann/object-reflector/issues",
                "source": "https://github.com/sebastianbergmann/object-reflector/tree/2.0.4"
            },
            "funding": [
                {
                    "url": "https://github.com/sebastianbergmann",
                    "type": "github"
                }
            ],
            "time": "2020-10-26T13:14:26+00:00"
        },
        {
            "name": "sebastian/recursion-context",
            "version": "4.0.4",
            "source": {
                "type": "git",
                "url": "https://github.com/sebastianbergmann/recursion-context.git",
                "reference": "cd9d8cf3c5804de4341c283ed787f099f5506172"
            },
            "dist": {
                "type": "zip",
                "url": "https://api.github.com/repos/sebastianbergmann/recursion-context/zipball/cd9d8cf3c5804de4341c283ed787f099f5506172",
                "reference": "cd9d8cf3c5804de4341c283ed787f099f5506172",
                "shasum": ""
            },
            "require": {
                "php": ">=7.3"
            },
            "require-dev": {
                "phpunit/phpunit": "^9.3"
            },
            "type": "library",
            "extra": {
                "branch-alias": {
                    "dev-master": "4.0-dev"
                }
            },
            "autoload": {
                "classmap": [
                    "src/"
                ]
            },
            "notification-url": "https://packagist.org/downloads/",
            "license": [
                "BSD-3-Clause"
            ],
            "authors": [
                {
                    "name": "Sebastian Bergmann",
                    "email": "sebastian@phpunit.de"
                },
                {
                    "name": "Jeff Welch",
                    "email": "whatthejeff@gmail.com"
                },
                {
                    "name": "Adam Harvey",
                    "email": "aharvey@php.net"
                }
            ],
            "description": "Provides functionality to recursively process PHP variables",
            "homepage": "http://www.github.com/sebastianbergmann/recursion-context",
            "support": {
                "issues": "https://github.com/sebastianbergmann/recursion-context/issues",
                "source": "https://github.com/sebastianbergmann/recursion-context/tree/4.0.4"
            },
            "funding": [
                {
                    "url": "https://github.com/sebastianbergmann",
                    "type": "github"
                }
            ],
            "time": "2020-10-26T13:17:30+00:00"
        },
        {
            "name": "sebastian/resource-operations",
            "version": "3.0.3",
            "source": {
                "type": "git",
                "url": "https://github.com/sebastianbergmann/resource-operations.git",
                "reference": "0f4443cb3a1d92ce809899753bc0d5d5a8dd19a8"
            },
            "dist": {
                "type": "zip",
                "url": "https://api.github.com/repos/sebastianbergmann/resource-operations/zipball/0f4443cb3a1d92ce809899753bc0d5d5a8dd19a8",
                "reference": "0f4443cb3a1d92ce809899753bc0d5d5a8dd19a8",
                "shasum": ""
            },
            "require": {
                "php": ">=7.3"
            },
            "require-dev": {
                "phpunit/phpunit": "^9.0"
            },
            "type": "library",
            "extra": {
                "branch-alias": {
                    "dev-master": "3.0-dev"
                }
            },
            "autoload": {
                "classmap": [
                    "src/"
                ]
            },
            "notification-url": "https://packagist.org/downloads/",
            "license": [
                "BSD-3-Clause"
            ],
            "authors": [
                {
                    "name": "Sebastian Bergmann",
                    "email": "sebastian@phpunit.de"
                }
            ],
            "description": "Provides a list of PHP built-in functions that operate on resources",
            "homepage": "https://www.github.com/sebastianbergmann/resource-operations",
            "support": {
                "issues": "https://github.com/sebastianbergmann/resource-operations/issues",
                "source": "https://github.com/sebastianbergmann/resource-operations/tree/3.0.3"
            },
            "funding": [
                {
                    "url": "https://github.com/sebastianbergmann",
                    "type": "github"
                }
            ],
            "time": "2020-09-28T06:45:17+00:00"
        },
        {
            "name": "sebastian/type",
            "version": "2.3.1",
            "source": {
                "type": "git",
                "url": "https://github.com/sebastianbergmann/type.git",
                "reference": "81cd61ab7bbf2de744aba0ea61fae32f721df3d2"
            },
            "dist": {
                "type": "zip",
                "url": "https://api.github.com/repos/sebastianbergmann/type/zipball/81cd61ab7bbf2de744aba0ea61fae32f721df3d2",
                "reference": "81cd61ab7bbf2de744aba0ea61fae32f721df3d2",
                "shasum": ""
            },
            "require": {
                "php": ">=7.3"
            },
            "require-dev": {
                "phpunit/phpunit": "^9.3"
            },
            "type": "library",
            "extra": {
                "branch-alias": {
                    "dev-master": "2.3-dev"
                }
            },
            "autoload": {
                "classmap": [
                    "src/"
                ]
            },
            "notification-url": "https://packagist.org/downloads/",
            "license": [
                "BSD-3-Clause"
            ],
            "authors": [
                {
                    "name": "Sebastian Bergmann",
                    "email": "sebastian@phpunit.de",
                    "role": "lead"
                }
            ],
            "description": "Collection of value objects that represent the types of the PHP type system",
            "homepage": "https://github.com/sebastianbergmann/type",
            "support": {
                "issues": "https://github.com/sebastianbergmann/type/issues",
                "source": "https://github.com/sebastianbergmann/type/tree/2.3.1"
            },
            "funding": [
                {
                    "url": "https://github.com/sebastianbergmann",
                    "type": "github"
                }
            ],
            "time": "2020-10-26T13:18:59+00:00"
        },
        {
            "name": "sebastian/version",
            "version": "3.0.2",
            "source": {
                "type": "git",
                "url": "https://github.com/sebastianbergmann/version.git",
                "reference": "c6c1022351a901512170118436c764e473f6de8c"
            },
            "dist": {
                "type": "zip",
                "url": "https://api.github.com/repos/sebastianbergmann/version/zipball/c6c1022351a901512170118436c764e473f6de8c",
                "reference": "c6c1022351a901512170118436c764e473f6de8c",
                "shasum": ""
            },
            "require": {
                "php": ">=7.3"
            },
            "type": "library",
            "extra": {
                "branch-alias": {
                    "dev-master": "3.0-dev"
                }
            },
            "autoload": {
                "classmap": [
                    "src/"
                ]
            },
            "notification-url": "https://packagist.org/downloads/",
            "license": [
                "BSD-3-Clause"
            ],
            "authors": [
                {
                    "name": "Sebastian Bergmann",
                    "email": "sebastian@phpunit.de",
                    "role": "lead"
                }
            ],
            "description": "Library that helps with managing the version number of Git-hosted PHP projects",
            "homepage": "https://github.com/sebastianbergmann/version",
            "support": {
                "issues": "https://github.com/sebastianbergmann/version/issues",
                "source": "https://github.com/sebastianbergmann/version/tree/3.0.2"
            },
            "funding": [
                {
                    "url": "https://github.com/sebastianbergmann",
                    "type": "github"
                }
            ],
            "time": "2020-09-28T06:39:44+00:00"
        },
        {
            "name": "shalvah/clara",
            "version": "2.6.0",
            "source": {
                "type": "git",
                "url": "https://github.com/shalvah/clara.git",
                "reference": "f1d8a36da149b605769ef86286110e435a68d9ac"
            },
            "dist": {
                "type": "zip",
                "url": "https://api.github.com/repos/shalvah/clara/zipball/f1d8a36da149b605769ef86286110e435a68d9ac",
                "reference": "f1d8a36da149b605769ef86286110e435a68d9ac",
                "shasum": ""
            },
            "require": {
                "php": ">=7.2.5",
                "symfony/console": "^4.0|^5.0"
            },
            "require-dev": {
                "eloquent/phony-phpunit": "^7.0",
                "phpunit/phpunit": "^9.1"
            },
            "type": "library",
            "autoload": {
                "psr-4": {
                    "Shalvah\\Clara\\": "src/"
                },
                "files": [
                    "helpers.php"
                ]
            },
            "notification-url": "https://packagist.org/downloads/",
            "license": [
                "MIT"
            ],
            "description": "🔊 Simple, pretty, testable console output for CLI apps.",
            "keywords": [
                "cli",
                "log",
                "logging"
            ],
            "support": {
                "issues": "https://github.com/shalvah/clara/issues",
                "source": "https://github.com/shalvah/clara/tree/2.6.0"
            },
            "time": "2020-04-12T11:08:11+00:00"
        },
        {
            "name": "slevomat/coding-standard",
            "version": "6.4.1",
            "source": {
                "type": "git",
                "url": "https://github.com/slevomat/coding-standard.git",
                "reference": "696dcca217d0c9da2c40d02731526c1e25b65346"
            },
            "dist": {
                "type": "zip",
                "url": "https://api.github.com/repos/slevomat/coding-standard/zipball/696dcca217d0c9da2c40d02731526c1e25b65346",
                "reference": "696dcca217d0c9da2c40d02731526c1e25b65346",
                "shasum": ""
            },
            "require": {
                "dealerdirect/phpcodesniffer-composer-installer": "^0.6.2 || ^0.7",
                "php": "^7.1 || ^8.0",
                "phpstan/phpdoc-parser": "0.4.5 - 0.4.9",
                "squizlabs/php_codesniffer": "^3.5.6"
            },
            "require-dev": {
                "phing/phing": "2.16.3",
                "php-parallel-lint/php-parallel-lint": "1.2.0",
                "phpstan/phpstan": "0.12.48",
                "phpstan/phpstan-deprecation-rules": "0.12.5",
                "phpstan/phpstan-phpunit": "0.12.16",
                "phpstan/phpstan-strict-rules": "0.12.5",
                "phpunit/phpunit": "7.5.20|8.5.5|9.4.0"
            },
            "type": "phpcodesniffer-standard",
            "extra": {
                "branch-alias": {
                    "dev-master": "6.x-dev"
                }
            },
            "autoload": {
                "psr-4": {
                    "SlevomatCodingStandard\\": "SlevomatCodingStandard"
                }
            },
            "notification-url": "https://packagist.org/downloads/",
            "license": [
                "MIT"
            ],
            "description": "Slevomat Coding Standard for PHP_CodeSniffer complements Consistence Coding Standard by providing sniffs with additional checks.",
            "support": {
                "issues": "https://github.com/slevomat/coding-standard/issues",
                "source": "https://github.com/slevomat/coding-standard/tree/6.4.1"
            },
            "funding": [
                {
                    "url": "https://github.com/kukulich",
                    "type": "github"
                },
                {
                    "url": "https://tidelift.com/funding/github/packagist/slevomat/coding-standard",
                    "type": "tidelift"
                }
            ],
            "time": "2020-10-05T12:39:37+00:00"
        },
        {
            "name": "squizlabs/php_codesniffer",
            "version": "3.5.8",
            "source": {
                "type": "git",
                "url": "https://github.com/squizlabs/PHP_CodeSniffer.git",
                "reference": "9d583721a7157ee997f235f327de038e7ea6dac4"
            },
            "dist": {
                "type": "zip",
                "url": "https://api.github.com/repos/squizlabs/PHP_CodeSniffer/zipball/9d583721a7157ee997f235f327de038e7ea6dac4",
                "reference": "9d583721a7157ee997f235f327de038e7ea6dac4",
                "shasum": ""
            },
            "require": {
                "ext-simplexml": "*",
                "ext-tokenizer": "*",
                "ext-xmlwriter": "*",
                "php": ">=5.4.0"
            },
            "require-dev": {
                "phpunit/phpunit": "^4.0 || ^5.0 || ^6.0 || ^7.0"
            },
            "bin": [
                "bin/phpcs",
                "bin/phpcbf"
            ],
            "type": "library",
            "extra": {
                "branch-alias": {
                    "dev-master": "3.x-dev"
                }
            },
            "notification-url": "https://packagist.org/downloads/",
            "license": [
                "BSD-3-Clause"
            ],
            "authors": [
                {
                    "name": "Greg Sherwood",
                    "role": "lead"
                }
            ],
            "description": "PHP_CodeSniffer tokenizes PHP, JavaScript and CSS files and detects violations of a defined set of coding standards.",
            "homepage": "https://github.com/squizlabs/PHP_CodeSniffer",
            "keywords": [
                "phpcs",
                "standards"
            ],
            "support": {
                "issues": "https://github.com/squizlabs/PHP_CodeSniffer/issues",
                "source": "https://github.com/squizlabs/PHP_CodeSniffer",
                "wiki": "https://github.com/squizlabs/PHP_CodeSniffer/wiki"
            },
            "time": "2020-10-23T02:01:07+00:00"
        },
        {
            "name": "symfony/dom-crawler",
            "version": "v5.2.2",
            "source": {
                "type": "git",
                "url": "https://github.com/symfony/dom-crawler.git",
                "reference": "5d89ceb53ec65e1973a555072fac8ed5ecad3384"
            },
            "dist": {
                "type": "zip",
                "url": "https://api.github.com/repos/symfony/dom-crawler/zipball/5d89ceb53ec65e1973a555072fac8ed5ecad3384",
                "reference": "5d89ceb53ec65e1973a555072fac8ed5ecad3384",
                "shasum": ""
            },
            "require": {
                "php": ">=7.2.5",
                "symfony/polyfill-ctype": "~1.8",
                "symfony/polyfill-mbstring": "~1.0",
                "symfony/polyfill-php80": "^1.15"
            },
            "conflict": {
                "masterminds/html5": "<2.6"
            },
            "require-dev": {
                "masterminds/html5": "^2.6",
                "symfony/css-selector": "^4.4|^5.0"
            },
            "suggest": {
                "symfony/css-selector": ""
            },
            "type": "library",
            "autoload": {
                "psr-4": {
                    "Symfony\\Component\\DomCrawler\\": ""
                },
                "exclude-from-classmap": [
                    "/Tests/"
                ]
            },
            "notification-url": "https://packagist.org/downloads/",
            "license": [
                "MIT"
            ],
            "authors": [
                {
                    "name": "Fabien Potencier",
                    "email": "fabien@symfony.com"
                },
                {
                    "name": "Symfony Community",
                    "homepage": "https://symfony.com/contributors"
                }
            ],
            "description": "Eases DOM navigation for HTML and XML documents",
            "homepage": "https://symfony.com",
            "support": {
                "source": "https://github.com/symfony/dom-crawler/tree/v5.2.2"
            },
            "funding": [
                {
                    "url": "https://symfony.com/sponsor",
                    "type": "custom"
                },
                {
                    "url": "https://github.com/fabpot",
                    "type": "github"
                },
                {
                    "url": "https://tidelift.com/funding/github/packagist/symfony/symfony",
                    "type": "tidelift"
                }
            ],
            "time": "2021-01-27T10:01:46+00:00"
        },
        {
            "name": "theseer/tokenizer",
            "version": "1.2.0",
            "source": {
                "type": "git",
                "url": "https://github.com/theseer/tokenizer.git",
                "reference": "75a63c33a8577608444246075ea0af0d052e452a"
            },
            "dist": {
                "type": "zip",
                "url": "https://api.github.com/repos/theseer/tokenizer/zipball/75a63c33a8577608444246075ea0af0d052e452a",
                "reference": "75a63c33a8577608444246075ea0af0d052e452a",
                "shasum": ""
            },
            "require": {
                "ext-dom": "*",
                "ext-tokenizer": "*",
                "ext-xmlwriter": "*",
                "php": "^7.2 || ^8.0"
            },
            "type": "library",
            "autoload": {
                "classmap": [
                    "src/"
                ]
            },
            "notification-url": "https://packagist.org/downloads/",
            "license": [
                "BSD-3-Clause"
            ],
            "authors": [
                {
                    "name": "Arne Blankerts",
                    "email": "arne@blankerts.de",
                    "role": "Developer"
                }
            ],
            "description": "A small library for converting tokenized PHP source code into XML and potentially other formats",
            "support": {
                "issues": "https://github.com/theseer/tokenizer/issues",
                "source": "https://github.com/theseer/tokenizer/tree/master"
            },
            "funding": [
                {
                    "url": "https://github.com/theseer",
                    "type": "github"
                }
            ],
            "time": "2020-07-12T23:59:07+00:00"
        },
        {
            "name": "webmozart/assert",
            "version": "1.9.1",
            "source": {
                "type": "git",
                "url": "https://github.com/webmozarts/assert.git",
                "reference": "bafc69caeb4d49c39fd0779086c03a3738cbb389"
            },
            "dist": {
                "type": "zip",
                "url": "https://api.github.com/repos/webmozarts/assert/zipball/bafc69caeb4d49c39fd0779086c03a3738cbb389",
                "reference": "bafc69caeb4d49c39fd0779086c03a3738cbb389",
                "shasum": ""
            },
            "require": {
                "php": "^5.3.3 || ^7.0 || ^8.0",
                "symfony/polyfill-ctype": "^1.8"
            },
            "conflict": {
                "phpstan/phpstan": "<0.12.20",
                "vimeo/psalm": "<3.9.1"
            },
            "require-dev": {
                "phpunit/phpunit": "^4.8.36 || ^7.5.13"
            },
            "type": "library",
            "autoload": {
                "psr-4": {
                    "Webmozart\\Assert\\": "src/"
                }
            },
            "notification-url": "https://packagist.org/downloads/",
            "license": [
                "MIT"
            ],
            "authors": [
                {
                    "name": "Bernhard Schussek",
                    "email": "bschussek@gmail.com"
                }
            ],
            "description": "Assertions to validate method input/output with nice error messages.",
            "keywords": [
                "assert",
                "check",
                "validate"
            ],
            "support": {
                "issues": "https://github.com/webmozarts/assert/issues",
                "source": "https://github.com/webmozarts/assert/tree/1.9.1"
            },
            "time": "2020-07-08T17:02:28+00:00"
        },
        {
            "name": "windwalker/renderer",
            "version": "3.5.22",
            "source": {
                "type": "git",
                "url": "https://github.com/ventoviro/windwalker-renderer.git",
                "reference": "b157f2832dac02209db032cb61e21b8264ee4499"
            },
            "dist": {
                "type": "zip",
                "url": "https://api.github.com/repos/ventoviro/windwalker-renderer/zipball/b157f2832dac02209db032cb61e21b8264ee4499",
                "reference": "b157f2832dac02209db032cb61e21b8264ee4499",
                "shasum": ""
            },
            "require": {
                "php": ">=7.1.3",
                "windwalker/structure": "~3.0"
            },
            "require-dev": {
                "illuminate/view": "5.2.*",
                "league/plates": "3.*",
                "mustache/mustache": "2.*",
                "twig/twig": "1.*",
                "windwalker/dom": "~3.0",
                "windwalker/filesystem": "~3.0",
                "windwalker/test": "~3.0"
            },
            "suggest": {
                "illuminate/view": "Install 5.* if you require Laravel Blade engine.",
                "league/plates": "Install 3.* if you require Plates template engine.",
                "mustache/mustache": "Install 2.* if you require Mustache engine.",
                "twig/twig": "Install 1.* if you require Twig engine."
            },
            "type": "windwalker-package",
            "extra": {
                "branch-alias": {
                    "dev-master": "3.x-dev"
                }
            },
            "autoload": {
                "psr-4": {
                    "Windwalker\\Renderer\\": ""
                }
            },
            "notification-url": "https://packagist.org/downloads/",
            "license": [
                "LGPL-2.0-or-later"
            ],
            "description": "Windwalker Renderer package",
            "homepage": "https://github.com/ventoviro/windwalker-renderer",
            "keywords": [
                "framework",
                "renderer",
                "windwalker"
            ],
            "support": {
                "issues": "https://github.com/ventoviro/windwalker-renderer/issues",
                "source": "https://github.com/ventoviro/windwalker-renderer/tree/3.5.21"
            },
            "time": "2019-10-26T15:42:26+00:00"
        },
        {
            "name": "windwalker/structure",
            "version": "3.5.22",
            "source": {
                "type": "git",
                "url": "https://github.com/ventoviro/windwalker-structure.git",
                "reference": "59466adb846685d60463f9c1403df2832d2fcf90"
            },
            "dist": {
                "type": "zip",
                "url": "https://api.github.com/repos/ventoviro/windwalker-structure/zipball/59466adb846685d60463f9c1403df2832d2fcf90",
                "reference": "59466adb846685d60463f9c1403df2832d2fcf90",
                "shasum": ""
            },
            "require": {
                "php": ">=7.1.3"
            },
            "require-dev": {
                "ext-json": "*",
                "laktak/hjson": "^2.1",
                "symfony/yaml": "^4.0||^5.0",
                "windwalker/test": "~3.0",
                "yosymfony/toml": "^1.0"
            },
            "suggest": {
                "laktak/hjson": "Install ~2.0 if you require HJSON support.",
                "symfony/yaml": "Install 3.* if you require YAML support.",
                "yosymfony/toml": "Install ~1.0 if you require TOML support."
            },
            "type": "windwalker-package",
            "extra": {
                "branch-alias": {
                    "dev-master": "3.x-dev"
                }
            },
            "autoload": {
                "psr-4": {
                    "Windwalker\\Structure\\": ""
                }
            },
            "notification-url": "https://packagist.org/downloads/",
            "license": [
                "LGPL-2.0-or-later"
            ],
            "description": "Windwalker Structure package",
            "homepage": "https://github.com/ventoviro/windwalker-structure",
            "keywords": [
                "framework",
                "structure",
                "windwalker"
            ],
            "support": {
                "issues": "https://github.com/ventoviro/windwalker-structure/issues",
                "source": "https://github.com/ventoviro/windwalker-structure/tree/3.5.22"
            },
            "time": "2020-07-04T09:50:33+00:00"
        }
    ],
    "aliases": [],
    "minimum-stability": "stable",
    "stability-flags": [],
    "prefer-stable": false,
    "prefer-lowest": false,
    "platform": [],
    "platform-dev": [],
    "platform-overrides": {
        "php": "7.4.0"
    },
    "plugin-api-version": "2.0.0"
}<|MERGE_RESOLUTION|>--- conflicted
+++ resolved
@@ -4,11 +4,7 @@
         "Read more about it at https://getcomposer.org/doc/01-basic-usage.md#installing-dependencies",
         "This file is @generated automatically"
     ],
-<<<<<<< HEAD
-    "content-hash": "4576afe4c4ede2b3a21e54846c7284a4",
-=======
     "content-hash": "33931f31f0873f939b9c1e74515db3b7",
->>>>>>> 1ab252a3
     "packages": [
         {
             "name": "anhskohbo/no-captcha",
@@ -9324,466 +9320,6 @@
             "time": "2019-12-30T22:54:17+00:00"
         },
         {
-<<<<<<< HEAD
-            "name": "filp/whoops",
-            "version": "2.9.2",
-            "source": {
-                "type": "git",
-                "url": "https://github.com/filp/whoops.git",
-                "reference": "df7933820090489623ce0be5e85c7e693638e536"
-            },
-            "dist": {
-                "type": "zip",
-                "url": "https://api.github.com/repos/filp/whoops/zipball/df7933820090489623ce0be5e85c7e693638e536",
-                "reference": "df7933820090489623ce0be5e85c7e693638e536",
-                "shasum": ""
-            },
-            "require": {
-                "php": "^5.5.9 || ^7.0 || ^8.0",
-                "psr/log": "^1.0.1"
-            },
-            "require-dev": {
-                "mockery/mockery": "^0.9 || ^1.0",
-                "phpunit/phpunit": "^4.8.36 || ^5.7.27 || ^6.5.14 || ^7.5.20 || ^8.5.8 || ^9.3.3",
-                "symfony/var-dumper": "^2.6 || ^3.0 || ^4.0 || ^5.0"
-            },
-            "suggest": {
-                "symfony/var-dumper": "Pretty print complex values better with var-dumper available",
-                "whoops/soap": "Formats errors as SOAP responses"
-            },
-            "type": "library",
-            "extra": {
-                "branch-alias": {
-                    "dev-master": "2.7-dev"
-                }
-            },
-            "autoload": {
-                "psr-4": {
-                    "Whoops\\": "src/Whoops/"
-                }
-            },
-            "notification-url": "https://packagist.org/downloads/",
-            "license": [
-                "MIT"
-            ],
-            "authors": [
-                {
-                    "name": "Filipe Dobreira",
-                    "homepage": "https://github.com/filp",
-                    "role": "Developer"
-                }
-            ],
-            "description": "php error handling for cool kids",
-            "homepage": "https://filp.github.io/whoops/",
-            "keywords": [
-                "error",
-                "exception",
-                "handling",
-                "library",
-                "throwable",
-                "whoops"
-            ],
-            "support": {
-                "issues": "https://github.com/filp/whoops/issues",
-                "source": "https://github.com/filp/whoops/tree/2.9.2"
-            },
-            "funding": [
-                {
-                    "url": "https://github.com/denis-sokolov",
-                    "type": "github"
-                }
-            ],
-            "time": "2021-01-24T12:00:00+00:00"
-        },
-        {
-            "name": "fzaninotto/faker",
-            "version": "v1.9.2",
-            "source": {
-                "type": "git",
-                "url": "https://github.com/fzaninotto/Faker.git",
-                "reference": "848d8125239d7dbf8ab25cb7f054f1a630e68c2e"
-            },
-            "dist": {
-                "type": "zip",
-                "url": "https://api.github.com/repos/fzaninotto/Faker/zipball/848d8125239d7dbf8ab25cb7f054f1a630e68c2e",
-                "reference": "848d8125239d7dbf8ab25cb7f054f1a630e68c2e",
-                "shasum": ""
-            },
-            "require": {
-                "php": "^5.3.3 || ^7.0"
-            },
-            "require-dev": {
-                "ext-intl": "*",
-                "phpunit/phpunit": "^4.8.35 || ^5.7",
-                "squizlabs/php_codesniffer": "^2.9.2"
-            },
-            "type": "library",
-            "extra": {
-                "branch-alias": {
-                    "dev-master": "1.9-dev"
-                }
-            },
-            "autoload": {
-                "psr-4": {
-                    "Faker\\": "src/Faker/"
-                }
-            },
-            "notification-url": "https://packagist.org/downloads/",
-            "license": [
-                "MIT"
-            ],
-            "authors": [
-                {
-                    "name": "François Zaninotto"
-                }
-            ],
-            "description": "Faker is a PHP library that generates fake data for you.",
-            "keywords": [
-                "data",
-                "faker",
-                "fixtures"
-            ],
-            "support": {
-                "issues": "https://github.com/fzaninotto/Faker/issues",
-                "source": "https://github.com/fzaninotto/Faker/tree/v1.9.2"
-            },
-            "abandoned": true,
-            "time": "2020-12-11T09:56:16+00:00"
-        },
-        {
-            "name": "hamcrest/hamcrest-php",
-            "version": "v2.0.1",
-            "source": {
-                "type": "git",
-                "url": "https://github.com/hamcrest/hamcrest-php.git",
-                "reference": "8c3d0a3f6af734494ad8f6fbbee0ba92422859f3"
-            },
-            "dist": {
-                "type": "zip",
-                "url": "https://api.github.com/repos/hamcrest/hamcrest-php/zipball/8c3d0a3f6af734494ad8f6fbbee0ba92422859f3",
-                "reference": "8c3d0a3f6af734494ad8f6fbbee0ba92422859f3",
-                "shasum": ""
-            },
-            "require": {
-                "php": "^5.3|^7.0|^8.0"
-            },
-            "replace": {
-                "cordoval/hamcrest-php": "*",
-                "davedevelopment/hamcrest-php": "*",
-                "kodova/hamcrest-php": "*"
-            },
-            "require-dev": {
-                "phpunit/php-file-iterator": "^1.4 || ^2.0",
-                "phpunit/phpunit": "^4.8.36 || ^5.7 || ^6.5 || ^7.0"
-            },
-            "type": "library",
-            "extra": {
-                "branch-alias": {
-                    "dev-master": "2.1-dev"
-                }
-            },
-            "autoload": {
-                "classmap": [
-                    "hamcrest"
-                ]
-            },
-            "notification-url": "https://packagist.org/downloads/",
-            "license": [
-                "BSD-3-Clause"
-            ],
-            "description": "This is the PHP port of Hamcrest Matchers",
-            "keywords": [
-                "test"
-            ],
-            "support": {
-                "issues": "https://github.com/hamcrest/hamcrest-php/issues",
-                "source": "https://github.com/hamcrest/hamcrest-php/tree/v2.0.1"
-            },
-            "time": "2020-07-09T08:09:16+00:00"
-        },
-        {
-            "name": "jakub-onderka/php-console-color",
-            "version": "v0.2",
-            "source": {
-                "type": "git",
-                "url": "https://github.com/JakubOnderka/PHP-Console-Color.git",
-                "reference": "d5deaecff52a0d61ccb613bb3804088da0307191"
-            },
-            "dist": {
-                "type": "zip",
-                "url": "https://api.github.com/repos/JakubOnderka/PHP-Console-Color/zipball/d5deaecff52a0d61ccb613bb3804088da0307191",
-                "reference": "d5deaecff52a0d61ccb613bb3804088da0307191",
-                "shasum": ""
-            },
-            "require": {
-                "php": ">=5.4.0"
-            },
-            "require-dev": {
-                "jakub-onderka/php-code-style": "1.0",
-                "jakub-onderka/php-parallel-lint": "1.0",
-                "jakub-onderka/php-var-dump-check": "0.*",
-                "phpunit/phpunit": "~4.3",
-                "squizlabs/php_codesniffer": "1.*"
-            },
-            "type": "library",
-            "autoload": {
-                "psr-4": {
-                    "JakubOnderka\\PhpConsoleColor\\": "src/"
-                }
-            },
-            "notification-url": "https://packagist.org/downloads/",
-            "license": [
-                "BSD-2-Clause"
-            ],
-            "authors": [
-                {
-                    "name": "Jakub Onderka",
-                    "email": "jakub.onderka@gmail.com"
-                }
-            ],
-            "support": {
-                "issues": "https://github.com/JakubOnderka/PHP-Console-Color/issues",
-                "source": "https://github.com/JakubOnderka/PHP-Console-Color/tree/master"
-            },
-            "abandoned": "php-parallel-lint/php-console-color",
-            "time": "2018-09-29T17:23:10+00:00"
-        },
-        {
-            "name": "jakub-onderka/php-console-highlighter",
-            "version": "v0.4",
-            "source": {
-                "type": "git",
-                "url": "https://github.com/JakubOnderka/PHP-Console-Highlighter.git",
-                "reference": "9f7a229a69d52506914b4bc61bfdb199d90c5547"
-            },
-            "dist": {
-                "type": "zip",
-                "url": "https://api.github.com/repos/JakubOnderka/PHP-Console-Highlighter/zipball/9f7a229a69d52506914b4bc61bfdb199d90c5547",
-                "reference": "9f7a229a69d52506914b4bc61bfdb199d90c5547",
-                "shasum": ""
-            },
-            "require": {
-                "ext-tokenizer": "*",
-                "jakub-onderka/php-console-color": "~0.2",
-                "php": ">=5.4.0"
-            },
-            "require-dev": {
-                "jakub-onderka/php-code-style": "~1.0",
-                "jakub-onderka/php-parallel-lint": "~1.0",
-                "jakub-onderka/php-var-dump-check": "~0.1",
-                "phpunit/phpunit": "~4.0",
-                "squizlabs/php_codesniffer": "~1.5"
-            },
-            "type": "library",
-            "autoload": {
-                "psr-4": {
-                    "JakubOnderka\\PhpConsoleHighlighter\\": "src/"
-                }
-            },
-            "notification-url": "https://packagist.org/downloads/",
-            "license": [
-                "MIT"
-            ],
-            "authors": [
-                {
-                    "name": "Jakub Onderka",
-                    "email": "acci@acci.cz",
-                    "homepage": "http://www.acci.cz/"
-                }
-            ],
-            "description": "Highlight PHP code in terminal",
-            "support": {
-                "issues": "https://github.com/JakubOnderka/PHP-Console-Highlighter/issues",
-                "source": "https://github.com/JakubOnderka/PHP-Console-Highlighter/tree/master"
-            },
-            "abandoned": "php-parallel-lint/php-console-highlighter",
-            "time": "2018-09-29T18:48:56+00:00"
-        },
-        {
-            "name": "knuckleswtf/pastel",
-            "version": "1.3.7",
-            "source": {
-                "type": "git",
-                "url": "https://github.com/knuckleswtf/pastel.git",
-                "reference": "f26642b7f7506c3c4f17aee3e0010546ce0069d0"
-            },
-            "dist": {
-                "type": "zip",
-                "url": "https://api.github.com/repos/knuckleswtf/pastel/zipball/f26642b7f7506c3c4f17aee3e0010546ce0069d0",
-                "reference": "f26642b7f7506c3c4f17aee3e0010546ce0069d0",
-                "shasum": ""
-            },
-            "require": {
-                "ext-json": "*",
-                "illuminate/support": "^5.8|^6.0|^7.0|^8.0",
-                "illuminate/view": "^5.8|^6.0|^7.0|^8.0",
-                "mnapoli/front-yaml": "^1.7.0",
-                "mnapoli/silly": "~1.0",
-                "php": ">=7.2.5",
-                "shalvah/clara": "^2.0.0",
-                "windwalker/renderer": "3.*"
-            },
-            "replace": {
-                "mpociot/documentarian": "*"
-            },
-            "require-dev": {
-                "ext-dom": "*",
-                "ext-libxml": "*",
-                "league/flysystem": "^2.0@dev",
-                "phpstan/phpstan": "^0.12.23",
-                "phpunit/phpunit": "^9.1"
-            },
-            "bin": [
-                "pastel"
-            ],
-            "type": "library",
-            "autoload": {
-                "files": [
-                    "helpers.php"
-                ],
-                "psr-4": {
-                    "Knuckles\\Pastel\\": "src/"
-                }
-            },
-            "notification-url": "https://packagist.org/downloads/",
-            "license": [
-                "MIT"
-            ],
-            "description": "Write your API docs in Markdown and get them converted into pretty HTML🎨",
-            "keywords": [
-                "documentation",
-                "generation",
-                "markdown"
-            ],
-            "support": {
-                "issues": "https://github.com/knuckleswtf/pastel/issues",
-                "source": "https://github.com/knuckleswtf/pastel/tree/1.3.7"
-            },
-            "time": "2021-03-27T17:22:04+00:00"
-        },
-        {
-            "name": "knuckleswtf/scribe",
-            "version": "2.0.2",
-            "source": {
-                "type": "git",
-                "url": "https://github.com/knuckleswtf/scribe.git",
-                "reference": "a2d6f5e5c071ccbf1d349d094fe102580175a677"
-            },
-            "dist": {
-                "type": "zip",
-                "url": "https://api.github.com/repos/knuckleswtf/scribe/zipball/a2d6f5e5c071ccbf1d349d094fe102580175a677",
-                "reference": "a2d6f5e5c071ccbf1d349d094fe102580175a677",
-                "shasum": ""
-            },
-            "require": {
-                "erusev/parsedown": "^1.7.4",
-                "ext-fileinfo": "*",
-                "ext-json": "*",
-                "fzaninotto/faker": "^1.9.1",
-                "illuminate/console": "^6.0|^7.0|^8.0",
-                "illuminate/routing": "^6.0|^7.0|^8.0",
-                "illuminate/support": "^6.0|^7.0|^8.0",
-                "knuckleswtf/pastel": "^1.3.6",
-                "league/flysystem": "^1.0",
-                "mpociot/reflection-docblock": "^1.0.1",
-                "nunomaduro/collision": "^3.0|^4.0|^5.0",
-                "php": ">=7.2.5",
-                "ramsey/uuid": "^3.8|^4.0",
-                "shalvah/clara": "^2.6",
-                "symfony/var-exporter": "^4.0|^5.0",
-                "symfony/yaml": "^4.0|^5.0"
-            },
-            "replace": {
-                "mpociot/laravel-apidoc-generator": "*"
-            },
-            "require-dev": {
-                "brianium/paratest": "^4.0",
-                "dms/phpunit-arraysubset-asserts": "^0.1.0",
-                "laravel/legacy-factories": "^1.0.4",
-                "laravel/lumen-framework": "^6.0|^7.0|^8.0",
-                "league/fractal": "^0.19.0",
-                "nikic/fast-route": "^1.3",
-                "orchestra/testbench": "^4.0|^5.0",
-                "phpstan/phpstan": "^0.12.19",
-                "phpunit/phpunit": "^8.0|^9.0"
-            },
-            "suggest": {
-                "league/fractal": "Required for transformers support"
-            },
-            "type": "library",
-            "extra": {
-                "laravel": {
-                    "providers": [
-                        "Knuckles\\Scribe\\ScribeServiceProvider"
-                    ]
-                }
-            },
-            "autoload": {
-                "psr-4": {
-                    "Knuckles\\Scribe\\": "src/"
-                }
-            },
-            "notification-url": "https://packagist.org/downloads/",
-            "license": [
-                "MIT"
-            ],
-            "authors": [
-                {
-                    "name": "Shalvah",
-                    "email": "hello@shalvah.me"
-                }
-            ],
-            "description": "Generate API documentation for humans from your Laravel codebase.✍",
-            "homepage": "http://github.com/knuckleswtf/scribe",
-            "keywords": [
-                "api",
-                "dingo",
-                "documentation",
-                "laravel"
-            ],
-            "support": {
-                "issues": "https://github.com/knuckleswtf/scribe/issues",
-                "source": "https://github.com/knuckleswtf/scribe/tree/2.0.2"
-            },
-            "funding": [
-                {
-                    "url": "https://patreon.com/shalvah",
-                    "type": "patreon"
-                }
-            ],
-            "time": "2020-10-30T14:45:29+00:00"
-        },
-        {
-            "name": "laravel/dusk",
-            "version": "v6.11.2",
-            "source": {
-                "type": "git",
-                "url": "https://github.com/laravel/dusk.git",
-                "reference": "be45bc6e6e3cec6f617a422aa0bd92877afc8695"
-            },
-            "dist": {
-                "type": "zip",
-                "url": "https://api.github.com/repos/laravel/dusk/zipball/be45bc6e6e3cec6f617a422aa0bd92877afc8695",
-                "reference": "be45bc6e6e3cec6f617a422aa0bd92877afc8695",
-                "shasum": ""
-            },
-            "require": {
-                "ext-json": "*",
-                "ext-zip": "*",
-                "illuminate/console": "^6.0|^7.0|^8.0",
-                "illuminate/support": "^6.0|^7.0|^8.0",
-                "nesbot/carbon": "^2.0",
-                "php": "^7.2|^8.0",
-                "php-webdriver/webdriver": "^1.9.0",
-                "symfony/console": "^4.3|^5.0",
-                "symfony/finder": "^4.3|^5.0",
-                "symfony/process": "^4.3|^5.0",
-                "vlucas/phpdotenv": "^3.0|^4.0|^5.0"
-            },
-            "require-dev": {
-                "mockery/mockery": "^1.0",
-                "phpunit/phpunit": "^7.5.15|^8.4|^9.0"
-=======
             "name": "fakerphp/faker",
             "version": "v1.9.2",
             "source": {
@@ -9803,7 +9339,6 @@
             "conflict": {
                 "ergebnis/faker": "!=1.9.2",
                 "fzaninotto/faker": "!=1.9.2"
->>>>>>> 1ab252a3
             },
             "replace": {
                 "ergebnis/faker": "1.9.2",
