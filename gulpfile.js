--- conflicted
+++ resolved
@@ -77,14 +77,9 @@
     'react/profile-page.coffee',
   ], 'public/js/react/profile-page.js')
   .coffee([
-<<<<<<< HEAD
-    "react/beatmaps/*.coffee",
-    "react/beatmaps.coffee"
-  ], "public/js/react/beatmaps.js")
-=======
-    'react/beatmaps/*.coffee'
+    'react/beatmaps/*.coffee',
+    'react/beatmaps.coffee'
   ], 'public/js/react/beatmaps.js')
->>>>>>> 00e75b22
   .version([
     'css/app.css',
     'js/app.js',
