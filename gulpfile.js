--- conflicted
+++ resolved
@@ -108,17 +108,15 @@
     'react/beatmapset-page.coffee'
   ], 'public/js/react/beatmapset-page.js')
   .coffee([
-<<<<<<< HEAD
     'react/mp-history/*.coffee',
     'react/mp-history.coffee'
   ], 'public/js/react/mp-history.js')
-=======
+  .coffee([
     'react/artist-page.coffee',
   ], 'public/js/react/artist-page.js')
   .coffee([
     'react/contest-page.coffee',
   ], 'public/js/react/contest-page.js')
->>>>>>> d3ce083d
   .version([
     'css/app.css',
     'js/app.js',
@@ -128,11 +126,8 @@
     'js/react/status-page.js',
     'js/react/beatmap-discussions.js',
     'js/react/beatmapset-page.js',
-<<<<<<< HEAD
     'js/react/mp-history.js',
-=======
     'js/react/artist-page.js',
     'js/react/contest-page.js',
->>>>>>> d3ce083d
   ]);
 });