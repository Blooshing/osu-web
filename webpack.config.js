--- conflicted
+++ resolved
@@ -2,30 +2,12 @@
 // See the LICENCE file in the repository root for full licence text.
 
 const path = require('path');
-<<<<<<< HEAD
-const { spawnSync } = require('child_process');
-const Watchpack = require('watchpack');
-const spawnOptions = { stdio: 'inherit' };
-
-const routesFile = path.resolve(__dirname, 'routes/web.php');
-const langDir = path.resolve(__dirname, 'resources/lang');
-=======
-const currentPath = path.resolve(__dirname);
-const mixPath = path.resolve(currentPath, 'node_modules/laravel-mix');
 const { spawnSync } = require('child_process');
 const Watchpack = require('watchpack');
 const spawnOptions = { stdio: 'inherit' };
 
-require(path.resolve(mixPath, 'src/index'));
-
-Mix.paths.setRootPath(currentPath);
-
-let ComponentFactory = require(path.resolve(mixPath, 'src/components/ComponentFactory'));
-new ComponentFactory().installAll();
-
 const routesFile = path.resolve(__dirname, 'routes/web.php');
 const langDir = path.resolve(__dirname, 'resources/lang');
->>>>>>> 82423d9c
 
 const webpackConfig = require('./webpack.unmix.js');
 
