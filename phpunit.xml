--- conflicted
+++ resolved
@@ -20,11 +20,8 @@
         <env name="BEATMAPSET_REQUIRED_HYPE" value="0"/>
         <env name="BROADCAST_DRIVER" value="log"/>
         <env name="CACHE_DRIVER" value="array"/>
-<<<<<<< HEAD
+        <env name="CHAT_PRIVATE_LIMIT" value="2"/>
         <env name="GROUP_CREATE_IF_MISSING" value="true"/>
-=======
-        <env name="CHAT_PRIVATE_LIMIT" value="2"/>
->>>>>>> cc8d7629
         <env name="SESSION_DRIVER" value="array"/>
     </php>
 </phpunit>