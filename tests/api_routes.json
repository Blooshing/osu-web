[
    {
        "uri": "api/v2/beatmaps/lookup",
        "methods": [
            "GET",
            "HEAD"
        ],
        "controller": "App\\Http\\Controllers\\BeatmapsController@lookup",
        "middlewares": [
            "App\\Http\\Middleware\\ThrottleRequests:1200,1,api:",
            "App\\Http\\Middleware\\RequireScopes",
            "App\\Http\\Middleware\\RequireScopes:public"
        ],
        "scopes": [
            "public"
        ]
    },
    {
        "uri": "api/v2/beatmaps/{beatmap}/scores/users/{user}",
        "methods": [
            "GET",
            "HEAD"
        ],
        "controller": "App\\Http\\Controllers\\BeatmapsController@userScore",
        "middlewares": [
            "App\\Http\\Middleware\\ThrottleRequests:1200,1,api:",
            "App\\Http\\Middleware\\RequireScopes",
            "App\\Http\\Middleware\\RequireScopes:public"
        ],
        "scopes": [
            "public"
        ]
    },
    {
        "uri": "api/v2/beatmaps/{beatmap}/scores/users/{user}/all",
        "methods": [
            "GET",
            "HEAD"
        ],
        "controller": "App\\Http\\Controllers\\BeatmapsController@userScoreAll",
        "middlewares": [
            "App\\Http\\Middleware\\ThrottleRequests:1200,1,api:",
            "App\\Http\\Middleware\\RequireScopes",
            "App\\Http\\Middleware\\RequireScopes:public"
        ],
        "scopes": [
            "public"
        ]
    },
    {
        "uri": "api/v2/beatmaps/{beatmap}/scores",
        "methods": [
            "GET",
            "HEAD"
        ],
        "controller": "App\\Http\\Controllers\\BeatmapsController@scores",
        "middlewares": [
            "App\\Http\\Middleware\\ThrottleRequests:1200,1,api:",
            "App\\Http\\Middleware\\RequireScopes",
            "App\\Http\\Middleware\\RequireScopes:public"
        ],
        "scopes": [
            "public"
        ]
    },
    {
        "uri": "api/v2/beatmaps/{beatmap}/solo-scores",
        "methods": [
            "GET",
            "HEAD"
        ],
        "controller": "App\\Http\\Controllers\\BeatmapsController@soloScores",
        "middlewares": [
            "App\\Http\\Middleware\\ThrottleRequests:1200,1,api:",
            "App\\Http\\Middleware\\RequireScopes",
            "App\\Http\\Middleware\\RequireScopes:public"
        ],
        "scopes": [
            "public"
        ]
    },
    {
        "uri": "api/v2/beatmaps/{beatmap}/solo/scores",
        "methods": [
            "POST"
        ],
        "controller": "App\\Http\\Controllers\\Solo\\ScoreTokensController@store",
        "middlewares": [
            "App\\Http\\Middleware\\ThrottleRequests:1200,1,api:",
            "App\\Http\\Middleware\\RequireScopes",
            "Illuminate\\Auth\\Middleware\\Authenticate"
        ],
        "scopes": []
    },
    {
        "uri": "api/v2/beatmaps/{beatmap}/solo/scores/{token}",
        "methods": [
            "PUT"
        ],
        "controller": "App\\Http\\Controllers\\Solo\\ScoresController@store",
        "middlewares": [
            "App\\Http\\Middleware\\ThrottleRequests:1200,1,api:",
            "App\\Http\\Middleware\\RequireScopes",
            "Illuminate\\Auth\\Middleware\\Authenticate"
        ],
        "scopes": []
    },
    {
        "uri": "api/v2/beatmaps",
        "methods": [
            "GET",
            "HEAD"
        ],
        "controller": "App\\Http\\Controllers\\BeatmapsController@index",
        "middlewares": [
            "App\\Http\\Middleware\\ThrottleRequests:1200,1,api:",
            "App\\Http\\Middleware\\RequireScopes",
            "App\\Http\\Middleware\\RequireScopes:public"
        ],
        "scopes": [
            "public"
        ]
    },
    {
        "uri": "api/v2/beatmaps/{beatmap}",
        "methods": [
            "GET",
            "HEAD"
        ],
        "controller": "App\\Http\\Controllers\\BeatmapsController@show",
        "middlewares": [
            "App\\Http\\Middleware\\ThrottleRequests:1200,1,api:",
            "App\\Http\\Middleware\\RequireScopes",
            "App\\Http\\Middleware\\RequireScopes:public"
        ],
        "scopes": [
            "public"
        ]
    },
    {
        "uri": "api/v2/beatmaps/{beatmap}/attributes",
        "methods": [
            "POST"
        ],
        "controller": "App\\Http\\Controllers\\BeatmapsController@attributes",
        "middlewares": [
            "App\\Http\\Middleware\\ThrottleRequests:1200,1,api:",
            "App\\Http\\Middleware\\RequireScopes",
            "App\\Http\\Middleware\\RequireScopes:public"
        ],
        "scopes": [
            "public"
        ]
    },
    {
        "uri": "api/v2/beatmapsets/events",
        "methods": [
            "GET",
            "HEAD"
        ],
        "controller": "App\\Http\\Controllers\\BeatmapsetEventsController@index",
        "middlewares": [
            "App\\Http\\Middleware\\ThrottleRequests:1200,1,api:",
            "App\\Http\\Middleware\\RequireScopes",
            "App\\Http\\Middleware\\RequireScopes:public"
        ],
        "scopes": [
            "public"
        ]
    },
    {
        "uri": "api/v2/beatmapsets/discussions/posts",
        "methods": [
            "GET",
            "HEAD"
        ],
        "controller": "App\\Http\\Controllers\\BeatmapDiscussionPostsController@index",
        "middlewares": [
            "App\\Http\\Middleware\\ThrottleRequests:1200,1,api:",
            "App\\Http\\Middleware\\RequireScopes",
            "App\\Http\\Middleware\\RequireScopes:public"
        ],
        "scopes": [
            "public"
        ]
    },
    {
        "uri": "api/v2/beatmapsets/discussions/votes",
        "methods": [
            "GET",
            "HEAD"
        ],
        "controller": "App\\Http\\Controllers\\BeatmapsetDiscussionVotesController@index",
        "middlewares": [
            "App\\Http\\Middleware\\ThrottleRequests:1200,1,api:",
            "App\\Http\\Middleware\\RequireScopes",
            "App\\Http\\Middleware\\RequireScopes:public"
        ],
        "scopes": [
            "public"
        ]
    },
    {
        "uri": "api/v2/beatmapsets/discussions",
        "methods": [
            "GET",
            "HEAD"
        ],
        "controller": "App\\Http\\Controllers\\BeatmapDiscussionsController@index",
        "middlewares": [
            "App\\Http\\Middleware\\ThrottleRequests:1200,1,api:",
            "App\\Http\\Middleware\\RequireScopes",
            "App\\Http\\Middleware\\RequireScopes:public"
        ],
        "scopes": [
            "public"
        ]
    },
    {
        "uri": "api/v2/beatmapsets/{beatmapset}/favourites",
        "methods": [
            "POST"
        ],
        "controller": "App\\Http\\Controllers\\Beatmapsets\\FavouritesController@store",
        "middlewares": [
            "App\\Http\\Middleware\\ThrottleRequests:1200,1,api:",
            "App\\Http\\Middleware\\RequireScopes",
            "Illuminate\\Auth\\Middleware\\Authenticate"
        ],
        "scopes": []
    },
    {
        "uri": "api/v2/comments",
        "methods": [
            "GET",
            "HEAD"
        ],
        "controller": "App\\Http\\Controllers\\CommentsController@index",
        "middlewares": [
            "App\\Http\\Middleware\\ThrottleRequests:1200,1,api:",
            "App\\Http\\Middleware\\RequireScopes"
        ],
        "scopes": []
    },
    {
        "uri": "api/v2/comments",
        "methods": [
            "POST"
        ],
        "controller": "App\\Http\\Controllers\\CommentsController@store",
        "middlewares": [
            "App\\Http\\Middleware\\ThrottleRequests:1200,1,api:",
            "App\\Http\\Middleware\\RequireScopes",
            "Illuminate\\Auth\\Middleware\\Authenticate"
        ],
        "scopes": []
    },
    {
        "uri": "api/v2/comments/{comment}",
        "methods": [
            "GET",
            "HEAD"
        ],
        "controller": "App\\Http\\Controllers\\CommentsController@show",
        "middlewares": [
            "App\\Http\\Middleware\\ThrottleRequests:1200,1,api:",
            "App\\Http\\Middleware\\RequireScopes"
        ],
        "scopes": []
    },
    {
        "uri": "api/v2/comments/{comment}",
        "methods": [
            "PATCH",
            "PUT"
        ],
        "controller": "App\\Http\\Controllers\\CommentsController@update",
        "middlewares": [
            "App\\Http\\Middleware\\ThrottleRequests:1200,1,api:",
            "App\\Http\\Middleware\\RequireScopes",
            "Illuminate\\Auth\\Middleware\\Authenticate"
        ],
        "scopes": []
    },
    {
        "uri": "api/v2/comments/{comment}",
        "methods": [
            "DELETE"
        ],
        "controller": "App\\Http\\Controllers\\CommentsController@destroy",
        "middlewares": [
            "App\\Http\\Middleware\\ThrottleRequests:1200,1,api:",
            "App\\Http\\Middleware\\RequireScopes",
            "Illuminate\\Auth\\Middleware\\Authenticate"
        ],
        "scopes": []
    },
    {
        "uri": "api/v2/comments/{comment}/vote",
        "methods": [
            "POST"
        ],
        "controller": "App\\Http\\Controllers\\CommentsController@voteStore",
        "middlewares": [
            "App\\Http\\Middleware\\ThrottleRequests:1200,1,api:",
            "App\\Http\\Middleware\\RequireScopes",
            "Illuminate\\Auth\\Middleware\\Authenticate"
        ],
        "scopes": []
    },
    {
        "uri": "api/v2/comments/{comment}/vote",
        "methods": [
            "DELETE"
        ],
        "controller": "App\\Http\\Controllers\\CommentsController@voteDestroy",
        "middlewares": [
            "App\\Http\\Middleware\\ThrottleRequests:1200,1,api:",
            "App\\Http\\Middleware\\RequireScopes",
            "Illuminate\\Auth\\Middleware\\Authenticate"
        ],
        "scopes": []
    },
    {
        "uri": "api/v2/chat/new",
        "methods": [
            "POST"
        ],
        "controller": "App\\Http\\Controllers\\Chat\\ChatController@newConversation",
        "middlewares": [
            "App\\Http\\Middleware\\ThrottleRequests:1200,1,api:",
            "App\\Http\\Middleware\\RequireScopes",
            "App\\Http\\Middleware\\RequireScopes:chat.write",
            "Illuminate\\Auth\\Middleware\\Authenticate"
        ],
        "scopes": [
            "chat.write"
        ]
    },
    {
        "uri": "api/v2/chat/updates",
        "methods": [
            "GET",
            "HEAD"
        ],
        "controller": "App\\Http\\Controllers\\Chat\\ChatController@updates",
        "middlewares": [
            "App\\Http\\Middleware\\ThrottleRequests:1200,1,api:",
            "App\\Http\\Middleware\\RequireScopes",
            "Illuminate\\Auth\\Middleware\\Authenticate"
        ],
        "scopes": []
    },
    {
        "uri": "api/v2/chat/presence",
        "methods": [
            "GET",
            "HEAD"
        ],
        "controller": "App\\Http\\Controllers\\Chat\\ChatController@presence",
        "middlewares": [
            "App\\Http\\Middleware\\ThrottleRequests:1200,1,api:",
            "App\\Http\\Middleware\\RequireScopes",
            "Illuminate\\Auth\\Middleware\\Authenticate"
        ],
        "scopes": []
    },
    {
        "uri": "api/v2/chat/channels/{channel}/messages",
        "methods": [
            "GET",
            "HEAD"
        ],
        "controller": "App\\Http\\Controllers\\Chat\\Channels\\MessagesController@index",
        "middlewares": [
            "App\\Http\\Middleware\\ThrottleRequests:1200,1,api:",
            "App\\Http\\Middleware\\RequireScopes",
            "Illuminate\\Auth\\Middleware\\Authenticate"
        ],
        "scopes": []
    },
    {
        "uri": "api/v2/chat/channels/{channel}/messages",
        "methods": [
            "POST"
        ],
        "controller": "App\\Http\\Controllers\\Chat\\Channels\\MessagesController@store",
        "middlewares": [
            "App\\Http\\Middleware\\ThrottleRequests:1200,1,api:",
            "App\\Http\\Middleware\\RequireScopes",
            "Illuminate\\Auth\\Middleware\\Authenticate"
        ],
        "scopes": []
    },
    {
        "uri": "api/v2/chat/channels/{channel}/users/{user}",
        "methods": [
            "PUT"
        ],
        "controller": "App\\Http\\Controllers\\Chat\\ChannelsController@join",
        "middlewares": [
            "App\\Http\\Middleware\\ThrottleRequests:1200,1,api:",
            "App\\Http\\Middleware\\RequireScopes",
            "Illuminate\\Auth\\Middleware\\Authenticate"
        ],
        "scopes": []
    },
    {
        "uri": "api/v2/chat/channels/{channel}/users/{user}",
        "methods": [
            "DELETE"
        ],
        "controller": "App\\Http\\Controllers\\Chat\\ChannelsController@part",
        "middlewares": [
            "App\\Http\\Middleware\\ThrottleRequests:1200,1,api:",
            "App\\Http\\Middleware\\RequireScopes",
            "Illuminate\\Auth\\Middleware\\Authenticate"
        ],
        "scopes": []
    },
    {
        "uri": "api/v2/chat/channels/{channel}/mark-as-read/{message}",
        "methods": [
            "PUT"
        ],
        "controller": "App\\Http\\Controllers\\Chat\\ChannelsController@markAsRead",
        "middlewares": [
            "App\\Http\\Middleware\\ThrottleRequests:1200,1,api:",
            "App\\Http\\Middleware\\RequireScopes",
            "Illuminate\\Auth\\Middleware\\Authenticate"
        ],
        "scopes": []
    },
    {
        "uri": "api/v2/chat/channels",
        "methods": [
            "GET",
            "HEAD"
        ],
        "controller": "App\\Http\\Controllers\\Chat\\ChannelsController@index",
        "middlewares": [
            "App\\Http\\Middleware\\ThrottleRequests:1200,1,api:",
            "App\\Http\\Middleware\\RequireScopes",
            "Illuminate\\Auth\\Middleware\\Authenticate"
        ],
        "scopes": []
    },
    {
        "uri": "api/v2/chat/channels",
        "methods": [
            "POST"
        ],
        "controller": "App\\Http\\Controllers\\Chat\\ChannelsController@store",
        "middlewares": [
            "App\\Http\\Middleware\\ThrottleRequests:1200,1,api:",
            "App\\Http\\Middleware\\RequireScopes",
            "App\\Http\\Middleware\\RequireScopes:chat.write",
            "Illuminate\\Auth\\Middleware\\Authenticate"
        ],
        "scopes": [
            "chat.write"
        ]
    },
    {
        "uri": "api/v2/chat/channels/{channel}",
        "methods": [
            "GET",
            "HEAD"
        ],
        "controller": "App\\Http\\Controllers\\Chat\\ChannelsController@show",
        "middlewares": [
            "App\\Http\\Middleware\\ThrottleRequests:1200,1,api:",
            "App\\Http\\Middleware\\RequireScopes",
            "Illuminate\\Auth\\Middleware\\Authenticate"
        ],
        "scopes": []
    },
    {
        "uri": "api/v2/changelog/{stream}/{build}",
        "methods": [
            "GET",
            "HEAD"
        ],
        "controller": "App\\Http\\Controllers\\ChangelogController@build",
        "middlewares": [
            "App\\Http\\Middleware\\ThrottleRequests:1200,1,api:",
            "App\\Http\\Middleware\\RequireScopes"
        ],
        "scopes": []
    },
    {
        "uri": "api/v2/changelog",
        "methods": [
            "GET",
            "HEAD"
        ],
        "controller": "App\\Http\\Controllers\\ChangelogController@index",
        "middlewares": [
            "App\\Http\\Middleware\\ThrottleRequests:1200,1,api:",
            "App\\Http\\Middleware\\RequireScopes"
        ],
        "scopes": []
    },
    {
        "uri": "api/v2/changelog/{changelog}",
        "methods": [
            "GET",
            "HEAD"
        ],
        "controller": "App\\Http\\Controllers\\ChangelogController@show",
        "middlewares": [
            "App\\Http\\Middleware\\ThrottleRequests:1200,1,api:",
            "App\\Http\\Middleware\\RequireScopes"
        ],
        "scopes": []
    },
    {
        "uri": "api/v2/forums/topics/{topic}/reply",
        "methods": [
            "POST"
        ],
        "controller": "App\\Http\\Controllers\\Forum\\TopicsController@reply",
        "middlewares": [
            "App\\Http\\Middleware\\ThrottleRequests:1200,1,api:",
            "App\\Http\\Middleware\\RequireScopes",
            "Illuminate\\Auth\\Middleware\\Authenticate",
            "App\\Http\\Middleware\\RequireScopes:forum.write"
        ],
        "scopes": [
            "forum.write"
        ]
    },
    {
        "uri": "api/v2/forums/topics",
        "methods": [
            "POST"
        ],
        "controller": "App\\Http\\Controllers\\Forum\\TopicsController@store",
        "middlewares": [
            "App\\Http\\Middleware\\ThrottleRequests:1200,1,api:",
            "App\\Http\\Middleware\\RequireScopes",
            "Illuminate\\Auth\\Middleware\\Authenticate",
            "App\\Http\\Middleware\\RequireScopes:forum.write"
        ],
        "scopes": [
            "forum.write"
        ]
    },
    {
        "uri": "api/v2/forums/topics/{topic}",
        "methods": [
            "GET",
            "HEAD"
        ],
        "controller": "App\\Http\\Controllers\\Forum\\TopicsController@show",
        "middlewares": [
            "App\\Http\\Middleware\\ThrottleRequests:1200,1,api:",
            "App\\Http\\Middleware\\RequireScopes",
            "App\\Http\\Middleware\\RequireScopes:public"
        ],
        "scopes": [
            "public"
        ]
    },
    {
        "uri": "api/v2/forums/topics/{topic}",
        "methods": [
            "PATCH",
            "PUT"
        ],
        "controller": "App\\Http\\Controllers\\Forum\\TopicsController@update",
        "middlewares": [
            "App\\Http\\Middleware\\ThrottleRequests:1200,1,api:",
            "App\\Http\\Middleware\\RequireScopes",
            "App\\Http\\Middleware\\RequireScopes:forum.write"
        ],
        "scopes": [
            "forum.write"
        ]
    },
    {
        "uri": "api/v2/forums/posts/{post}",
        "methods": [
            "PATCH",
            "PUT"
        ],
        "controller": "App\\Http\\Controllers\\Forum\\PostsController@update",
        "middlewares": [
            "App\\Http\\Middleware\\ThrottleRequests:1200,1,api:",
            "App\\Http\\Middleware\\RequireScopes",
            "App\\Http\\Middleware\\RequireScopes:forum.write"
        ],
        "scopes": [
            "forum.write"
        ]
    },
    {
        "uri": "api/v2/matches",
        "methods": [
            "GET",
            "HEAD"
        ],
        "controller": "App\\Http\\Controllers\\MatchesController@index",
        "middlewares": [
            "App\\Http\\Middleware\\ThrottleRequests:1200,1,api:",
            "App\\Http\\Middleware\\RequireScopes",
            "App\\Http\\Middleware\\RequireScopes:public"
        ],
        "scopes": [
            "public"
        ]
    },
    {
        "uri": "api/v2/matches/{match}",
        "methods": [
            "GET",
            "HEAD"
        ],
        "controller": "App\\Http\\Controllers\\MatchesController@show",
        "middlewares": [
            "App\\Http\\Middleware\\ThrottleRequests:1200,1,api:",
            "App\\Http\\Middleware\\RequireScopes",
            "App\\Http\\Middleware\\RequireScopes:public"
        ],
        "scopes": [
            "public"
        ]
    },
    {
        "uri": "api/v2/rooms/{mode?}",
        "methods": [
            "GET",
            "HEAD"
        ],
        "controller": "App\\Http\\Controllers\\Multiplayer\\RoomsController@index",
        "middlewares": [
            "App\\Http\\Middleware\\ThrottleRequests:1200,1,api:",
            "App\\Http\\Middleware\\RequireScopes",
            "Illuminate\\Auth\\Middleware\\Authenticate",
            "App\\Http\\Middleware\\RequireScopes:public"
        ],
        "scopes": [
            "public"
        ]
    },
    {
        "uri": "api/v2/rooms/{room}/users/{user}",
        "methods": [
            "PUT"
        ],
        "controller": "App\\Http\\Controllers\\Multiplayer\\RoomsController@join",
        "middlewares": [
            "App\\Http\\Middleware\\ThrottleRequests:1200,1,api:",
            "App\\Http\\Middleware\\RequireScopes",
            "Illuminate\\Auth\\Middleware\\Authenticate"
        ],
        "scopes": []
    },
    {
        "uri": "api/v2/rooms/{room}/users/{user}",
        "methods": [
            "DELETE"
        ],
        "controller": "App\\Http\\Controllers\\Multiplayer\\RoomsController@part",
        "middlewares": [
            "App\\Http\\Middleware\\ThrottleRequests:1200,1,api:",
            "App\\Http\\Middleware\\RequireScopes",
            "Illuminate\\Auth\\Middleware\\Authenticate"
        ],
        "scopes": []
    },
    {
        "uri": "api/v2/rooms/{room}/leaderboard",
        "methods": [
            "GET",
            "HEAD"
        ],
        "controller": "App\\Http\\Controllers\\Multiplayer\\RoomsController@leaderboard",
        "middlewares": [
            "App\\Http\\Middleware\\ThrottleRequests:1200,1,api:",
            "App\\Http\\Middleware\\RequireScopes",
            "Illuminate\\Auth\\Middleware\\Authenticate",
            "App\\Http\\Middleware\\RequireScopes:public"
        ],
        "scopes": [
            "public"
        ]
    },
    {
        "uri": "api/v2/rooms/{room}/playlist/{playlist}/scores/users/{user}",
        "methods": [
            "GET",
            "HEAD"
        ],
        "controller": "App\\Http\\Controllers\\Multiplayer\\Rooms\\Playlist\\ScoresController@showUser",
        "middlewares": [
            "App\\Http\\Middleware\\ThrottleRequests:1200,1,api:",
            "App\\Http\\Middleware\\RequireScopes",
            "Illuminate\\Auth\\Middleware\\Authenticate"
        ],
        "scopes": []
    },
    {
        "uri": "api/v2/rooms/{room}/playlist/{playlist}/scores",
        "methods": [
            "GET",
            "HEAD"
        ],
        "controller": "App\\Http\\Controllers\\Multiplayer\\Rooms\\Playlist\\ScoresController@index",
        "middlewares": [
            "App\\Http\\Middleware\\ThrottleRequests:1200,1,api:",
            "App\\Http\\Middleware\\RequireScopes",
            "Illuminate\\Auth\\Middleware\\Authenticate",
            "App\\Http\\Middleware\\RequireScopes:public"
        ],
        "scopes": [
            "public"
        ]
    },
    {
        "uri": "api/v2/rooms/{room}/playlist/{playlist}/scores",
        "methods": [
            "POST"
        ],
        "controller": "App\\Http\\Controllers\\Multiplayer\\Rooms\\Playlist\\ScoresController@store",
        "middlewares": [
            "App\\Http\\Middleware\\ThrottleRequests:1200,1,api:",
            "App\\Http\\Middleware\\RequireScopes",
            "Illuminate\\Auth\\Middleware\\Authenticate"
        ],
        "scopes": []
    },
    {
        "uri": "api/v2/rooms/{room}/playlist/{playlist}/scores/{score}",
        "methods": [
            "GET",
            "HEAD"
        ],
        "controller": "App\\Http\\Controllers\\Multiplayer\\Rooms\\Playlist\\ScoresController@show",
        "middlewares": [
            "App\\Http\\Middleware\\ThrottleRequests:1200,1,api:",
            "App\\Http\\Middleware\\RequireScopes",
            "Illuminate\\Auth\\Middleware\\Authenticate"
        ],
        "scopes": []
    },
    {
        "uri": "api/v2/rooms/{room}/playlist/{playlist}/scores/{score}",
        "methods": [
            "PATCH",
            "PUT"
        ],
        "controller": "App\\Http\\Controllers\\Multiplayer\\Rooms\\Playlist\\ScoresController@update",
        "middlewares": [
            "App\\Http\\Middleware\\ThrottleRequests:1200,1,api:",
            "App\\Http\\Middleware\\RequireScopes",
            "Illuminate\\Auth\\Middleware\\Authenticate"
        ],
        "scopes": []
    },
    {
        "uri": "api/v2/reports",
        "methods": [
            "POST"
        ],
        "controller": "App\\Http\\Controllers\\ReportsController@store",
        "middlewares": [
            "App\\Http\\Middleware\\ThrottleRequests:1200,1,api:",
            "App\\Http\\Middleware\\RequireScopes",
            "Illuminate\\Auth\\Middleware\\Authenticate"
        ],
        "scopes": []
    },
    {
        "uri": "api/v2/rooms",
        "methods": [
            "POST"
        ],
        "controller": "App\\Http\\Controllers\\Multiplayer\\RoomsController@store",
        "middlewares": [
            "App\\Http\\Middleware\\ThrottleRequests:1200,1,api:",
            "App\\Http\\Middleware\\RequireScopes",
            "Illuminate\\Auth\\Middleware\\Authenticate"
        ],
        "scopes": []
    },
    {
        "uri": "api/v2/rooms/{room}",
        "methods": [
            "GET",
            "HEAD"
        ],
        "controller": "App\\Http\\Controllers\\Multiplayer\\RoomsController@show",
        "middlewares": [
            "App\\Http\\Middleware\\ThrottleRequests:1200,1,api:",
            "App\\Http\\Middleware\\RequireScopes",
            "App\\Http\\Middleware\\RequireScopes:public"
        ],
        "scopes": [
            "public"
        ]
    },
    {
        "uri": "api/v2/seasonal-backgrounds",
        "methods": [
            "GET",
            "HEAD"
        ],
        "controller": "App\\Http\\Controllers\\SeasonalBackgroundsController@index",
        "middlewares": [
            "App\\Http\\Middleware\\ThrottleRequests:1200,1,api:",
            "App\\Http\\Middleware\\RequireScopes"
        ],
        "scopes": []
    },
    {
        "uri": "api/v2/scores/{mode}/{score}/download",
        "methods": [
            "GET",
            "HEAD"
        ],
        "controller": "App\\Http\\Controllers\\ScoresController@download",
        "middlewares": [
            "App\\Http\\Middleware\\ThrottleRequests:1200,1,api:",
            "App\\Http\\Middleware\\RequireScopes",
            "App\\Http\\Middleware\\ThrottleRequests:10,1,api-scores-download:",
            "Illuminate\\Auth\\Middleware\\Authenticate",
            "App\\Http\\Middleware\\RequireScopes:public"
        ],
        "scopes": [
            "public"
        ]
    },
    {
        "uri": "api/v2/scores/{mode}/{score}",
        "methods": [
            "GET",
            "HEAD"
        ],
        "controller": "App\\Http\\Controllers\\ScoresController@show",
        "middlewares": [
            "App\\Http\\Middleware\\ThrottleRequests:1200,1,api:",
            "App\\Http\\Middleware\\RequireScopes",
            "App\\Http\\Middleware\\RequireScopes:public"
        ],
        "scopes": [
            "public"
        ]
    },
    {
        "uri": "api/v2/beatmapsets/search/{filters?}",
        "methods": [
            "GET",
            "HEAD"
        ],
        "controller": "App\\Http\\Controllers\\BeatmapsetsController@search",
        "middlewares": [
            "App\\Http\\Middleware\\ThrottleRequests:1200,1,api:",
            "App\\Http\\Middleware\\RequireScopes",
            "App\\Http\\Middleware\\RequireScopes:public"
        ],
        "scopes": [
            "public"
        ]
    },
    {
        "uri": "api/v2/beatmapsets/lookup",
        "methods": [
            "GET",
            "HEAD"
        ],
        "controller": "App\\Http\\Controllers\\API\\BeatmapsetsController@lookup",
        "middlewares": [
            "App\\Http\\Middleware\\ThrottleRequests:1200,1,api:",
            "App\\Http\\Middleware\\RequireScopes",
            "App\\Http\\Middleware\\RequireScopes:public"
        ],
        "scopes": [
            "public"
        ]
    },
    {
        "uri": "api/v2/beatmapsets/{beatmapset}",
        "methods": [
            "GET",
            "HEAD"
        ],
        "controller": "App\\Http\\Controllers\\BeatmapsetsController@show",
        "middlewares": [
            "App\\Http\\Middleware\\ThrottleRequests:1200,1,api:",
            "App\\Http\\Middleware\\RequireScopes",
            "App\\Http\\Middleware\\RequireScopes:public"
        ],
        "scopes": [
            "public"
        ]
    },
    {
        "uri": "api/v2/friends",
        "methods": [
            "GET",
            "HEAD"
        ],
        "controller": "App\\Http\\Controllers\\FriendsController@index",
        "middlewares": [
            "App\\Http\\Middleware\\ThrottleRequests:1200,1,api:",
            "App\\Http\\Middleware\\RequireScopes",
            "Illuminate\\Auth\\Middleware\\Authenticate",
            "App\\Http\\Middleware\\RequireScopes:friends.read"
        ],
        "scopes": [
            "friends.read"
        ]
    },
    {
        "uri": "api/v2/me/download-quota-check",
        "methods": [
            "GET",
            "HEAD"
        ],
        "controller": "App\\Http\\Controllers\\HomeController@downloadQuotaCheck",
        "middlewares": [
            "App\\Http\\Middleware\\ThrottleRequests:1200,1,api:",
            "App\\Http\\Middleware\\RequireScopes",
            "Illuminate\\Auth\\Middleware\\Authenticate"
        ],
        "scopes": []
    },
    {
        "uri": "api/v2/me/{mode?}",
        "methods": [
            "GET",
            "HEAD"
        ],
        "controller": "App\\Http\\Controllers\\UsersController@me",
        "middlewares": [
            "App\\Http\\Middleware\\ThrottleRequests:1200,1,api:",
            "App\\Http\\Middleware\\RequireScopes",
            "Illuminate\\Auth\\Middleware\\Authenticate",
            "App\\Http\\Middleware\\RequireScopes:identify"
        ],
        "scopes": [
            "identify"
        ]
    },
    {
        "uri": "api/v2/oauth/tokens/current",
        "methods": [
            "DELETE"
        ],
        "controller": "App\\Http\\Controllers\\OAuth\\TokensController@destroyCurrent",
        "middlewares": [
            "App\\Http\\Middleware\\ThrottleRequests:1200,1,api:",
            "App\\Http\\Middleware\\RequireScopes",
            "App\\Http\\Middleware\\RequireScopes:any"
        ],
        "scopes": [
            "any"
        ]
    },
    {
        "uri": "api/v2/news",
        "methods": [
            "GET",
            "HEAD"
        ],
        "controller": "App\\Http\\Controllers\\NewsController@index",
        "middlewares": [
            "App\\Http\\Middleware\\ThrottleRequests:1200,1,api:",
            "App\\Http\\Middleware\\RequireScopes"
        ],
        "scopes": []
    },
    {
        "uri": "api/v2/news/{news}",
        "methods": [
            "GET",
            "HEAD"
        ],
        "controller": "App\\Http\\Controllers\\NewsController@show",
        "middlewares": [
            "App\\Http\\Middleware\\ThrottleRequests:1200,1,api:",
            "App\\Http\\Middleware\\RequireScopes"
        ],
        "scopes": []
    },
    {
        "uri": "api/v2/notifications",
        "methods": [
            "GET",
            "HEAD"
        ],
        "controller": "App\\Http\\Controllers\\NotificationsController@index",
        "middlewares": [
            "App\\Http\\Middleware\\ThrottleRequests:1200,1,api:",
            "App\\Http\\Middleware\\RequireScopes",
            "Illuminate\\Auth\\Middleware\\Authenticate"
        ],
        "scopes": []
    },
    {
        "uri": "api/v2/notifications/mark-read",
        "methods": [
            "POST"
        ],
        "controller": "App\\Http\\Controllers\\NotificationsController@markRead",
        "middlewares": [
            "App\\Http\\Middleware\\ThrottleRequests:1200,1,api:",
            "App\\Http\\Middleware\\RequireScopes",
            "Illuminate\\Auth\\Middleware\\Authenticate"
        ],
        "scopes": []
    },
    {
        "uri": "api/v2/rankings/{mode}/{type}",
        "methods": [
            "GET",
            "HEAD"
        ],
        "controller": "App\\Http\\Controllers\\RankingController@index",
        "middlewares": [
            "App\\Http\\Middleware\\ThrottleRequests:1200,1,api:",
            "App\\Http\\Middleware\\RequireScopes",
            "App\\Http\\Middleware\\RequireScopes:public"
        ],
        "scopes": [
            "public"
        ]
    },
    {
        "uri": "api/v2/spotlights",
        "methods": [
            "GET",
            "HEAD"
        ],
        "controller": "App\\Http\\Controllers\\SpotlightsController@index",
        "middlewares": [
            "App\\Http\\Middleware\\ThrottleRequests:1200,1,api:",
            "App\\Http\\Middleware\\RequireScopes",
            "App\\Http\\Middleware\\RequireScopes:public"
        ],
        "scopes": [
            "public"
        ]
    },
    {
        "uri": "api/v2/search",
        "methods": [
            "GET",
            "HEAD"
        ],
        "controller": "App\\Http\\Controllers\\HomeController@search",
        "middlewares": [
            "App\\Http\\Middleware\\ThrottleRequests:1200,1,api:",
            "App\\Http\\Middleware\\RequireScopes",
            "App\\Http\\Middleware\\RequireScopes:public"
        ],
        "scopes": [
            "public"
        ]
    },
    {
        "uri": "api/v2/users/{user}/kudosu",
        "methods": [
            "GET",
            "HEAD"
        ],
        "controller": "App\\Http\\Controllers\\UsersController@kudosu",
        "middlewares": [
            "App\\Http\\Middleware\\ThrottleRequests:1200,1,api:",
            "App\\Http\\Middleware\\RequireScopes",
            "App\\Http\\Middleware\\RequireScopes:public"
        ],
        "scopes": [
            "public"
        ]
    },
    {
        "uri": "api/v2/users/{user}/scores/{type}",
        "methods": [
            "GET",
            "HEAD"
        ],
        "controller": "App\\Http\\Controllers\\UsersController@scores",
        "middlewares": [
            "App\\Http\\Middleware\\ThrottleRequests:1200,1,api:",
            "App\\Http\\Middleware\\RequireScopes",
            "App\\Http\\Middleware\\RequireScopes:public"
        ],
        "scopes": [
            "public"
        ]
    },
    {
        "uri": "api/v2/users/{user}/beatmapsets/{type}",
        "methods": [
            "GET",
            "HEAD"
        ],
        "controller": "App\\Http\\Controllers\\UsersController@beatmapsets",
        "middlewares": [
            "App\\Http\\Middleware\\ThrottleRequests:1200,1,api:",
            "App\\Http\\Middleware\\RequireScopes",
            "App\\Http\\Middleware\\RequireScopes:public"
        ],
        "scopes": [
            "public"
        ]
    },
    {
        "uri": "api/v2/users/{user}/recent_activity",
        "methods": [
            "GET",
            "HEAD"
        ],
        "controller": "App\\Http\\Controllers\\UsersController@recentActivity",
        "middlewares": [
            "App\\Http\\Middleware\\ThrottleRequests:1200,1,api:",
            "App\\Http\\Middleware\\RequireScopes",
            "App\\Http\\Middleware\\RequireScopes:public"
        ],
        "scopes": [
            "public"
        ]
    },
    {
        "uri": "api/v2/users/{user}/{mode?}",
        "methods": [
            "GET",
            "HEAD"
        ],
        "controller": "App\\Http\\Controllers\\UsersController@show",
        "middlewares": [
            "App\\Http\\Middleware\\ThrottleRequests:1200,1,api:",
            "App\\Http\\Middleware\\RequireScopes",
            "App\\Http\\Middleware\\RequireScopes:public"
        ],
        "scopes": [
            "public"
        ]
    },
    {
        "uri": "api/v2/users",
        "methods": [
            "GET",
            "HEAD"
        ],
        "controller": "App\\Http\\Controllers\\UsersController@index",
        "middlewares": [
<<<<<<< HEAD
            "throttle:1200,1,api:",
            "require-scopes",
            "require-scopes:public"
=======
            "App\\Http\\Middleware\\ThrottleRequests:1200,1,api:",
            "App\\Http\\Middleware\\RequireScopes"
>>>>>>> 0fc2b21c
        ],
        "scopes": [
            "public"
        ]
    },
    {
        "uri": "api/v2/wiki/{locale}/{path}",
        "methods": [
            "GET",
            "HEAD"
        ],
        "controller": "App\\Http\\Controllers\\WikiController@show",
        "middlewares": [
            "App\\Http\\Middleware\\ThrottleRequests:1200,1,api:",
            "App\\Http\\Middleware\\RequireScopes"
        ],
        "scopes": []
    },
    {
        "uri": "api/v2/beatmapsets/{beatmapset}/download",
        "methods": [
            "GET",
            "HEAD"
        ],
        "controller": "App\\Http\\Controllers\\BeatmapsetsController@download",
        "middlewares": [
            "App\\Http\\Middleware\\RequireScopes"
        ],
        "scopes": []
    }
]<|MERGE_RESOLUTION|>--- conflicted
+++ resolved
@@ -1147,14 +1147,9 @@
         ],
         "controller": "App\\Http\\Controllers\\UsersController@index",
         "middlewares": [
-<<<<<<< HEAD
-            "throttle:1200,1,api:",
-            "require-scopes",
-            "require-scopes:public"
-=======
-            "App\\Http\\Middleware\\ThrottleRequests:1200,1,api:",
-            "App\\Http\\Middleware\\RequireScopes"
->>>>>>> 0fc2b21c
+            "App\\Http\\Middleware\\ThrottleRequests:1200,1,api:",
+            "App\\Http\\Middleware\\RequireScopes",
+            "App\\Http\\Middleware\\RequireScopes:public"
         ],
         "scopes": [
             "public"
