// Copyright (c) ppy Pty Ltd <contact@ppy.sh>. Licensed under the GNU Affero General Public License v3.0.
// See the LICENCE file in the repository root for full licence text.

describe('osu_common', () => {
  describe('locale file loaded in test runner', () => {
    it('should be loaded', () => {
      expect(window.Lang.has('common.confirmation')).toBe(true);
    });
  });

<<<<<<< HEAD
  describe('formatBytes', () => {
    it('cenvert to same value in bytes', () => {
      expect(osu.formatBytes(100)).toBe('100 B');
    });

    it('convert value to KB', () => {
      expect(osu.formatBytes(1000)).toBe('1.00 KB');
    });

    it('convert value to MB', () => {
      expect(osu.formatBytes(1000000)).toBe('1.00 MB');
    });

    it('convert value to KB without precision', () => {
      expect(osu.formatBytes(1000, 0)).toBe('1 KB');
=======
  describe('groupColour', () => {
    const group: GroupJson = {
      colour: '#abcdef',
      has_listing: true,
      has_playmodes: true,
      id: 1,
      identifier: 'abc',
      is_probationary: false,
      name: 'ABC',
      short_name: 'abc',
    };

    it('get CSS object with correct colour', () => {
      expect(osu.groupColour(group)).toEqual({
        '--group-colour': '#abcdef',
      } as React.CSSProperties);
    });

    it('get CSS object with initial value when null', () => {
      expect(osu.groupColour({ ...group, colour: null })).toEqual({
        '--group-colour': 'initial',
      } as React.CSSProperties);
    });

    it('get CSS object with initial value when undefined', () => {
      expect(osu.groupColour()).toEqual({
        '--group-colour': 'initial',
      } as React.CSSProperties);
>>>>>>> 60d745b2
    });
  });

  describe('presence', () => {
    it('check for non empty string', () => {
      expect(osu.presence('test')).toBe('test');
    });

    it('check for empty string', () => {
      expect(osu.presence('')).toBe(null);
    });

    it('check for null', () => {
      expect(osu.presence(null)).toBe(null);
    });

    it('check for undefined', () => {
      expect(osu.presence()).toBe(null);
    });
  });

  describe('present', () => {
    it('check for non empty string', () => {
      expect(osu.present('test')).toBe(true);
    });

    it('check for empty string', () => {
      expect(osu.present('')).toBe(false);
    });

    it('check for null', () => {
      expect(osu.present(null)).toBe(false);
    });

    it('check for undefined', () => {
      expect(osu.present()).toBe(false);
    });
  });

  describe('trans', () => {
    it('returns the translated key', () => {
      expect(osu.trans('common.confirmation')).toBe('Are you sure?');
    });

    it('returns the untranslated key for missing translation', () => {
      expect(osu.trans('common.this_is_not_existed')).toBe('common.this_is_not_existed');
    });
  });

  describe('transArray', () => {
    it('should empty string for empty array', () => {
      expect(osu.transArray([])).toBe('');
    });

    it('should return correct translation for single item array', () => {
      expect(osu.transArray(['Me'])).toBe('Me');
    });

    it('should return correct translation for two items array', () => {
      expect(osu.transArray(['Me', 'My Self'])).toBe('Me and My Self');
    });

    it('should return correct translation for three items array', () => {
      expect(osu.transArray(['Me', 'My Self', 'I'])).toBe('Me, My Self, and I');
    });
  });

  describe('transExists', () => {
    it('check if translation exists', () => {
      expect(osu.transExists('common.confirmation')).toBe(true);
    });

    it('check if translation does not exist', () => {
      expect(osu.transExists('common.this_is_not_existed')).toBe(false);
    });
  });
});<|MERGE_RESOLUTION|>--- conflicted
+++ resolved
@@ -5,55 +5,6 @@
   describe('locale file loaded in test runner', () => {
     it('should be loaded', () => {
       expect(window.Lang.has('common.confirmation')).toBe(true);
-    });
-  });
-
-<<<<<<< HEAD
-  describe('formatBytes', () => {
-    it('cenvert to same value in bytes', () => {
-      expect(osu.formatBytes(100)).toBe('100 B');
-    });
-
-    it('convert value to KB', () => {
-      expect(osu.formatBytes(1000)).toBe('1.00 KB');
-    });
-
-    it('convert value to MB', () => {
-      expect(osu.formatBytes(1000000)).toBe('1.00 MB');
-    });
-
-    it('convert value to KB without precision', () => {
-      expect(osu.formatBytes(1000, 0)).toBe('1 KB');
-=======
-  describe('groupColour', () => {
-    const group: GroupJson = {
-      colour: '#abcdef',
-      has_listing: true,
-      has_playmodes: true,
-      id: 1,
-      identifier: 'abc',
-      is_probationary: false,
-      name: 'ABC',
-      short_name: 'abc',
-    };
-
-    it('get CSS object with correct colour', () => {
-      expect(osu.groupColour(group)).toEqual({
-        '--group-colour': '#abcdef',
-      } as React.CSSProperties);
-    });
-
-    it('get CSS object with initial value when null', () => {
-      expect(osu.groupColour({ ...group, colour: null })).toEqual({
-        '--group-colour': 'initial',
-      } as React.CSSProperties);
-    });
-
-    it('get CSS object with initial value when undefined', () => {
-      expect(osu.groupColour()).toEqual({
-        '--group-colour': 'initial',
-      } as React.CSSProperties);
->>>>>>> 60d745b2
     });
   });
 
