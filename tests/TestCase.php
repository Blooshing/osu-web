--- conflicted
+++ resolved
@@ -112,7 +112,6 @@
         }, glob("{$path}/*{$suffix}"));
     }
 
-<<<<<<< HEAD
     protected function makeBeatmapsetDiscussionPostParams(Beatmapset $beatmapset, string $messageType)
     {
         return [
@@ -124,11 +123,11 @@
                 'message' => 'Hello',
             ],
         ];
-=======
+    }
+
     protected function interOpSignature($url)
     {
         return hash_hmac('sha1', $url, config('osu.legacy.shared_interop_secret'));
->>>>>>> 126c41d4
     }
 
     protected function invokeMethod($obj, string $name, array $params = [])
