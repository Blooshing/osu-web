<?php

// Copyright (c) ppy Pty Ltd <contact@ppy.sh>. Licensed under the GNU Affero General Public License v3.0.
// See the LICENCE file in the repository root for full licence text.

namespace Tests;

use App\Http\Middleware\AuthApi;
use App\Models\Beatmapset;
use App\Models\OAuth\Client;
use App\Models\User;
use Firebase\JWT\JWT;
use Illuminate\Foundation\Testing\DatabaseTransactions;
use Illuminate\Foundation\Testing\TestCase as BaseTestCase;
use Illuminate\Support\Testing\Fakes\MailFake;
use Laravel\Passport\Passport;
use Laravel\Passport\Token;
use League\OAuth2\Server\ResourceServer;
use Mockery;
use Queue;
use ReflectionMethod;
use ReflectionProperty;

class TestCase extends BaseTestCase
{
    use CreatesApplication, DatabaseTransactions;

    protected $connectionsToTransact = [
        'mysql',
        'mysql-chat',
        'mysql-mp',
        'mysql-store',
        'mysql-updates',
    ];

    protected $baseUrl = 'http://localhost';

    protected function setUp(): void
    {
        parent::setUp();

        // change config setting because we need more than 1 for the tests.
        config()->set('osu.oauth.max_user_clients', 100);

        // Force connections to reset even if transactional tests were not used.
        // Should fix tests going wonky when different queue drivers are used, or anything that
        // breaks assumptions of object destructor timing.
        $database = $this->app->make('db');
        $this->beforeApplicationDestroyed(function () use ($database) {
            foreach (array_keys(config('database.connections')) as $name) {
                $connection = $database->connection($name);

                $connection->rollBack();
                $connection->disconnect();
            }
        });
    }

    /**
     * Act as a User with OAuth scope permissions.
     * This is for tests that will run the request middleware stack.
     *
     * @param User|null $user User to act as, or null for guest.
     * @param array|null $scopes OAuth token scopes.
     * @param string $driver Auth driver to use.
     * @return void
     */
    protected function actAsScopedUser(?User $user, ?array $scopes = ['*'], $driver = null)
    {
        // create valid token
        $client = factory(Client::class)->create();
        $token = $client->tokens()->create([
            'expires_at' => now()->addDays(1),
            'id' => uniqid(),
            'revoked' => false,
            'scopes' => $scopes,
            'user_id' => optional($user)->getKey(),
        ]);

        // mock the minimal number of things.
        // this skips the need to form a request with all the headers.
        $mock = Mockery::mock(ResourceServer::class);
        $mock->shouldReceive('validateAuthenticatedRequest')
            ->andReturnUsing(function ($request) use ($token) {
                return $request->withAttribute('oauth_client_id', $token->client->id)
                    ->withAttribute('oauth_access_token_id', $token->id)
                    ->withAttribute('oauth_user_id', $token->user_id);
            });

        app()->instance(ResourceServer::class, $mock);
        $this->withHeader('Authorization', 'Bearer tests_using_this_do_not_verify_this_header_because_of_the_mock');

        $this->actAsUserWithToken($token, $driver);
    }

    protected function actAsUser(?User $user, ?bool $verified = null, $driver = null)
    {
        if ($user === null) {
            return;
        }

        $this->be($user, $driver);

        if ($verified !== null) {
            $this->withSession(['verified' => $verified]);
        }
    }

    /**
     * This is for tests that will skip the request middleware stack.
     *
     * @param Token $token OAuth token.
     * @param string $driver Auth driver to use.
     * @return void
     */
    protected function actAsUserWithToken(Token $token, $driver = null)
    {
        $guard = app('auth')->guard($driver);
        $user = $token->user;

        if ($user !== null) {
            // guard doesn't accept null user.
            $guard->setUser($user);
            $user->withAccessToken($token);
        }

        // This is for test that do not make actual requests;
        // tests that make requests will override this value with a new one
        // and the token gets resolved in middleware.
        request()->attributes->set(AuthApi::REQUEST_OAUTH_TOKEN_KEY, $token);

        app('auth')->shouldUse($driver);
    }

    protected function actingAsVerified($user)
    {
        $this->actAsUser($user, true);

        return $this;
    }

<<<<<<< HEAD
    protected function createAllowedScopesDataProvider(array $allowedScopes)
    {
        $data = Passport::scopes()->pluck('id')->map(function ($scope) use ($allowedScopes) {
            return [[$scope], in_array($scope, $allowedScopes)];
        })->all();

        // scopeless tokens should fail in general.
        $data[] = [[], false];

        return $data;
=======
    // FIXME: figure out how to generate the encrypted token without doing it
    //        manually here. Or alternatively some other way to authenticate
    //        with token.
    protected function actingWithToken($token)
    {
        static $privateKey;

        if ($privateKey === null) {
            $privateKey = file_get_contents(Passport::keyPath('oauth-private.key'));
        }

        $encryptedToken = JWT::encode([
            'aud' => $token->client_id,
            'exp' => $token->expires_at->timestamp,
            'iat' => $token->created_at->timestamp, // issued at
            'jti' => $token->getKey(),
            'nbf' => $token->created_at->timestamp, // valid after
            'sub' => $token->user_id,
            'scopes' => $token->scopes,
        ], $privateKey, 'RS256');

        return $this->withHeaders([
            'Authorization' => "Bearer {$encryptedToken}",
        ]);
>>>>>>> 1756b46e
    }

    protected function clearMailFake()
    {
        $mailer = app('mailer');
        if ($mailer instanceof MailFake) {
            $this->invokeSetProperty($mailer, 'mailables', []);
            $this->invokeSetProperty($mailer, 'queuedMailables', []);
        }
    }

    protected function createUserWithGroup($groupIdentifier, array $attributes = []): ?User
    {
        if ($groupIdentifier === null) {
            return null;
        }

        return factory(User::class)->states($groupIdentifier)->create($attributes);
    }

    protected function fileList($path, $suffix)
    {
        return array_map(function ($file) use ($path, $suffix) {
            return [basename($file, $suffix), $path];
        }, glob("{$path}/*{$suffix}"));
    }

    protected function makeBeatmapsetDiscussionPostParams(Beatmapset $beatmapset, string $messageType)
    {
        return [
            'beatmapset_id' => $beatmapset->getKey(),
            'beatmap_discussion' => [
                'message_type' => $messageType,
            ],
            'beatmap_discussion_post' => [
                'message' => 'Hello',
            ],
        ];
    }

    protected function invokeMethod($obj, string $name, array $params = [])
    {
        $method = new ReflectionMethod($obj, $name);
        $method->setAccessible(true);

        return $method->invokeArgs($obj, $params);
    }

    protected function invokeProperty($obj, string $name)
    {
        $property = new ReflectionProperty($obj, $name);
        $property->setAccessible(true);

        return $property->getValue($obj);
    }

    protected function invokeSetProperty($obj, string $name, $value)
    {
        $property = new ReflectionProperty($obj, $name);
        $property->setAccessible(true);

        $property->setValue($obj, $value);
    }

    protected function normalizeHTML($html)
    {
        return str_replace('<br />', "<br />\n", str_replace("\n", '', preg_replace("/>\s*</s", '><', trim($html))));
    }

    protected function runFakeQueue()
    {
        collect(Queue::pushedJobs())->flatten(1)->each(function ($job) {
            $job['job']->handle();
        });

        // clear queue jobs after running
        // FIXME: this won't work if a job queues another job and you want to run that job.
        $this->invokeSetProperty(app('queue'), 'jobs', []);
    }

    protected function withInterOpHeader($url)
    {
        return $this->withHeaders([
            'X-LIO-Signature' => hash_hmac('sha1', $url, config('osu.legacy.shared_interop_secret')),
        ]);
    }
}<|MERGE_RESOLUTION|>--- conflicted
+++ resolved
@@ -139,18 +139,6 @@
         return $this;
     }
 
-<<<<<<< HEAD
-    protected function createAllowedScopesDataProvider(array $allowedScopes)
-    {
-        $data = Passport::scopes()->pluck('id')->map(function ($scope) use ($allowedScopes) {
-            return [[$scope], in_array($scope, $allowedScopes)];
-        })->all();
-
-        // scopeless tokens should fail in general.
-        $data[] = [[], false];
-
-        return $data;
-=======
     // FIXME: figure out how to generate the encrypted token without doing it
     //        manually here. Or alternatively some other way to authenticate
     //        with token.
@@ -175,7 +163,18 @@
         return $this->withHeaders([
             'Authorization' => "Bearer {$encryptedToken}",
         ]);
->>>>>>> 1756b46e
+    }
+
+    protected function createAllowedScopesDataProvider(array $allowedScopes)
+    {
+        $data = Passport::scopes()->pluck('id')->map(function ($scope) use ($allowedScopes) {
+            return [[$scope], in_array($scope, $allowedScopes)];
+        })->all();
+
+        // scopeless tokens should fail in general.
+        $data[] = [[], false];
+
+        return $data;
     }
 
     protected function clearMailFake()
