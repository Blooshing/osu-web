--- conflicted
+++ resolved
@@ -85,25 +85,6 @@
         $user->withAccessToken($token);
     }
 
-<<<<<<< HEAD
-=======
-    protected function createOAuthClient(User $user, string $name = 'test', string $redirect = '/auth/callback') : Client
-    {
-        $client = (new Client)->forceFill([
-            'user_id' => $user->getKey(),
-            'name' => $name,
-            'secret' => str_random(40),
-            'redirect' => url($redirect),
-            'personal_access_client' => false,
-            'password_client' => false,
-            'revoked' => false,
-        ]);
-
-        $client->save();
-
-        return $client;
-    }
-
     protected function fileList($path, $suffix)
     {
         return array_map(function ($file) use ($path, $suffix) {
@@ -111,7 +92,6 @@
         }, glob("{$path}/*{$suffix}"));
     }
 
->>>>>>> 437e3025
     protected function invokeMethod($obj, string $name, array $params = [])
     {
         $method = new ReflectionMethod($obj, $name);
