--- conflicted
+++ resolved
@@ -92,41 +92,19 @@
             ->assertStatus(200);
     }
 
-<<<<<<< HEAD
+    public function testShowMissingFirstPost(): void
+    {
+        $topic = Topic::factory()->withPost()->create();
+        $topic->update(['topic_first_post_id' => 0]);
+
+        $this
+            ->get(route('forum.topics.show', $topic))
+            ->assertStatus(404);
+    }
+
     public function testShowNoMorePosts(): void
     {
         $topic = Topic::factory()->withPost()->create();
-=======
-    public function testShowMissingFirstPost()
-    {
-        $forum = factory(Forum\Forum::class)->states('child')->create();
-        $topic = factory(Forum\Topic::class)->create([
-            'forum_id' => $forum->forum_id,
-        ]);
-        $post = factory(Forum\Post::class)->create([
-            'forum_id' => $forum->forum_id,
-            'topic_id' => $topic->topic_id,
-        ]);
-        $topic->update(['topic_first_post_id' => 0]);
-
-        $this
-            ->get(route('forum.topics.show', $topic->topic_id))
-            ->assertStatus(404);
-    }
-
-    public function testShowNoMorePosts()
-    {
-        $forum = factory(Forum\Forum::class)->states('child')->create();
-        $topic = factory(Forum\Topic::class)->create([
-            'forum_id' => $forum->forum_id,
-        ]);
-        $post = factory(Forum\Post::class)->create([
-            'forum_id' => $forum->forum_id,
-            'topic_id' => $topic->topic_id,
-        ]);
-        // TODO: make this part of post factory callback
-        $topic->refreshCache();
->>>>>>> 97306f82
 
         $this
             ->get(route('forum.topics.show', [
@@ -138,20 +116,7 @@
 
     public function testShowNoMorePostsWithSkipLayout(): void
     {
-<<<<<<< HEAD
-        $topic = Topic::factory()->withPost()->create();
-=======
-        $forum = factory(Forum\Forum::class)->states('child')->create();
-        $topic = factory(Forum\Topic::class)->create([
-            'forum_id' => $forum->forum_id,
-        ]);
-        $post = factory(Forum\Post::class)->create([
-            'forum_id' => $forum->forum_id,
-            'topic_id' => $topic->topic_id,
-        ]);
-        // TODO: make this part of post factory callback
-        $topic->refreshCache();
->>>>>>> 97306f82
+        $topic = Topic::factory()->withPost()->create();
 
         $this
             ->get(route('forum.topics.show', [
