<?php

// Copyright (c) ppy Pty Ltd <contact@ppy.sh>. Licensed under the GNU Affero General Public License v3.0.
// See the LICENCE file in the repository root for full licence text.

namespace Tests\Controllers;

use App\Models\Beatmap;
use App\Models\Beatmapset;
use App\Models\BeatmapsetEvent;
use App\Models\Genre;
use App\Models\Language;
use App\Models\User;
use Tests\TestCase;

class BeatmapsetsControllerTest extends TestCase
{
    public function testBeatmapsetIsActive()
    {
        $beatmap = Beatmap::factory()->create();

        $this->get(route('beatmapsets.show', ['beatmapset' => $beatmap->beatmapset_id]))
            ->assertStatus(200);
    }

    public function testBeatmapsetIsNotActive()
    {
        $beatmap = Beatmap::factory()->create([
            'beatmapset_id' => Beatmapset::factory()->inactive(),
        ]);

        $this->get(route('beatmapsets.show', ['beatmapset' => $beatmap->beatmapset_id]))
            ->assertStatus(404);
    }

    public function testBeatmapsetWithDeletedBeatmap()
    {
        $beatmap = Beatmap::factory()->create([
            'beatmapset_id' => Beatmapset::factory(),
            'deleted_at' => now(),
        ]);

        $this->get(route('beatmapsets.show', ['beatmapset' => $beatmap->beatmapset_id]))
            ->assertStatus(404);
    }

    public function testBeatmapsetWithNoBeatmaps()
    {
        $beatmapset = Beatmapset::factory()->create();

        $this->get(route('beatmapsets.show', ['beatmapset' => $beatmapset->getKey()]))
            ->assertStatus(404);
    }

    public function testBeatmapsetNominate()
    {
        $beatmapset = Beatmapset::factory()->create([
            'approved' => Beatmapset::STATES['pending'],
        ]);
        $beatmap = Beatmap::factory()->create(['beatmapset_id' => $beatmapset->getKey()]);
        $nominator = User::factory()->withGroup('bng', [$beatmap->mode])->create();

        $this->actingAsVerified($nominator)
            ->put(route('beatmapsets.nominate', ['beatmapset' => $beatmapset->getKey(), 'playmodes' => [$beatmap->mode]]))
            ->assertSuccessful();

        $this->assertSame(1, $beatmapset->beatmapsetNominations()->current()->count());
    }

    public function testBeatmapsetNominateOwnBeatmapset()
    {
        $beatmapset = Beatmapset::factory()->create([
            'approved' => Beatmapset::STATES['pending'],
        ]);
        $beatmap = Beatmap::factory()->create(['beatmapset_id' => $beatmapset->getKey()]);
        $nominator = User::factory()->withGroup('bng', [$beatmap->mode])->create();

        $beatmapset->update(['user_id' => $nominator->getKey()]);

        $this->actingAsVerified($nominator)
            ->put(route('beatmapsets.nominate', ['beatmapset' => $beatmapset->getKey(), 'playmodes' => [$beatmap->mode]]))
            ->assertStatus(403);

        $this->assertSame(0, $beatmapset->beatmapsetNominations()->current()->count());
    }

    public function testBeatmapsetNominateOwnBeatmap()
    {
        $beatmapset = Beatmapset::factory()->create([
            'approved' => Beatmapset::STATES['pending'],
        ]);
        $beatmap = Beatmap::factory()->create(['beatmapset_id' => $beatmapset->getKey()]);
        $nominator = User::factory()->withGroup('bng', [$beatmap->mode])->create();

        $beatmap->update(['user_id' => $nominator->getKey()]);

        $this->actingAsVerified($nominator)
            ->put(route('beatmapsets.nominate', ['beatmapset' => $beatmapset->getKey(), 'playmodes' => [$beatmap->mode]]))
            ->assertStatus(403);

        $this->assertSame(0, $beatmapset->beatmapsetNominations()->current()->count());
    }

    /**
     * @dataProvider beatmapsetStatesDataProvider
     */
    public function testBeatmapsetUpdateMetadataAsModerator($state)
    {
        $owner = User::factory()->create();
        $beatmapset = Beatmapset::factory()->create([
            'approved' => Beatmapset::STATES[$state],
            'user_id' => $owner,
        ]);
<<<<<<< HEAD
        $newGenre = factory(Genre::class)->create();
        $newLanguage = factory(Language::class)->create();
        $newOffset = $beatmapset->offset + 25;
=======
        $newGenre = Genre::factory()->create();
        $newLanguage = Language::factory()->create();
>>>>>>> eb8cedff

        $moderator = User::factory()->withGroup('nat')->create();

        $resultGenreId = $newGenre->getKey();
        $resultLanguageId = $newLanguage->getKey();

        $eventCountBeforeTry = BeatmapsetEvent::count();

        $this->actingAsVerified($moderator)
            ->put(route('beatmapsets.update', ['beatmapset' => $beatmapset->getKey()]), [
                'beatmapset' => [
                    'genre_id' => $newGenre->getKey(),
                    'language_id' => $newLanguage->getKey(),
                    'offset' => $newOffset,
                ],
            ])->assertSuccessful();

        $beatmapset->refresh();

        $this->assertSame($resultGenreId, $beatmapset->genre_id);
        $this->assertSame($resultLanguageId, $beatmapset->language_id);
        $this->assertSame($newOffset, $beatmapset->offset);
        $this->assertSame(BeatmapsetEvent::count(), $eventCountBeforeTry + 3);
    }

    /**
     * @dataProvider beatmapsetStatesDataProvider
     */
    public function testBeatmapsetUpdateMetadataAsOtherUser($state)
    {
        $owner = User::factory()->create();
        $beatmapset = Beatmapset::factory()->create([
            'approved' => Beatmapset::STATES[$state],
            'user_id' => $owner,
        ]);
<<<<<<< HEAD
        $newGenre = factory(Genre::class)->create();
        $newLanguage = factory(Language::class)->create();
        $newOffset = $beatmapset->offset + 25;
=======
        $newGenre = Genre::factory()->create();
        $newLanguage = Language::factory()->create();
>>>>>>> eb8cedff

        $resultGenreId = $beatmapset->genre_id;
        $resultLanguageId = $beatmapset->language_id;
        $resultOffset = $beatmapset->offset;

        $eventCountBeforeTry = BeatmapsetEvent::count();

        $user = User::factory()->create();

        $this->actingAsVerified($user)
            ->put(route('beatmapsets.update', ['beatmapset' => $beatmapset->getKey()]), [
                'beatmapset' => [
                    'genre_id' => $newGenre->getKey(),
                    'language_id' => $newLanguage->getKey(),
                    'offset' => $newOffset,
                ],
            ])->assertStatus(403);

        $beatmapset->refresh();

        $this->assertSame($resultGenreId, $beatmapset->genre_id);
        $this->assertSame($resultLanguageId, $beatmapset->language_id);
        $this->assertSame($resultOffset, $beatmapset->offset);
        $this->assertSame(BeatmapsetEvent::count(), $eventCountBeforeTry);
    }

    /**
     * @dataProvider beatmapsetStatesDataProvider
     */
    public function testBeatmapsetUpdateMetadataAsOwner($state)
    {
        $ok = in_array($state, ['graveyard', 'wip', 'pending'], true);

        $owner = User::factory()->create();
        $beatmapset = Beatmapset::factory()->create([
            'approved' => Beatmapset::STATES[$state],
            'user_id' => $owner,
        ]);
<<<<<<< HEAD
        $newGenre = factory(Genre::class)->create();
        $newLanguage = factory(Language::class)->create();
        $newOffset = $beatmapset->offset + 25;
=======
        $newGenre = Genre::factory()->create();
        $newLanguage = Language::factory()->create();
>>>>>>> eb8cedff

        $resultGenreId = $ok ? $newGenre->getKey() : $beatmapset->genre_id;
        $resultLanguageId = $ok ? $newLanguage->getKey() : $beatmapset->language_id;
        $resultOffset = $ok ? $newOffset : $beatmapset->offset;

        $eventCountBeforeTry = BeatmapsetEvent::count();

        $this->actingAsVerified($owner)
            ->put(route('beatmapsets.update', ['beatmapset' => $beatmapset->getKey()]), [
                'beatmapset' => [
                    'genre_id' => $newGenre->getKey(),
                    'language_id' => $newLanguage->getKey(),
                    'offset' => $newOffset,
                ],
            ])->assertStatus($ok ? 200 : 403);

        $beatmapset->refresh();

        $this->assertSame($resultGenreId, $beatmapset->genre_id);
        $this->assertSame($resultLanguageId, $beatmapset->language_id);
        $this->assertSame($resultOffset, $beatmapset->offset);
        $this->assertSame(BeatmapsetEvent::count(), $ok ? $eventCountBeforeTry + 3 : $eventCountBeforeTry);
    }

    public function beatmapsetStatesDataProvider()
    {
        return array_map(function ($state) {
            return [$state];
        }, array_keys(Beatmapset::STATES));
    }
}<|MERGE_RESOLUTION|>--- conflicted
+++ resolved
@@ -111,14 +111,9 @@
             'approved' => Beatmapset::STATES[$state],
             'user_id' => $owner,
         ]);
-<<<<<<< HEAD
-        $newGenre = factory(Genre::class)->create();
-        $newLanguage = factory(Language::class)->create();
-        $newOffset = $beatmapset->offset + 25;
-=======
         $newGenre = Genre::factory()->create();
         $newLanguage = Language::factory()->create();
->>>>>>> eb8cedff
+        $newOffset = $beatmapset->offset + 25;
 
         $moderator = User::factory()->withGroup('nat')->create();
 
@@ -154,14 +149,9 @@
             'approved' => Beatmapset::STATES[$state],
             'user_id' => $owner,
         ]);
-<<<<<<< HEAD
-        $newGenre = factory(Genre::class)->create();
-        $newLanguage = factory(Language::class)->create();
-        $newOffset = $beatmapset->offset + 25;
-=======
         $newGenre = Genre::factory()->create();
         $newLanguage = Language::factory()->create();
->>>>>>> eb8cedff
+        $newOffset = $beatmapset->offset + 25;
 
         $resultGenreId = $beatmapset->genre_id;
         $resultLanguageId = $beatmapset->language_id;
@@ -200,14 +190,9 @@
             'approved' => Beatmapset::STATES[$state],
             'user_id' => $owner,
         ]);
-<<<<<<< HEAD
-        $newGenre = factory(Genre::class)->create();
-        $newLanguage = factory(Language::class)->create();
-        $newOffset = $beatmapset->offset + 25;
-=======
         $newGenre = Genre::factory()->create();
         $newLanguage = Language::factory()->create();
->>>>>>> eb8cedff
+        $newOffset = $beatmapset->offset + 25;
 
         $resultGenreId = $ok ? $newGenre->getKey() : $beatmapset->genre_id;
         $resultLanguageId = $ok ? $newLanguage->getKey() : $beatmapset->language_id;
