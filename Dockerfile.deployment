FROM ubuntu:20.04

RUN apt-get update
RUN DEBIAN_FRONTEND=noninteractive apt-get install -y software-properties-common

RUN add-apt-repository ppa:ondrej/php

RUN apt-get update
RUN DEBIAN_FRONTEND=noninteractive apt-get install -y \
    build-essential \
    curl \
    git \
    jhead \
    nginx \
    php8.0-common \
    php8.0-curl \
<<<<<<< HEAD
=======
    php8.0-ds \
    php8.0-fpm \
>>>>>>> 1d737864
    php8.0-gd \
    php8.0-intl \
    php8.0-mbstring \
    php8.0-mysql \
    php8.0-redis \
    php8.0-sqlite3 \
    php8.0-swoole \
    php8.0-tokenizer \
    php8.0-xml \
    php8.0-zip \
    php8.0 \
    zip

WORKDIR /app

RUN curl -fsSL https://deb.nodesource.com/setup_16.x | bash -
RUN apt-get update
RUN DEBIAN_FRONTEND=noninteractive apt-get install -y nodejs
RUN npm install -g yarn

RUN curl -L "https://getcomposer.org/download/latest-2.x/composer.phar" > /usr/local/bin/composer && chmod 755 /usr/local/bin/composer

COPY composer.json composer.lock ./
RUN composer install --no-autoloader --no-dev

COPY package.json yarn.lock ./
RUN yarnpkg

COPY . .
RUN mkdir -p bootstrap/cache storage/logs storage/framework/cache storage/framework/views storage/framework/sessions public/uploads public/uploads-avatar public/uploads-replay
RUN composer dump-autoload

ARG APP_URL
ARG DOCS_URL
ARG PAYMENT_SANDBOX
ARG SHOPIFY_DOMAIN
ARG SHOPIFY_STOREFRONT_TOKEN
RUN yarnpkg production

RUN rm -rf node_modules

ARG GIT_SHA
RUN printf "%s" "$GIT_SHA" > version

RUN useradd -m osuweb
RUN chown -R osuweb bootstrap/cache storage public/uploads public/uploads-avatar public/uploads-replay
USER osuweb
ENV LOG_CHANNEL stderr

EXPOSE 8000
EXPOSE 9000

ENTRYPOINT ["/app/docker/deployment/entrypoint.sh"]
CMD ["php"]<|MERGE_RESOLUTION|>--- conflicted
+++ resolved
@@ -14,11 +14,7 @@
     nginx \
     php8.0-common \
     php8.0-curl \
-<<<<<<< HEAD
-=======
     php8.0-ds \
-    php8.0-fpm \
->>>>>>> 1d737864
     php8.0-gd \
     php8.0-intl \
     php8.0-mbstring \
