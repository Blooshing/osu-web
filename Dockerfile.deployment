--- conflicted
+++ resolved
@@ -7,11 +7,8 @@
 
 RUN apt-get update
 RUN DEBIAN_FRONTEND=noninteractive apt-get install -y \
-<<<<<<< HEAD
     inotify-tools \
-=======
     build-essential \
->>>>>>> d268ad69
     curl \
     git \
     jhead \
