--- conflicted
+++ resolved
@@ -34,13 +34,8 @@
 // #region helpers
 // Most plugins should follow webpack's own interpolation format:
 // https://github.com/webpack/loader-utils#interpolatename
-<<<<<<< HEAD
-function outputFilename(name, ext = '[ext]', hashType = 'sha512:contenthash:hex:8') {
-  return `${name}.[${hashType}].${ext}`;
-=======
 function outputFilename(name, ext = '[ext]', hashType = 'contenthash:8') {
   return `${name}.[${hashType}]${ext}`;
->>>>>>> 4b5d4daa
 }
 
 function resolvePath(...segments) {
@@ -133,12 +128,7 @@
 }
 
 const output = {
-<<<<<<< HEAD
-  filename: outputFilename('js/[name]', 'js', 'contenthash:8'),
-  hashFunction: 'sha512',
-=======
   filename: outputFilename('js/[name]', '.js'),
->>>>>>> 4b5d4daa
   path: resolvePath('public/assets'),
   publicPath: '/assets/',
 };
@@ -167,11 +157,7 @@
     resourceRegExp: /^\.\/locale$/,
   }),
   new MiniCssExtractPlugin({
-<<<<<<< HEAD
-    filename: outputFilename('css/[name]', 'css', 'contenthash:8'),
-=======
     filename: outputFilename('css/[name]', '.css'),
->>>>>>> 4b5d4daa
   }),
   new CopyPlugin({
     patterns: [
