<?php

// Copyright (c) ppy Pty Ltd <contact@ppy.sh>. Licensed under the GNU Affero General Public License v3.0.
// See the LICENCE file in the repository root for full licence text.

use App\Models\Forum\AuthOption;
use App\Models\Forum\Authorize;
use App\Models\Forum\Forum;
use App\Models\Forum\PollOption;
use App\Models\Forum\Post;
use App\Models\Forum\Topic;
use App\Models\User;

$factory->define(App\Models\Forum\Forum::class, fn () => []);

$factory->state(App\Models\Forum\Forum::class, 'parent', function (Faker\Generator $faker) {
    return [
        'forum_name' => $faker->catchPhrase,
        'forum_desc' => $faker->realtext(80),
        'forum_type' => 0,
        'forum_parents' => [],
        'forum_rules' => '',
    ];
});

$factory->state(App\Models\Forum\Forum::class, 'child', function (Faker\Generator $faker) {
    return [
        'forum_name' => $faker->catchPhrase,
        'forum_desc' => $faker->realtext(80),
        'forum_type' => 1,
        'forum_parents' => [],
        'forum_rules' => '',
    ];
});

$factory->define(App\Models\Forum\Topic::class, function (Faker\Generator $faker) {
    return [
<<<<<<< HEAD
        'forum_id' => factory(Forum::class)->state('parent'),
=======
        'topic_poster' => function (array &$self) {
            $factoryUser = User::factory()->create();
            $self['topic_first_poster_name'] = $factoryUser->username;

            return $factoryUser->getKey();
        },
>>>>>>> f72f9872
        'topic_title' => $faker->catchPhrase,
        'topic_views' => rand(0, 99999),
        'topic_approved' => 1,
        'topic_time' => Carbon\Carbon::createFromTimestamp(rand(1451606400, time())), // random time between 01/01/2016 12am and now
    ];
});

$factory->afterCreatingState(Topic::class, 'with_first_post', function (Topic $topic) {
    $postAttributes = ['forum_id' => $topic->forum_id];

    if ($topic->topic_poster !== null) {
        $postAttributes['poster_id'] = $topic->topic_poster;
    }

    $topic->posts()->save(factory(Post::class)->make($postAttributes));
    $topic->refreshCache();
});

$factory->state(Topic::class, 'poll', function (Faker\Generator $faker) {
    return [
        'poll_hide_results' => $faker->boolean,
        'poll_length' => $faker->boolean ? $faker->numberBetween(86400, 604800) : 0, // between 1 and 7 days, or infinite length
        'poll_title' => $faker->sentence,
        'poll_vote_change' => $faker->boolean,
    ];
});

$factory->afterCreatingState(Topic::class, 'poll', function (Topic $topic, Faker\Generator $faker) {
    $optionCount = $faker->numberBetween(2, 10);
    $options = [];

    for ($id = 0; $id < $optionCount; $id++) {
        $options[] = PollOption::factory()->make(['poll_option_id' => $id]);
    }

    $topic->pollOptions()->saveMany($options);
    $topic->update([
        'poll_max_options' => $faker->numberBetween(1, $optionCount),
        'poll_start' => $topic->topic_time,
    ]);
});

$factory->define(App\Models\Forum\Post::class, function (Faker\Generator $faker) {
    return [
        'poster_id' => function (array &$self) {
            $factoryUser = User::factory()->create();
            $self['post_username'] = $factoryUser->username;

            return $factoryUser->getKey();
        },
        'post_subject' => $faker->catchPhrase,
        'post_text' => $faker->realtext(300),
        'post_time' => Carbon\Carbon::createFromTimestamp(rand(1451606400, time())), // random time between 01/01/2016 12am and now
        'post_approved' => 1,
    ];
});

$factory->define(AuthOption::class, fn () => []);

$factory->state(AuthOption::class, 'post', ['auth_option' => 'f_post']);

$factory->state(AuthOption::class, 'reply', ['auth_option' => 'f_reply']);

$factory->define(Authorize::class, fn () => []);

$factory->state(Authorize::class, 'post', function (Faker\Generator $faker) {
    return [
        'auth_option_id' => function () {
            return AuthOption::where('auth_option', 'f_post')->first() ?? factory(AuthOption::class)->states('post');
        },
        'auth_setting' => 1,
    ];
});

$factory->state(Authorize::class, 'reply', function (Faker\Generator $faker) {
    return [
        'auth_option_id' => function () {
            return AuthOption::where('auth_option', 'f_reply')->first() ?? factory(AuthOption::class)->states('reply');
        },
        'auth_setting' => 1,
    ];
});<|MERGE_RESOLUTION|>--- conflicted
+++ resolved
@@ -35,16 +35,7 @@
 
 $factory->define(App\Models\Forum\Topic::class, function (Faker\Generator $faker) {
     return [
-<<<<<<< HEAD
         'forum_id' => factory(Forum::class)->state('parent'),
-=======
-        'topic_poster' => function (array &$self) {
-            $factoryUser = User::factory()->create();
-            $self['topic_first_poster_name'] = $factoryUser->username;
-
-            return $factoryUser->getKey();
-        },
->>>>>>> f72f9872
         'topic_title' => $faker->catchPhrase,
         'topic_views' => rand(0, 99999),
         'topic_approved' => 1,
