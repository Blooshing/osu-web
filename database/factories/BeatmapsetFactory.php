--- conflicted
+++ resolved
@@ -12,74 +12,6 @@
 use App\Models\Language;
 use App\Models\User;
 
-<<<<<<< HEAD
-$factory->define(Beatmapset::class, function (Faker\Generator $faker) {
-    $artist = $faker->name;
-    $title = $faker->sentence(rand(0, 5));
-    $isApproved = (int) (rand(0, 2) > 0);
-
-    return [
-        'creator' => $faker->userName,
-        'artist' => $artist,
-        'title' => $title,
-        'discussion_enabled' => true,
-        'displaytitle' => "{$artist}|{$title}",
-        'source' => $faker->domainWord,
-        'tags' => $faker->domainWord,
-        'bpm' => rand(100, 200),
-        'approved' => $isApproved,
-        'approved_date' => $isApproved ? Carbon\Carbon::now() : null,
-        'play_count' => rand(0, 50000),
-        'favourite_count' => rand(0, 500),
-        'genre_id' => function () {
-            return factory(App\Models\Genre::class)->create()->genre_id;
-        },
-        'language_id' => function () {
-            return factory(App\Models\Language::class)->create()->language_id;
-        },
-        'submit_date' => $faker->dateTime(),
-        'thread_id' => 0,
-        'offset' => $faker->randomDigit(),
-    ];
-});
-
-$factory->state(Beatmapset::class, 'deleted', function () {
-    return ['deleted_at' => now()];
-});
-
-$factory->state(Beatmapset::class, 'inactive', function () {
-    return ['active' => 0];
-});
-
-$factory->state(Beatmapset::class, 'no_discussion', function () {
-    return ['discussion_enabled' => false];
-});
-
-$factory->state(Beatmapset::class, 'pending', function () {
-    return [
-        'approved' => Beatmapset::STATES['pending'],
-        'approved_date' => null,
-    ];
-});
-
-$factory->state(Beatmapset::class, 'qualified', function () {
-    $approvedAt = now();
-
-    return [
-        'approved' => Beatmapset::STATES['qualified'],
-        'approved_date' => $approvedAt,
-        'queued_at' => $approvedAt,
-    ];
-});
-
-$factory->afterCreatingState(Beatmapset::class, 'with_discussion', function (App\Models\Beatmapset $beatmapset) {
-    if (
-        !$beatmapset->beatmaps()->save(
-            factory(App\Models\Beatmap::class)->make()
-        )
-    ) {
-        throw new Exception();
-=======
 class BeatmapsetFactory extends Factory
 {
     protected $model = Beatmapset::class;
@@ -101,6 +33,7 @@
             'submit_date' => fn () => $this->faker->dateTime(),
             'thread_id' => 0,
             'user_id' => 0, // follow db default if no user specified; this is for other factories that depend on user_id.
+            'offset' => $faker->randomDigit(),
 
             // depends on approved
             'approved_date' => fn (array $attr) => $attr['approved'] > 0 ? now() : null,
@@ -150,7 +83,6 @@
             'approved_date' => $approvedAt,
             'queued_at' => $approvedAt,
         ]);
->>>>>>> eb8cedff
     }
 
     public function withDiscussion()
