--- conflicted
+++ resolved
@@ -50,12 +50,6 @@
         'user_posts' => rand(1, 500),
         'user_warnings' => 0,
         'user_type' => 0,
-<<<<<<< HEAD
-        'user_permissions' => '',
-        'user_sig' => '',
-        'user_occ' => '',
-        'user_interests' => '',
-=======
         'osu_kudosavailable' => rand(1, 500),
         'osu_kudosdenied' => rand(1, 500),
         'osu_kudostotal' => rand(1, 500),
@@ -63,11 +57,11 @@
         'osu_playstyle' => array_rand_val($playstyles),
         'user_website' => 'http://www.google.com/',
         'user_twitter' => 'ppy',
+        'user_permissions' => '',
         'user_interests' => $faker->bs,
         'user_occ' => $faker->catchPhrase,
         'user_sig' => $faker->realText(155),
         'user_from' => $faker->country,
         'user_regdate' => $faker->dateTimeBetween($startDate = '-6 years', $endDate = 'now'),
->>>>>>> 8d570cbe
     ];
 });