--- conflicted
+++ resolved
@@ -10,11 +10,7 @@
 use App\Models\Country;
 use App\Models\User;
 use App\Models\UserAccountHistory;
-<<<<<<< HEAD
-=======
 use App\Models\UserStatistics\Model as UserStatisticsModel;
-use Illuminate\Database\Eloquent\Factories\Factory;
->>>>>>> 73cce506
 
 class UserFactory extends Factory
 {
@@ -32,15 +28,7 @@
     public function configure()
     {
         return $this->afterCreating(function (User $user) {
-<<<<<<< HEAD
-            $user->addToGroup(app('groups')->byId($user->group_id));
-=======
-            if (!$user->exists) {
-                throw new \Exception($user->validationErrors()->toSentence());
-            }
-
             $user->addToGroup(app('groups')->byIdOrFail($user->group_id));
->>>>>>> 73cce506
         });
     }
 
