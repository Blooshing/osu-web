<?php

// Copyright (c) ppy Pty Ltd <contact@ppy.sh>. Licensed under the GNU Affero General Public License v3.0.
// See the LICENCE file in the repository root for full licence text.

<<<<<<< HEAD
=======
declare(strict_types=1);

>>>>>>> 331e0633
namespace Database\Factories;

use App\Models\User;
use App\Models\UserAccountHistory;
use Illuminate\Database\Eloquent\Factories\Factory;

class UserAccountHistoryFactory extends Factory
{
    protected $model = UserAccountHistory::class;

<<<<<<< HEAD
    public function definition()
=======
    public function definition(): array
>>>>>>> 331e0633
    {
        return [
            'reason' => fn () => $this->faker->bs(),
            // 5 minutes (300 seconds) times 2 to the nth power (as in the standard osu silence durations)
            'period' => fn () => 300 * (2 ** rand(1, 10)),
            'banner_id' => fn () => User::inRandomOrder()->first(),
        ];
    }

    public function note()
    {
        return $this->state(['ban_status' => 0]);
    }

    public function restriction()
    {
        return $this->state(['ban_status' => 1]);
    }

    public function silence()
    {
        return $this->state(['ban_status' => 2]);
    }
}<|MERGE_RESOLUTION|>--- conflicted
+++ resolved
@@ -3,11 +3,8 @@
 // Copyright (c) ppy Pty Ltd <contact@ppy.sh>. Licensed under the GNU Affero General Public License v3.0.
 // See the LICENCE file in the repository root for full licence text.
 
-<<<<<<< HEAD
-=======
 declare(strict_types=1);
 
->>>>>>> 331e0633
 namespace Database\Factories;
 
 use App\Models\User;
@@ -18,11 +15,7 @@
 {
     protected $model = UserAccountHistory::class;
 
-<<<<<<< HEAD
-    public function definition()
-=======
     public function definition(): array
->>>>>>> 331e0633
     {
         return [
             'reason' => fn () => $this->faker->bs(),
