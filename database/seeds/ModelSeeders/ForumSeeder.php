--- conflicted
+++ resolved
@@ -84,20 +84,6 @@
                 }
             });
 
-<<<<<<< HEAD
-            // Create user page forums
-            $f = App\Models\Forum\Forum::create([
-                'forum_id' => 70,
-                'forum_name' => 'User Pages',
-                'forum_desc' => 'User Profile Pages',
-                'forum_type' => 0,
-            ]);
-            $f2 = $f->subforums()->save(factory(App\Models\Forum\Forum::class, 'child')->make([
-                'parent_id' => 70,
-                'forum_name' => 'User Profile Pages',
-                'forum_desc' => 'User Profile custom page',
-            ]));
-=======
             foreach (App\Models\Forum\Forum::all() as $forum) {
                 foreach ($authOptionIds as $optionId) {
                     $group = new App\Models\Forum\AuthGroup;
@@ -110,7 +96,6 @@
                     $group->save();
                 }
             }
->>>>>>> 6acefb16
         } catch (\Illuminate\Database\QueryException $e) {
             echo $e->getMessage()."\r\n";
         } catch (Exception $ex) {
