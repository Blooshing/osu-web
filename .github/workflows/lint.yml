--- conflicted
+++ resolved
@@ -48,11 +48,7 @@
       - name: Install js dependencies
         run: yarn --frozen-lockfile
 
-<<<<<<< HEAD
-      - run: yarn lint --max-warnings 197
-=======
       - run: 'yarn lint --max-warnings 197 > /dev/null'
->>>>>>> 6c10c857
 
       - run: ./bin/update_licence.sh -nf
 
