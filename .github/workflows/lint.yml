--- conflicted
+++ resolved
@@ -49,11 +49,7 @@
       - name: Install js dependencies
         run: yarn --frozen-lockfile
 
-<<<<<<< HEAD
-      - run: 'yarn lint --max-warnings 93 > /dev/null'
-=======
-      - run: 'yarn lint --max-warnings 90 > /dev/null'
->>>>>>> 169b75a1
+      - run: 'yarn lint --max-warnings 89 > /dev/null'
 
       - run: ./bin/update_licence.sh -nf
 
