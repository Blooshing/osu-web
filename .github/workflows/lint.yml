--- conflicted
+++ resolved
@@ -49,11 +49,7 @@
       - name: Install js dependencies
         run: yarn --frozen-lockfile
 
-<<<<<<< HEAD
-      - run: 'yarn lint --max-warnings 97 > /dev/null'
-=======
-      - run: 'yarn lint --max-warnings 96 > /dev/null'
->>>>>>> 056a44e8
+      - run: 'yarn lint --max-warnings 95 > /dev/null'
 
       - run: ./bin/update_licence.sh -nf
 
