name: Lint

on: [push, pull_request]
concurrency:
  group: ${{ github.workflow }}-${{ github.ref }}
  cancel-in-progress: true

env:
  APP_ENV: testing

jobs:
  lint:
    name: Lint all
    runs-on: ubuntu-latest

    steps:
      - name: Checkout
        uses: actions/checkout@v3

      - name: Setup node.js
        uses: actions/setup-node@v3
        with:
          cache: yarn
          node-version: '16'

      - name: Set php version
        uses: shivammathur/setup-php@v2
        with:
          tools: composer:v2
          php-version: '8.2'
          coverage: none

      - name: Get composer cache directory
        id: composercache
        run: echo "dir=$(composer config cache-files-dir)" >> $GITHUB_OUTPUT

      - name: Cache composer
        uses: actions/cache@v3
        with:
          path: ${{ steps.composercache.outputs.dir }}
          key: ${{ runner.os }}-composer-${{ hashFiles('composer.lock') }}
          restore-keys: ${{ runner.os }}-composer-

      - name: Install Composer dependencies
        run: >-
          composer config -g github-oauth.github.com ${{ secrets.GITHUB_TOKEN }}
          && composer install --prefer-dist --no-progress

      - name: Install js dependencies
        run: yarn --frozen-lockfile

<<<<<<< HEAD
      - run: 'yarn lint --max-warnings 101 > /dev/null'
=======
      - run: 'yarn lint --max-warnings 98 > /dev/null'
>>>>>>> 376e6db8

      - run: ./bin/update_licence.sh -nf

      - name: Run PHPCS
        run: |
          echo "::add-matcher::${PWD}/.github/workflows/lint/problem-matcher.json"
          ./vendor/bin/phpcs --report=checkstyle --basepath="$PWD"<|MERGE_RESOLUTION|>--- conflicted
+++ resolved
@@ -49,11 +49,7 @@
       - name: Install js dependencies
         run: yarn --frozen-lockfile
 
-<<<<<<< HEAD
-      - run: 'yarn lint --max-warnings 101 > /dev/null'
-=======
-      - run: 'yarn lint --max-warnings 98 > /dev/null'
->>>>>>> 376e6db8
+      - run: 'yarn lint --max-warnings 97 > /dev/null'
 
       - run: ./bin/update_licence.sh -nf
 
