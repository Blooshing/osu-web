<?php

/**
 *    Copyright (c) ppy Pty Ltd <contact@ppy.sh>.
 *
 *    This file is part of osu!web. osu!web is distributed with the hope of
 *    attracting more community contributions to the core ecosystem of osu!.
 *
 *    osu!web is free software: you can redistribute it and/or modify
 *    it under the terms of the Affero GNU General Public License version 3
 *    as published by the Free Software Foundation.
 *
 *    osu!web is distributed WITHOUT ANY WARRANTY; without even the implied
 *    warranty of MERCHANTABILITY or FITNESS FOR A PARTICULAR PURPOSE.
 *    See the GNU Affero General Public License for more details.
 *
 *    You should have received a copy of the GNU Affero General Public License
 *    along with osu!web.  If not, see <http://www.gnu.org/licenses/>.
 */

namespace App\Transformers;

use App\Models\Comment;

class CommentTransformer extends TransformerAbstract
{
    protected $defaultIncludes = [
        'message',
        'message_html',
    ];

    protected $permissions = [
        'message' => 'CommentShow',
        'message_html' => 'CommentShow',
    ];

    public function transform(Comment $comment)
    {
<<<<<<< HEAD
=======
        if (priv_check('CommentShow', $comment)->can()) {
            $message = $comment->message;
            $messageHtml = markdown($comment->message, 'comment');
        }

>>>>>>> 8cb5a20e
        return [
            'id' => $comment->id,
            'parent_id' => $comment->parent_id,
            'user_id' => $comment->user_id,
            'pinned' => $comment->pinned ?? false,
            'replies_count' => $comment->replies_count_cache ?? 0,
            'votes_count' => $comment->votes_count_cache ?? 0,

            'commentable_type' => $comment->commentable_type,
            'commentable_id' => $comment->commentable_id,

            'legacy_name' => $comment->legacyName(),

            'created_at' => json_time($comment->created_at),
            'updated_at' => json_time($comment->updated_at),

            'deleted_at' => json_time($comment->deleted_at),

            'edited_at' => json_time($comment->edited_at),
            'edited_by_id' => $comment->edited_by_id,
        ];
    }

    public function includeMessage(Comment $comment)
    {
        return $this->primitive($comment->message);
    }

    public function includeMessageHtml(Comment $comment)
    {
        return $this->primitive(markdown($comment->message));
    }
}<|MERGE_RESOLUTION|>--- conflicted
+++ resolved
@@ -36,14 +36,6 @@
 
     public function transform(Comment $comment)
     {
-<<<<<<< HEAD
-=======
-        if (priv_check('CommentShow', $comment)->can()) {
-            $message = $comment->message;
-            $messageHtml = markdown($comment->message, 'comment');
-        }
-
->>>>>>> 8cb5a20e
         return [
             'id' => $comment->id,
             'parent_id' => $comment->parent_id,
@@ -74,6 +66,6 @@
 
     public function includeMessageHtml(Comment $comment)
     {
-        return $this->primitive(markdown($comment->message));
+        return $this->primitive(markdown($comment->message, 'comment'));
     }
 }