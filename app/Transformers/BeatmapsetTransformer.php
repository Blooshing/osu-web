--- conflicted
+++ resolved
@@ -34,15 +34,12 @@
             'is_scoreable' => $beatmapset->isScoreable(),
             'last_updated' => json_time($beatmapset->last_update),
             'legacy_thread_url' => $beatmapset->thread_id !== 0 ? route('forum.topics.show', $beatmapset->thread_id) : null,
-<<<<<<< HEAD
             'nominations' => [
                 'current' => $beatmapset->nominations,
                 'required' => $beatmapset->requiredNominationCount(),
             ],
+            'nominations_summary' => $beatmapset->nominationsSummaryMeta(),
             'nsfw' => $beatmapset->nsfw,
-=======
-            'nominations_summary' => $beatmapset->nominationsSummaryMeta(),
->>>>>>> f7ac6a9b
             'ranked' => $beatmapset->approved,
             'ranked_date' => json_time($beatmapset->approved_date),
             'source' => $beatmapset->source,
