<?php

/**
 *    Copyright 2015 ppy Pty. Ltd.
 *
 *    This file is part of osu!web. osu!web is distributed with the hope of
 *    attracting more community contributions to the core ecosystem of osu!.
 *
 *    osu!web is free software: you can redistribute it and/or modify
 *    it under the terms of the Affero GNU General Public License version 3
 *    as published by the Free Software Foundation.
 *
 *    osu!web is distributed WITHOUT ANY WARRANTY; without even the implied
 *    warranty of MERCHANTABILITY or FITNESS FOR A PARTICULAR PURPOSE.
 *    See the GNU Affero General Public License for more details.
 *
 *    You should have received a copy of the GNU Affero General Public License
 *    along with osu!web.  If not, see <http://www.gnu.org/licenses/>.
 */
namespace App\Transformers;

use App\Models\Beatmapset;
<<<<<<< HEAD
use App\Models\Beatmap;
=======
use App\Models\BeatmapsetEvent;
use App\Models\DeletedUser;
>>>>>>> 107efb61
use League\Fractal;
use League\Fractal\ParamBag;

class BeatmapsetTransformer extends Fractal\TransformerAbstract
{
    protected $availableIncludes = [
        'description',
        'user',
        'beatmaps',
<<<<<<< HEAD
        'converts',
=======
        'nominations',
>>>>>>> 107efb61
    ];

    public function transform(Beatmapset $beatmapset = null)
    {
        if ($beatmapset === null) {
            return [];
        }

        return [
            'beatmapset_id' => $beatmapset->beatmapset_id,
            'title' => $beatmapset->title,
            'artist' => $beatmapset->artist,
            'play_count' => $beatmapset->play_count,
            'favourite_count' => $beatmapset->favourite_count,
            'submitted_date' => $beatmapset->submit_date->toIso8601String(),
            'ranked_date' => $beatmapset->approved_date ? $beatmapset->approved_date->toIso8601String() : null,
            'creator' => $beatmapset->creator,
            'user_id' => $beatmapset->user_id,
            'bpm' => $beatmapset->bpm,
            'source' => $beatmapset->source,
            'covers' => $beatmapset->allCoverURLs(),
            'previewUrl' => $beatmapset->previewURL(),
            'tags' => $beatmapset->tags,
            'video' => $beatmapset->video,
            'status' => $beatmapset->status(),
        ];
    }

    public function includeNominations(Beatmapset $beatmapset, ParamBag $params = null)
    {
        if ($beatmapset->isPending()) {
            if ($params !== null) {
                $userId = get_int($params->get('user_id')[0] ?? null);
            }

            $nominations = $beatmapset->recentEvents()->get();
            foreach ($nominations as $nomination) {
                if ($nomination->type === BeatmapsetEvent::DISQUALIFY) {
                    $disqualifyEvent = $nomination;
                }
                if (isset($userId) && $nomination->user_id === $userId && $nomination->type === BeatmapsetEvent::NOMINATE) {
                    $alreadyNominated = true;
                }
            }

            $result = [
                'required' => $beatmapset->requiredNominationCount(),
                'current' => $beatmapset->currentNominationCount(),
            ];
            if (isset($disqualifyEvent)) {
                $result['disqualification'] = [
                    'reason' => $disqualifyEvent->comment,
                    'created_at' => $disqualifyEvent->created_at->toIso8601String(),
                ];
            }
            if (isset($userId)) {
                $result['nominated'] = $alreadyNominated ?? false;
            }

            return $this->item($beatmapset, function ($beatmapset) use ($result) {
                return $result;
            });
        } elseif ($beatmapset->qualified()) {
            $eta = $beatmapset->rankingETA();
            $result = [
                'ranking_eta' => $eta ? $eta->toIso8601String() : null,
            ];

            return $this->item($beatmapset, function ($beatmapset) use ($result) {
                return $result;
            });
        } else {
            return;
        }
    }

    public function includeDescription(Beatmapset $beatmapset)
    {
        return $this->item($beatmapset, function ($beatmapset) {
            return [
                'description' => $beatmapset->description(),
            ];
        });
    }

    public function includeUser(Beatmapset $beatmapset)
    {
        return $this->item(
            $beatmapset->user ?? (new DeletedUser),
            new UserCompactTransformer
        );
    }

    public function includeBeatmaps(Beatmapset $beatmapset)
    {
        return $this->collection(
            $beatmapset->beatmaps,
            new BeatmapTransformer()
        );
    }

    public function includeConverts(BeatmapSet $beatmapSet)
    {
        $standardBeatmaps = $beatmapSet->beatmaps()->where('playmode', 0)->get();

        $converts = [];

        foreach (Beatmap::MODES as $modeStr => $modeInt) {
            if ($modeStr === 'osu') {
                continue;
            }

            foreach ($standardBeatmaps as $beatmap) {
                $beatmap = clone $beatmap;

                $beatmap->playmode = $modeInt;
                $beatmap->convert = true;

                array_push($converts, $beatmap);
            }
        }

        return $this->collection($converts, new BeatmapTransformer);
    }
}<|MERGE_RESOLUTION|>--- conflicted
+++ resolved
@@ -20,12 +20,9 @@
 namespace App\Transformers;
 
 use App\Models\Beatmapset;
-<<<<<<< HEAD
 use App\Models\Beatmap;
-=======
 use App\Models\BeatmapsetEvent;
 use App\Models\DeletedUser;
->>>>>>> 107efb61
 use League\Fractal;
 use League\Fractal\ParamBag;
 
@@ -35,11 +32,8 @@
         'description',
         'user',
         'beatmaps',
-<<<<<<< HEAD
         'converts',
-=======
         'nominations',
->>>>>>> 107efb61
     ];
 
     public function transform(Beatmapset $beatmapset = null)
