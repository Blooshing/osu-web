<?php

/**
 *    Copyright 2015-2017 ppy Pty. Ltd.
 *
 *    This file is part of osu!web. osu!web is distributed with the hope of
 *    attracting more community contributions to the core ecosystem of osu!.
 *
 *    osu!web is free software: you can redistribute it and/or modify
 *    it under the terms of the Affero GNU General Public License version 3
 *    as published by the Free Software Foundation.
 *
 *    osu!web is distributed WITHOUT ANY WARRANTY; without even the implied
 *    warranty of MERCHANTABILITY or FITNESS FOR A PARTICULAR PURPOSE.
 *    See the GNU Affero General Public License for more details.
 *
 *    You should have received a copy of the GNU Affero General Public License
 *    along with osu!web.  If not, see <http://www.gnu.org/licenses/>.
 */

namespace App\Transformers;

use App\Models\Beatmap;
use App\Models\Beatmapset;
use App\Models\BeatmapsetEvent;
use App\Models\BeatmapsetWatch;
use App\Models\DeletedUser;
use Auth;
use League\Fractal;

class BeatmapsetTransformer extends Fractal\TransformerAbstract
{
    protected $availableIncludes = [
        'availability',
        'beatmaps',
        'converts',
        'current_user_attributes',
        'description',
        'nominations',
        'ratings',
        'recent_favourites',
        'user',
    ];

    public function transform(Beatmapset $beatmapset = null)
    {
        if ($beatmapset === null) {
            return [];
        }

        return [
            'id' => $beatmapset->beatmapset_id,
            'title' => $beatmapset->title,
            'artist' => $beatmapset->artist,
            'play_count' => $beatmapset->play_count,
            'favourite_count' => $beatmapset->favourite_count,
            'has_favourited' => Auth::check() && Auth::user()->hasFavourited($beatmapset),
            'submitted_date' => json_time($beatmapset->submit_date),
            'last_updated' => json_time($beatmapset->last_update),
            'ranked_date' => json_time($beatmapset->approved_date),
            'creator' => $beatmapset->creator,
            'user_id' => $beatmapset->user_id,
            'bpm' => $beatmapset->bpm,
            'source' => $beatmapset->source,
            'covers' => $beatmapset->allCoverURLs(),
            'preview_url' => $beatmapset->previewURL(),
            'tags' => $beatmapset->tags,
            'video' => $beatmapset->video,
            'storyboard' => $beatmapset->storyboard,
            'ranked' => $beatmapset->approved,
            'status' => $beatmapset->status(),
            'has_scores' => $beatmapset->hasScores(),
            'discussion_enabled' => $beatmapset->discussion_enabled,
            'is_watched' => BeatmapsetWatch::check($beatmapset, Auth::user()),
<<<<<<< HEAD
            'can_be_hyped' => $beatmapset->canBeHyped(),
=======
            'legacy_thread_url' => $beatmapset->thread_id !== 0 ? osu_url('legacy-forum-thread-prefix').$beatmapset->thread_id : null,
>>>>>>> 7d9d026a
        ];
    }

    public function includeAvailability(Beatmapset $beatmapset)
    {
        if (!$beatmapset->download_disabled && !present($beatmapset->download_disabled_url)) {
            return;
        }

        return $this->item($beatmapset, function ($beatmapset) {
            return [
                'download_disabled' => $beatmapset->download_disabled,
                'more_information' => $beatmapset->download_disabled_url,
            ];
        });
    }

    public function includeCurrentUserAttributes(Beatmapset $beatmapset)
    {
        $currentUser = Auth::user();

        if ($currentUser === null) {
            return;
        }

        $hypeValidation = $beatmapset->validateHypeBy($currentUser);

        $ret = [
            'can_hype' => $hypeValidation['result'],
            'can_hype_reason' => $hypeValidation['message'] ?? null,
            'remaining_hype' => $currentUser->remainingHype(),
            'new_hype_time' => json_time($currentUser->newHypeTime()),
        ];

        return $this->item($beatmapset, function () use ($ret) {
            return $ret;
        });
    }

    public function includeNominations(Beatmapset $beatmapset)
    {
        if (!in_array($beatmapset->status(), ['wip', 'pending', 'qualified'], true)) {
            return;
        }

        $result = [
            'required_hype' => $beatmapset->requiredHype(),
            'required' => $beatmapset->requiredNominationCount(),
            'current' => $beatmapset->currentNominationCount(),
        ];

        if ($beatmapset->isPending()) {
            $currentUser = Auth::user();

            $nominations = $beatmapset->recentEvents()->get();

            foreach ($nominations as $nomination) {
                if ($nomination->type === BeatmapsetEvent::DISQUALIFY) {
                    $disqualifyEvent = $nomination;
                }

                if ($currentUser !== null &&
                    $nomination->user_id === $currentUser->user_id &&
                    $nomination->type === BeatmapsetEvent::NOMINATE) {
                    $alreadyNominated = true;
                }
            }

            if (isset($disqualifyEvent)) {
                $result['disqualification'] = [
                    'reason' => $disqualifyEvent->comment,
                    'created_at' => json_time($disqualifyEvent->created_at),
                ];
            }
            if ($currentUser !== null) {
                $result['nominated'] = $alreadyNominated ?? false;
            }
        } elseif ($beatmapset->qualified()) {
            $eta = $beatmapset->rankingETA();
            $result['ranking_eta'] = json_time($eta);
        }

        return $this->item($beatmapset, function ($beatmapset) use ($result) {
            return $result;
        });
    }

    public function includeDescription(Beatmapset $beatmapset, Fractal\ParamBag $params)
    {
        $editable = $params->get('editable');

        return $this->item($beatmapset, function ($beatmapset) use ($editable) {
            return $editable
                ? ['description' => $beatmapset->description(), 'bbcode' => $beatmapset->editableDescription()]
                : ['description' => $beatmapset->description()];
        });
    }

    public function includeUser(Beatmapset $beatmapset)
    {
        return $this->item(
            $beatmapset->user ?? (new DeletedUser),
            new UserCompactTransformer
        );
    }

    public function includeBeatmaps(Beatmapset $beatmapset)
    {
        return $this->collection(
            $beatmapset->beatmaps,
            new BeatmapTransformer()
        );
    }

    public function includeConverts(Beatmapset $beatmapset)
    {
        $converts = [];

        foreach (Beatmap::MODES as $modeStr => $modeInt) {
            if ($modeStr === 'osu') {
                continue;
            }

            foreach ($beatmapset->beatmaps as $beatmap) {
                if ($beatmap->mode !== 'osu') {
                    continue;
                }

                $beatmap = clone $beatmap;

                $beatmap->playmode = $modeInt;
                $beatmap->convert = true;

                array_push($converts, $beatmap);
            }
        }

        return $this->collection($converts, new BeatmapTransformer);
    }

    public function includeRatings(Beatmapset $beatmapset)
    {
        return $this->item($beatmapset, function ($beatmapset) {
            return $beatmapset->ratingsCount();
        });
    }

    public function includeRecentFavourites(Beatmapset $beatmapset)
    {
        return $this->collection(
            $beatmapset->recentFavourites(),
            new \App\Transformers\UserCompactTransformer()
        );
    }
}<|MERGE_RESOLUTION|>--- conflicted
+++ resolved
@@ -72,11 +72,8 @@
             'has_scores' => $beatmapset->hasScores(),
             'discussion_enabled' => $beatmapset->discussion_enabled,
             'is_watched' => BeatmapsetWatch::check($beatmapset, Auth::user()),
-<<<<<<< HEAD
             'can_be_hyped' => $beatmapset->canBeHyped(),
-=======
             'legacy_thread_url' => $beatmapset->thread_id !== 0 ? osu_url('legacy-forum-thread-prefix').$beatmapset->thread_id : null,
->>>>>>> 7d9d026a
         ];
     }
 
