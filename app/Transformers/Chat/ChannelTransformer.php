<?php

// Copyright (c) ppy Pty Ltd <contact@ppy.sh>. Licensed under the GNU Affero General Public License v3.0.
// See the LICENCE file in the repository root for full licence text.

namespace App\Transformers\Chat;

use App\Models\Chat\Channel;
use App\Models\User;
use App\Transformers\TransformerAbstract;

class ChannelTransformer extends TransformerAbstract
{
    const CONVERSATION_INCLUDES = [
        'last_message_id',
        'users',
    ];

    const LISTING_INCLUDES = [
        'current_user_attributes',
        'last_read_id',
        ...self::CONVERSATION_INCLUDES,
    ];

    protected $availableIncludes = [
        'current_user_attributes',
        'last_message_id',
        'last_read_id', // deprecated
        'recent_messages',
        'users',
    ];

    private $user;

    public static function forUser(?User $user)
    {
        $transformer = new static();
        $transformer->user = $user;

        return $transformer;
    }

    public function transform(Channel $channel)
    {
        return [
            'channel_id' => $channel->channel_id,
            'description' => $channel->description,
            'icon' => $channel->displayIconFor($this->user),
            'moderated' => $channel->moderated,
            'name' => $channel->displayNameFor($this->user),
            'type' => $channel->type,
            'uuid' => $channel->uuid,
        ];
    }

    public function includeCurrentUserAttributes(Channel $channel)
    {
        $result = $channel->checkCanMessage($this->user);

        return $this->primitive([
            'can_message' => $result->can(),
            'can_message_error' => $result->message(),
            'last_read_id' => $channel->lastReadIdFor($this->user),
        ]);
    }

    public function includeLastMessageId(Channel $channel)
    {
        return $this->primitive($channel->last_message_id);
    }

    public function includeLastReadId(Channel $channel)
    {
        return $this->primitive($channel->lastReadIdFor($this->user));
    }

    public function includeRecentMessages(Channel $channel)
    {
        if ($channel->exists) {
            $messages = $channel
                ->filteredMessages()
                // assumes sender will be included by the Message transformer
                ->with('sender')
                ->orderBy('message_id', 'desc')
                ->limit(50)
                ->get()
                ->reverse();
        } else {
            $messages = [];
        }

        return $this->collection($messages, new MessageTransformer());
    }

    public function includeUsers(Channel $channel)
    {
<<<<<<< HEAD
        if ($channel->isPM() || $channel->isAnnouncement()) {
=======
        if (
            $channel->isPM()
            || $channel->isAnnouncement() && priv_check_user($this->user, 'ChatAnnounce', $channel)->can()
        ) {
>>>>>>> 83dc2832
            return $this->primitive($channel->userIds());
        }

        return $this->primitive([]);
    }

    public function includeUuid(Channel $channel)
    {
        return $this->primitive($channel->uuid);
    }
}<|MERGE_RESOLUTION|>--- conflicted
+++ resolved
@@ -94,14 +94,10 @@
 
     public function includeUsers(Channel $channel)
     {
-<<<<<<< HEAD
-        if ($channel->isPM() || $channel->isAnnouncement()) {
-=======
         if (
             $channel->isPM()
             || $channel->isAnnouncement() && priv_check_user($this->user, 'ChatAnnounce', $channel)->can()
         ) {
->>>>>>> 83dc2832
             return $this->primitive($channel->userIds());
         }
 
