--- conflicted
+++ resolved
@@ -51,212 +51,10 @@
             'post_count' => $user->user_posts,
             'profile_colour' => $user->user_colour,
             'profile_order' => $profileCustomization->extras_order,
-<<<<<<< HEAD
-            'cover_url' => $profileCustomization->cover()->url(),
-            'cover' => [
-                'custom_url' => $profileCustomization->cover()->fileUrl(),
-                'url' => $profileCustomization->cover()->url(),
-                'id' => $profileCustomization->cover()->id(),
-            ],
-            'kudosu' => [
-                'total' => $user->osu_kudostotal,
-                'available' => $user->osu_kudosavailable,
-            ],
-            'max_blocks' => $user->maxBlocks(),
-            'max_friends' => $user->maxFriends(),
-        ];
-    }
-
-    public function includeAccountHistory(User $user)
-    {
-        $histories = $user->accountHistories()->recent();
-
-        if (!priv_check('UserSilenceShowExtendedInfo')->can()) {
-            $histories->default();
-        } else {
-            $histories->with('actor');
-        }
-
-        return $this->collection(
-            $histories->get(),
-            new UserAccountHistoryTransformer()
-        );
-    }
-
-    public function includeActiveTournamentBanner(User $user)
-    {
-        return $this->item($user->profileBanners()->active(), new ProfileBannerTransformer);
-    }
-
-    public function includeBadges(User $user)
-    {
-        return $this->collection(
-            $user->badges()->orderBy('awarded', 'DESC')->get(),
-            new UserBadgeTransformer
-        );
-    }
-
-    public function includeDefaultStatistics(User $user)
-    {
-        $stats = $user->statistics($user->playmode);
-
-        return $this->item($stats, new UserStatisticsTransformer);
-    }
-
-    public function includeFavouriteBeatmapsetCount(User $user)
-    {
-        return $this->primitive($user->profileBeatmapsetsFavourite()->count());
-    }
-
-    public function includeBlocks(User $user)
-    {
-        return $this->collection(
-            $user->relations()->blocks()->get(),
-            new UserRelationTransformer()
-        );
-    }
-
-    public function includeFollowerCount(User $user)
-    {
-        return $this->primitive($user->followerCount());
-    }
-
-    public function includeFriends(User $user)
-    {
-        return $this->collection(
-            $user->relations()->friends()->withMutual()->get(),
-            new UserRelationTransformer()
-        );
-    }
-
-    public function includeGraveyardBeatmapsetCount(User $user)
-    {
-        return $this->primitive($user->profileBeatmapsetsGraveyard()->count());
-    }
-
-    public function includeGroupBadge(User $user)
-    {
-        $badge = $user->groupBadge();
-
-        if (isset($badge)) {
-            return $this->item($badge, new GroupTransformer);
-        }
-    }
-
-    public function includeIsAdmin(User $user)
-    {
-        return $this->primitive($user->isAdmin(), function ($flag) {
-            return $flag;
-        });
-    }
-
-    public function includeLovedBeatmapsetCount(User $user)
-    {
-        return $this->primitive($user->profileBeatmapsetsLoved()->count());
-    }
-
-    public function includeMonthlyPlaycounts(User $user)
-    {
-        return $this->collection(
-            $user->monthlyPlaycounts,
-            new UserMonthlyPlaycountTransformer
-        );
-    }
-
-    public function includePage(User $user)
-    {
-        return $this->item($user, function ($user) {
-            if ($user->userPage !== null) {
-                return [
-                    'html' => $user->userPage->bodyHTML(['withoutImageDimensions' => true, 'modifiers' => ['profile-page']]),
-                    'raw' => $user->userPage->bodyRaw,
-                ];
-            } else {
-                return ['html' => '', 'raw' => ''];
-            }
-        });
-    }
-
-    public function includePreviousUsernames(User $user)
-    {
-        return $this->item($user, function ($user) {
-            return $user->previousUsernames()->unique()->values()->toArray();
-        });
-    }
-
-    public function includeRankedAndApprovedBeatmapsetCount(User $user)
-    {
-        return $this->primitive($user->profileBeatmapsetsRankedAndApproved()->count());
-    }
-
-    public function includeReplaysWatchedCounts(User $user)
-    {
-        return $this->collection(
-            $user->replaysWatchedCounts,
-            new UserReplaysWatchedCountTransformer
-        );
-    }
-
-    public function includeScoresFirstCount(User $user, Fractal\ParamBag $params)
-    {
-        $mode = $params->get('mode')[0];
-
-        return $this->primitive($user->scoresFirst($mode, true)->visibleUsers()->count());
-    }
-
-    public function includeStatistics(User $user, Fractal\ParamBag $params)
-    {
-        $stats = $user->statistics($params->get('mode')[0]);
-
-        return $this->item($stats, new UserStatisticsTransformer);
-    }
-
-    public function includeSupportLevel(User $user)
-    {
-        return $this->primitive($user->supportLevel(), function ($level) {
-            return $level;
-        });
-    }
-
-    public function includeUnrankedBeatmapsetCount(User $user)
-    {
-        return $this->primitive($user->profileBeatmapsetsUnranked()->count());
-    }
-
-    public function includeUnreadPmCount(User $user)
-    {
-        return $this->primitive($user, function ($user) {
-            return $user->notificationCount();
-        });
-    }
-
-    public function includeUserAchievements(User $user)
-    {
-        return $this->collection(
-            $user->userAchievements()->orderBy('date', 'desc')->get(),
-            new UserAchievementTransformer()
-        );
-    }
-
-    public function includeUserPreferences(User $user)
-    {
-        return $this->item($user, function ($user) {
-            $customization = $user->profileCustomization();
-
-            return [
-                'beatmapset_download' => $customization->beatmapset_download,
-                'ranking_expanded' => $customization->ranking_expanded,
-                'user_list_filter' => $customization->user_list_filter,
-                'user_list_sort' => $customization->user_list_sort,
-                'user_list_view' => $customization->user_list_view,
-            ];
-        });
-=======
             'skype' => $user->user_msnm,
             'title' => $user->title(),
             'twitter' => $user->user_twitter,
             'website' => $user->user_website,
         ]);
->>>>>>> c9327689
     }
 }