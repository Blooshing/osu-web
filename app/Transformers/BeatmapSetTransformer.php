--- conflicted
+++ resolved
@@ -43,11 +43,7 @@
             'creator' => $beatmap->creator,
             'user_id' => $beatmap->user_id,
             'source' => $beatmap->source,
-<<<<<<< HEAD
-            'difficulties' => [], //self::groupDifficulties($beatmap),
             'coverUrl' => $beatmap->coverUrl(),
-=======
->>>>>>> 8dc06545
         ];
     }
 
