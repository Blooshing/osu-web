--- conflicted
+++ resolved
@@ -102,8 +102,7 @@
             }
         } elseif ($score instanceof SoloScoreInterface) {
             $pp = $score->pp;
-<<<<<<< HEAD
-            $replay = $score->has_replay;
+            $hasReplay = $score->has_replay;
 
             if ($score instanceof MultiplayerScoreLink) {
                 $multiplayerAttributes = [
@@ -113,18 +112,11 @@
             }
         }
 
+        $hasReplay ??= false;
+
         return [
             ...$score->data->jsonSerialize(),
             ...($multiplayerAttributes ?? []),
-=======
-            $hasReplay = $score->has_replay;
-        }
-
-        $hasReplay ??= false;
-
-        return [
-            ...$score->data->jsonSerialize(),
->>>>>>> da24f74e
             'best_id' => $bestId ?? null,
             'has_replay' => $hasReplay,
             'id' => $score->getKey(),
