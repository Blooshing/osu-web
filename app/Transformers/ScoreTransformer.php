--- conflicted
+++ resolved
@@ -82,11 +82,7 @@
             'pp' => $pp ?? null,
             // Ranks are hardcoded to "0" for legacy match scores atm, return F instead for now.
             'rank' => $score->rank === '0' ? 'F' : $score->rank,
-<<<<<<< HEAD
-            'replay' => $replay ?? null,
-=======
             'replay' => $replay ?? false,
->>>>>>> 759d1e78
             'score' => $score->score,
             'statistics' => $statistics,
             'user_id' => $score->user_id,
