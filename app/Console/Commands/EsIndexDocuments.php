<?php

/**
 *    Copyright 2015-2017 ppy Pty. Ltd.
 *
 *    This file is part of osu!web. osu!web is distributed with the hope of
 *    attracting more community contributions to the core ecosystem of osu!.
 *
 *    osu!web is free software: you can redistribute it and/or modify
 *    it under the terms of the Affero GNU General Public License version 3
 *    as published by the Free Software Foundation.
 *
 *    osu!web is distributed WITHOUT ANY WARRANTY; without even the implied
 *    warranty of MERCHANTABILITY or FITNESS FOR A PARTICULAR PURPOSE.
 *    See the GNU Affero General Public License for more details.
 *
 *    You should have received a copy of the GNU Affero General Public License
 *    along with osu!web.  If not, see <http://www.gnu.org/licenses/>.
 */

namespace App\Console\Commands;

use App\Models\Beatmapset;
use App\Models\Forum\Post;
use Illuminate\Console\Command;

class EsIndexDocuments extends EsIndexCommand
{
    /**
     * The name and signature of the console command.
     *
     * @var string
     */
    protected $signature = 'es:index-documents {--inplace} {--cleanup} {--yes}';

    /**
     * The console command description.
     *
     * @var string
     */
    protected $description = 'Indexes documents into Elasticsearch.';

<<<<<<< HEAD
    protected $alias = 'osu';
    protected $types = [Beatmapset::class, Post::class];
=======
    private $cleanup;
    private $inplace;
    private $types;
    private $suffix;
    private $yes;

    /**
     * Create a new command instance.
     *
     * @return void
     */
    public function __construct()
    {
        parent::__construct();
    }

    /**
     * Execute the console command.
     *
     * @return mixed
     */
    public function handle()
    {
        $this->readOptions();
        $this->types = [Beatmapset::class, Post::class];
        $this->suffix = !$this->inplace ? '_'.time() : '';

        $oldIndices = Indexing::getOldIndices('osu');

        $continue = $this->starterMessage($oldIndices);
        if (!$continue) {
            return $this->error('User aborted!');
        }

        $indices = $this->index();

        $this->finish($indices, $oldIndices);
        $this->warn("\nIndexing completed.");
    }

    private function finish(array $indices, array $oldIndices)
    {
        // always update osu alias
        $indicesString = implode(', ', $indices);
        $this->warn("Aliasing '{$indicesString}' to 'osu'...");
        Indexing::updateAlias('osu', $indices);

        if (!$this->inplace && $this->cleanup) {
            foreach ($oldIndices as $index) {
                $this->warn("Removing '{$index}'...");
                Indexing::deleteIndex($index);
            }
        }
    }

    /**
     * Indexes and returns the names of the indices.
     *
     * @return array names of the indices indexed to.
     */
    private function index()
    {
        $indices = [];
        foreach ($this->types as $type) {
            if (!$this->inplace) {
                $indexName = "{$type::esIndexName()}{$this->suffix}";

                $this->info("Indexing {$type} into {$indexName}");
                $type::esIndexIntoNew(1000, $indexName);

                $indices[] = $indexName;
            } else {
                $this->info("In-place indexing {$type} into {$type::esIndexName()}");
                $type::esReindexAll(1000);

                $indices[] = $type::esIndexName();
            }
        }

        return $indices;
    }

    private function readOptions()
    {
        $this->inplace = $this->option('inplace');
        $this->cleanup = $this->option('cleanup');
        $this->yes = $this->option('yes');
    }

    private function starterMessage(array $oldIndices)
    {
        if ($this->inplace) {
            $this->warn('Running in-place reindex.');
            $confirmMessage = "This will reindex in-place (schemas must match) and alias them to 'osu'";
        } else {
            $this->warn('Running index transfer.');

            if ($this->cleanup) {
                $this->warn(
                    "The following indices will be deleted on completion!\n"
                    .implode("\n", $oldIndices)
                );
            }

            $confirmMessage = "This will create new indices and alias them to 'osu'";
        }

        return $this->yes || $this->confirm("{$confirmMessage}, begin indexing?");
    }
>>>>>>> c9169407
}<|MERGE_RESOLUTION|>--- conflicted
+++ resolved
@@ -40,118 +40,6 @@
      */
     protected $description = 'Indexes documents into Elasticsearch.';
 
-<<<<<<< HEAD
     protected $alias = 'osu';
     protected $types = [Beatmapset::class, Post::class];
-=======
-    private $cleanup;
-    private $inplace;
-    private $types;
-    private $suffix;
-    private $yes;
-
-    /**
-     * Create a new command instance.
-     *
-     * @return void
-     */
-    public function __construct()
-    {
-        parent::__construct();
-    }
-
-    /**
-     * Execute the console command.
-     *
-     * @return mixed
-     */
-    public function handle()
-    {
-        $this->readOptions();
-        $this->types = [Beatmapset::class, Post::class];
-        $this->suffix = !$this->inplace ? '_'.time() : '';
-
-        $oldIndices = Indexing::getOldIndices('osu');
-
-        $continue = $this->starterMessage($oldIndices);
-        if (!$continue) {
-            return $this->error('User aborted!');
-        }
-
-        $indices = $this->index();
-
-        $this->finish($indices, $oldIndices);
-        $this->warn("\nIndexing completed.");
-    }
-
-    private function finish(array $indices, array $oldIndices)
-    {
-        // always update osu alias
-        $indicesString = implode(', ', $indices);
-        $this->warn("Aliasing '{$indicesString}' to 'osu'...");
-        Indexing::updateAlias('osu', $indices);
-
-        if (!$this->inplace && $this->cleanup) {
-            foreach ($oldIndices as $index) {
-                $this->warn("Removing '{$index}'...");
-                Indexing::deleteIndex($index);
-            }
-        }
-    }
-
-    /**
-     * Indexes and returns the names of the indices.
-     *
-     * @return array names of the indices indexed to.
-     */
-    private function index()
-    {
-        $indices = [];
-        foreach ($this->types as $type) {
-            if (!$this->inplace) {
-                $indexName = "{$type::esIndexName()}{$this->suffix}";
-
-                $this->info("Indexing {$type} into {$indexName}");
-                $type::esIndexIntoNew(1000, $indexName);
-
-                $indices[] = $indexName;
-            } else {
-                $this->info("In-place indexing {$type} into {$type::esIndexName()}");
-                $type::esReindexAll(1000);
-
-                $indices[] = $type::esIndexName();
-            }
-        }
-
-        return $indices;
-    }
-
-    private function readOptions()
-    {
-        $this->inplace = $this->option('inplace');
-        $this->cleanup = $this->option('cleanup');
-        $this->yes = $this->option('yes');
-    }
-
-    private function starterMessage(array $oldIndices)
-    {
-        if ($this->inplace) {
-            $this->warn('Running in-place reindex.');
-            $confirmMessage = "This will reindex in-place (schemas must match) and alias them to 'osu'";
-        } else {
-            $this->warn('Running index transfer.');
-
-            if ($this->cleanup) {
-                $this->warn(
-                    "The following indices will be deleted on completion!\n"
-                    .implode("\n", $oldIndices)
-                );
-            }
-
-            $confirmMessage = "This will create new indices and alias them to 'osu'";
-        }
-
-        return $this->yes || $this->confirm("{$confirmMessage}, begin indexing?");
-    }
->>>>>>> c9169407
 }