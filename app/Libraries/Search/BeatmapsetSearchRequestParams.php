<?php

// Copyright (c) ppy Pty Ltd <contact@ppy.sh>. Licensed under the GNU Affero General Public License v3.0.
// See the LICENCE file in the repository root for full licence text.

namespace App\Libraries\Search;

use App\Exceptions\InvariantException;
use App\Libraries\Elasticsearch\BoolQuery;
use App\Libraries\Elasticsearch\Sort;
use App\Models\Beatmap;
use App\Models\Genre;
use App\Models\Language;
use App\Models\User;

class BeatmapsetSearchRequestParams extends BeatmapsetSearchParams
{
    const AVAILABLE_STATUSES = ['any', 'leaderboard', 'ranked', 'qualified', 'loved', 'favourites', 'pending', 'graveyard', 'mine'];
    const AVAILABLE_EXTRAS = ['video', 'storyboard'];
    const AVAILABLE_GENERAL = ['recommended', 'converts', 'follows'];
    const AVAILABLE_PLAYED = ['any', 'played', 'unplayed'];
    const AVAILABLE_RANKS = ['XH', 'X', 'SH', 'S', 'A', 'B', 'C', 'D'];

    const LEGACY_STATUS_MAP = [
        '0' => 'ranked',
        '2' => 'favourites',
        '3' => 'qualified',
        '4' => 'pending',
        '5' => 'graveyard',
        '6' => 'mine',
        '7' => 'any',
        '8' => 'loved',
    ];

    const SORT_FIELD_MAP = [
        'artist' => 'artist.raw',
        'creator' => 'creator.raw',
        'difficulty' => 'beatmaps.difficultyrating',
        'favourites' => 'favourite_count',
        'nominations' => 'nominations',
        'plays' => 'play_count',
        'ranked' => 'approved_date',
        'rating' => 'rating',
        'relevance' => '_score',
        'title' => 'title.raw',
        'updated' => 'last_update',
    ];

    private $requestQuery;

    /** @var string|null */
    private $sortField;
    /** @var string|null */
    private $sortOrder;

    public function __construct(array $request, ?User $user = null)
    {
        parent::__construct();

        static $validExtras = ['video', 'storyboard'];
        static $validRanks = ['A', 'B', 'C', 'D', 'S', 'SH', 'X', 'XH'];

        $this->user = $user;
        $this->page = get_int($request['page'] ?? null);
        $this->from = $this->pageAsFrom($this->page);
        $this->requestQuery = $request['q'] ?? $request['query'] ?? null;

        $sort = $request['sort'] ?? null;

        if (priv_check_user($this->user, 'BeatmapsetAdvancedSearch')->can()) {
            $this->parseQuery();
            $status = presence($request['s'] ?? null);
            $this->status = static::LEGACY_STATUS_MAP[$status] ?? $status;

            $this->genre = get_int($request['g'] ?? null);
            $this->language = get_int($request['l'] ?? null);
            $this->extra = array_intersect(
                explode('.', $request['e'] ?? null),
                $validExtras
            );

            $this->mode = get_int($request['m'] ?? null);
            if (!in_array($this->mode, Beatmap::MODES, true)) {
                $this->mode = null;
            }

            $generals = explode('.', $request['c'] ?? null) ?? [];
            $this->includeConverts = in_array('converts', $generals, true);
            $this->showFollows = in_array('follows', $generals, true);
            $this->showRecommended = in_array('recommended', $generals, true);

            $includeNsfw = get_bool($request['nsfw'] ?? null);
            if (!isset($includeNsfw) && $user !== null && $user->userProfileCustomization !== null) {
                $includeNsfw = $user->userProfileCustomization->beatmapset_show_nsfw;
            }

            if (isset($includeNsfw)) {
                $this->includeNsfw = $includeNsfw;
            }
        } else {
            $sort = null;
        }

        $this->parseSort($sort);
        $this->searchAfter = $this->getSearchAfter($request['cursor'] ?? null);

        // Supporter-only options.
        $this->rank = array_intersect(
            explode('.', $request['r'] ?? null),
            $validRanks
        );

        $this->playedFilter = $request['played'] ?? null;
        if (!in_array($this->playedFilter, static::PLAYED_STATES, true)) {
            $this->playedFilter = null;
        }
    }

    public static function getAvailableFilters()
    {
        $languages = Language::listing();
        $genres = Genre::listing();

        $modes = [['id' => null, 'name' => trans('beatmaps.mode.any')]];
        foreach (Beatmap::MODES as $name => $id) {
            $modes[] = ['id' => $id, 'name' => trans("beatmaps.mode.{$name}")];
        }

        $extras = [];
        $general = [];
        $played = [];
        $ranks = [];
        $statuses = [];

        foreach (static::AVAILABLE_EXTRAS as $id) {
            $extras[] = ['id' => $id, 'name' => trans("beatmaps.extra.{$id}")];
        }

        foreach (static::AVAILABLE_GENERAL as $id) {
            $general[] = ['id' => $id, 'name' => trans("beatmaps.general.{$id}")];
        }

        foreach (static::AVAILABLE_PLAYED as $id) {
            $played[] = ['id' => $id, 'name' => trans("beatmaps.played.{$id}")];
        }

        foreach (static::AVAILABLE_RANKS as $id) {
            $ranks[] = ['id' => $id, 'name' => trans("beatmaps.rank.{$id}")];
        }

        foreach (static::AVAILABLE_STATUSES as $id) {
            $statuses[] = ['id' => $id, 'name' => trans("beatmaps.status.{$id}")];
        }

        $nsfw = [
            ['id' => false, 'name' => trans('beatmaps.nsfw.exclude')],
            ['id' => true, 'name' => trans('beatmaps.nsfw.include')],
        ];

        return compact('extras', 'general', 'genres', 'languages', 'modes', 'nsfw', 'played', 'ranks', 'statuses');
    }

    public function getSort(): ?string
    {
        if ($this->sortField !== null && $this->sortOrder !== null) {
            return "{$this->sortField}_{$this->sortOrder}";
        }
    }

    public function isLoginRequired(): bool
    {
        return present($this->requestQuery);
    }

    private function getDefaultSortField(): string
    {
        if (present($this->queryString)) {
            return 'relevance';
        }

        if ($this->status === 'qualified') {
            return 'ranked';
        }

        if (in_array($this->status, ['pending', 'graveyard', 'mine'], true)) {
            return 'updated';
        }

        return 'ranked';
    }

    /**
     * Extract search_after out of cursor param. Cursor values that are not part of the sort are ignored.
     *
     * The search_after value passed to elasticsearch needs to be the same length as the number of
     * sorts given.
     */
    private function getSearchAfter($cursor): ?array
    {
        if (!is_array($cursor)) {
            return null;
        }

        $searchAfter = [];
        /** @var Sort $sort */
        foreach ($this->sorts as $sort) {
            $value = $cursor[$sort->field] ?? null;
            if ($value === null) {
                throw new InvariantException('Cursor parameters do not match sort parameters.');
            }

            $searchAfter[] = $value;
        }

        return $searchAfter;
    }

    private function parseQuery(): void
    {
        static $optionMap = [
            'ar' => 'ar',
            'artist' => 'artist',
            'bpm' => 'bpm',
            'creator' => 'creator',
            'cs' => 'cs',
            'dr' => 'drain',
            'keys' => 'keys',
            'length' => 'hitLength',
            'stars' => 'difficultyRating',
            'status' => 'statusRange',
        ];

        $parsed = BeatmapsetQueryParser::parse($this->requestQuery);

        $this->queryString = $parsed['keywords'];

        foreach ($parsed['options'] as $optionKey => $optionValue) {
            $propName = $optionMap[$optionKey] ?? null;

            if ($propName !== null) {
                $this->$propName = $optionValue;
            }
        }
    }

    private function parseSort(?string $value): void
    {
        $array = explode('_', $value);
        $this->sortField = $array[0];
        $this->sortOrder = $array[1] ?? null;

        if (!array_key_exists($this->sortField, static::SORT_FIELD_MAP)) {
            $this->sortField = $this->getDefaultSortField();
        }

        if (!in_array($this->sortOrder, ['asc', 'desc'], true)) {
            $this->sortOrder = 'desc';
        }

        $this->setSorts();
    }

    /**
     * Set sort parameters for the elasticsearch query.
     */
    private function setSorts(): void
    {
        // additional options
        static $orderOptions = [
            'beatmaps.difficultyrating' => [
                'asc' => ['mode' => 'min'],
                'desc' => ['mode' => 'max'],
            ],
        ];

        $sort = new Sort(static::SORT_FIELD_MAP[$this->sortField], $this->sortOrder);

        // assign sort modes if any.
        $options = ($orderOptions[$sort->field] ?? [])[$sort->order] ?? [];

        // use relevant mode when sorting on nested field
        if (starts_with($sort->field, 'beatmaps.')) {
            $sortFilter = new BoolQuery();

            if (!$this->includeConverts) {
                $sortFilter->filter(['term' => ['beatmaps.convert' => false]]);
            }

            if ($this->mode !== null) {
                $sortFilter->filter(['term' => ['beatmaps.playmode' => $this->mode]]);
            }

            $options['nested'] = [
                'path' => 'beatmaps',
                'filter' => $sortFilter->toArray(),
            ];
        }

        if ($options !== []) {
            $sort->extras = $options;
        }

        $this->sorts = [$sort];

        // append/prepend extra sort orders.
        if ($sort->field === 'nominations') {
            $this->sorts[] = new Sort('hype', $sort->order);
        } elseif ($sort->field === 'approved_date' && $this->status === 'qualified') {
<<<<<<< HEAD
            array_unshift($newSort, new Sort('queued_at', $sort->order));
        }

        return $newSort;
    }

    private function parseQuery(): void
    {
        static $optionMap = [
            'ar' => 'ar',
            'artist' => 'artist',
            'bpm' => 'bpm',
            'created' => 'created',
            'creator' => 'creator',
            'cs' => 'cs',
            'dr' => 'drain',
            'keys' => 'keys',
            'length' => 'hitLength',
            'ranked' => 'ranked',
            'stars' => 'difficultyRating',
            'status' => 'statusRange',
        ];

        $parsed = BeatmapsetQueryParser::parse($this->requestQuery);

        $this->queryString = $parsed['keywords'];

        foreach ($parsed['options'] as $optionKey => $optionValue) {
            $propName = $optionMap[$optionKey] ?? null;

            if ($propName !== null) {
                $this->$propName = $optionValue;
            }
        }
    }

    private function parseSortOrder(?string $value)
    {
        $array = explode('_', $value);
        $field = static::remapSortField($array[0]);
        $order = $array[1] ?? null;

        if (!in_array($order, ['asc', 'desc'], true)) {
            $order = 'desc';
        }

        if (empty($field)) {
            $this->sorts = $this->getDefaultSort($order);
        } else {
            $this->sorts = $this->normalizeSort(new Sort($field, $order));
=======
            array_unshift($this->sorts, new Sort('queued_at', $sort->order));
>>>>>>> 43edc6b7
        }

        // generic tie-breaker.
        $this->sorts[] = new Sort('_id', $sort->order);
    }
}<|MERGE_RESOLUTION|>--- conflicted
+++ resolved
@@ -213,104 +213,6 @@
         }
 
         return $searchAfter;
-    }
-
-    private function parseQuery(): void
-    {
-        static $optionMap = [
-            'ar' => 'ar',
-            'artist' => 'artist',
-            'bpm' => 'bpm',
-            'creator' => 'creator',
-            'cs' => 'cs',
-            'dr' => 'drain',
-            'keys' => 'keys',
-            'length' => 'hitLength',
-            'stars' => 'difficultyRating',
-            'status' => 'statusRange',
-        ];
-
-        $parsed = BeatmapsetQueryParser::parse($this->requestQuery);
-
-        $this->queryString = $parsed['keywords'];
-
-        foreach ($parsed['options'] as $optionKey => $optionValue) {
-            $propName = $optionMap[$optionKey] ?? null;
-
-            if ($propName !== null) {
-                $this->$propName = $optionValue;
-            }
-        }
-    }
-
-    private function parseSort(?string $value): void
-    {
-        $array = explode('_', $value);
-        $this->sortField = $array[0];
-        $this->sortOrder = $array[1] ?? null;
-
-        if (!array_key_exists($this->sortField, static::SORT_FIELD_MAP)) {
-            $this->sortField = $this->getDefaultSortField();
-        }
-
-        if (!in_array($this->sortOrder, ['asc', 'desc'], true)) {
-            $this->sortOrder = 'desc';
-        }
-
-        $this->setSorts();
-    }
-
-    /**
-     * Set sort parameters for the elasticsearch query.
-     */
-    private function setSorts(): void
-    {
-        // additional options
-        static $orderOptions = [
-            'beatmaps.difficultyrating' => [
-                'asc' => ['mode' => 'min'],
-                'desc' => ['mode' => 'max'],
-            ],
-        ];
-
-        $sort = new Sort(static::SORT_FIELD_MAP[$this->sortField], $this->sortOrder);
-
-        // assign sort modes if any.
-        $options = ($orderOptions[$sort->field] ?? [])[$sort->order] ?? [];
-
-        // use relevant mode when sorting on nested field
-        if (starts_with($sort->field, 'beatmaps.')) {
-            $sortFilter = new BoolQuery();
-
-            if (!$this->includeConverts) {
-                $sortFilter->filter(['term' => ['beatmaps.convert' => false]]);
-            }
-
-            if ($this->mode !== null) {
-                $sortFilter->filter(['term' => ['beatmaps.playmode' => $this->mode]]);
-            }
-
-            $options['nested'] = [
-                'path' => 'beatmaps',
-                'filter' => $sortFilter->toArray(),
-            ];
-        }
-
-        if ($options !== []) {
-            $sort->extras = $options;
-        }
-
-        $this->sorts = [$sort];
-
-        // append/prepend extra sort orders.
-        if ($sort->field === 'nominations') {
-            $this->sorts[] = new Sort('hype', $sort->order);
-        } elseif ($sort->field === 'approved_date' && $this->status === 'qualified') {
-<<<<<<< HEAD
-            array_unshift($newSort, new Sort('queued_at', $sort->order));
-        }
-
-        return $newSort;
     }
 
     private function parseQuery(): void
@@ -343,23 +245,70 @@
         }
     }
 
-    private function parseSortOrder(?string $value)
+    private function parseSort(?string $value): void
     {
         $array = explode('_', $value);
-        $field = static::remapSortField($array[0]);
-        $order = $array[1] ?? null;
-
-        if (!in_array($order, ['asc', 'desc'], true)) {
-            $order = 'desc';
-        }
-
-        if (empty($field)) {
-            $this->sorts = $this->getDefaultSort($order);
-        } else {
-            $this->sorts = $this->normalizeSort(new Sort($field, $order));
-=======
+        $this->sortField = $array[0];
+        $this->sortOrder = $array[1] ?? null;
+
+        if (!array_key_exists($this->sortField, static::SORT_FIELD_MAP)) {
+            $this->sortField = $this->getDefaultSortField();
+        }
+
+        if (!in_array($this->sortOrder, ['asc', 'desc'], true)) {
+            $this->sortOrder = 'desc';
+        }
+
+        $this->setSorts();
+    }
+
+    /**
+     * Set sort parameters for the elasticsearch query.
+     */
+    private function setSorts(): void
+    {
+        // additional options
+        static $orderOptions = [
+            'beatmaps.difficultyrating' => [
+                'asc' => ['mode' => 'min'],
+                'desc' => ['mode' => 'max'],
+            ],
+        ];
+
+        $sort = new Sort(static::SORT_FIELD_MAP[$this->sortField], $this->sortOrder);
+
+        // assign sort modes if any.
+        $options = ($orderOptions[$sort->field] ?? [])[$sort->order] ?? [];
+
+        // use relevant mode when sorting on nested field
+        if (starts_with($sort->field, 'beatmaps.')) {
+            $sortFilter = new BoolQuery();
+
+            if (!$this->includeConverts) {
+                $sortFilter->filter(['term' => ['beatmaps.convert' => false]]);
+            }
+
+            if ($this->mode !== null) {
+                $sortFilter->filter(['term' => ['beatmaps.playmode' => $this->mode]]);
+            }
+
+            $options['nested'] = [
+                'path' => 'beatmaps',
+                'filter' => $sortFilter->toArray(),
+            ];
+        }
+
+        if ($options !== []) {
+            $sort->extras = $options;
+        }
+
+        $this->sorts = [$sort];
+
+        // append/prepend extra sort orders.
+        if ($sort->field === 'nominations') {
+            $this->sorts[] = new Sort('hype', $sort->order);
+        } elseif ($sort->field === 'approved_date' && $this->status === 'qualified') {
             array_unshift($this->sorts, new Sort('queued_at', $sort->order));
->>>>>>> 43edc6b7
         }
 
         // generic tie-breaker.
