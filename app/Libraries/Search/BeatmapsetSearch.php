--- conflicted
+++ resolved
@@ -40,10 +40,6 @@
             'artist_unicode.*',
             'creator',
             'title',
-<<<<<<< HEAD
-            'title.raw',
-=======
->>>>>>> 009089c9
             'title.*',
             'title_unicode',
             'title_unicode.*',
@@ -248,10 +244,7 @@
         static $filters = [
             'ar' => ['field' => 'beatmaps.diff_approach', 'type' => 'range'],
             'bpm' => ['field' => 'bpm', 'type' => 'range'],
-<<<<<<< HEAD
             'created' => ['field' => 'submit_date', 'type' => 'range'],
-=======
->>>>>>> 009089c9
             'cs' => ['field' => 'beatmaps.diff_size', 'type' => 'range'],
             'difficultyRating' => ['field' => 'beatmaps.difficultyrating', 'type' => 'range'],
             'drain' => ['field' => 'beatmaps.diff_drain', 'type' => 'range'],
