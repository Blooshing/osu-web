<?php

// Copyright (c) ppy Pty Ltd <contact@ppy.sh>. Licensed under the GNU Affero General Public License v3.0.
// See the LICENCE file in the repository root for full licence text.

namespace App\Libraries\Search;

use App\Libraries\Elasticsearch\BoolQuery;
use App\Libraries\Elasticsearch\RecordSearch;
use App\Models\Solo\Score;
use Ds\Set;
use Exception;
use LaravelRedis;

class ScoreSearch extends RecordSearch
{
    public $connectionName = 'solo_scores';

    protected $source = false;

    public function __construct(?ScoreSearchParams $params = null)
    {
        parent::__construct(
            config('osu.elasticsearch.prefix').'solo_scores',
            $params ?? new ScoreSearchParams(),
            Score::class
        );
    }

    public function getActiveSchemas(): array
    {
        return LaravelRedis::smembers('osu-queue:score-index:'.config('osu.elasticsearch.prefix').'active-schemas');
    }

    public function getQuery(): BoolQuery
    {
        $query = new BoolQuery();

<<<<<<< HEAD
        if ($this->params->excludeConverts) {
            $query->filter(['term' => ['convert' => false]]);
        }

        if ($this->params->isLegacy !== null) {
=======
        if (config('osu.scores.es_enable_legacy_filter') && $this->params->isLegacy !== null) {
>>>>>>> 151f9a7a
            $query->filter(['term' => ['is_legacy' => $this->params->isLegacy]]);
        }
        if ($this->params->rulesetId !== null) {
            $query->filter(['term' => ['ruleset_id' => $this->params->rulesetId]]);
        }
        if ($this->params->beatmapIds !== null && count($this->params->beatmapIds) > 0) {
            $query->filter(['terms' => ['beatmap_id' => $this->params->beatmapIds]]);
        }
        if ($this->params->userId !== null) {
            $query->filter(['term' => ['user_id' => $this->params->userId]]);
        }
        if ($this->params->excludeMods !== null && count($this->params->excludeMods) > 0) {
            foreach ($this->params->excludeMods as $excludedMod) {
                $query->mustNot(['term' => ['mods' => $excludedMod]]);
            }
        }

        $this->addModsFilter($query);

        switch ($this->params->getType()) {
            case 'country':
                $query->filter(['term' => ['country_code' => $this->params->getCountryCode()]]);
                break;
            case 'friend':
                $query->filter(['terms' => ['user_id' => $this->params->getFriendIds()]]);
                break;
        }

        $beforeTotalScore = $this->params->beforeTotalScore;
        if ($beforeTotalScore === null && $this->params->beforeScore !== null) {
            $beforeTotalScore = $this->params->beforeScore->isLegacy()
                ? $this->params->beforeScore->data->legacyTotalScore
                : $this->params->beforeScore->data->totalScore;
        }
        if ($beforeTotalScore !== null) {
            $scoreQuery = (new BoolQuery())->shouldMatch(1);
            $scoreQuery->should((new BoolQuery())->filter(['range' => [
                'total_score' => ['gt' => $beforeTotalScore],
            ]]));
            if ($this->params->beforeScore !== null) {
                $scoreQuery->should((new BoolQuery())
                    ->filter(['range' => ['id' => ['lt' => $this->params->beforeScore->getKey()]]])
                    ->filter(['term' => ['total_score' => $beforeTotalScore]]));
            }

            $query->must($scoreQuery);
        }

        return $query;
    }

    public function indexWait(float $maxWaitSecond = 5): void
    {
        $count = Score::indexable()->count();
        $loopWait = 500000; // 0.5s in microsecond
        $loops = (int) ceil($maxWaitSecond * 1000000.0 / $loopWait);

        for ($i = 0; $i < $loops; $i++) {
            usleep($loopWait);
            $this->refresh();
            $indexedCount = $this->client()->count(['index' => $this->index])['count'];
            if ($indexedCount === $count) {
                return;
            }
        }

        throw new Exception("Indexable and indexed score counts still don't match. Queue runner is probably either having problem, not running, or too slow");
    }

    public function queueForIndex(?array $schemas = null, array $ids): void
    {
        $count = count($ids);

        if ($count === 0) {
            return;
        }

        $schemas ??= $this->getActiveSchemas();

        foreach ($schemas as $schema) {
            LaravelRedis::lpush("osu-queue:score-index-{$schema}", ...array_map(
                fn (int $id): string => json_encode(['ScoreId' => $id]),
                $ids,
            ));
        }
    }

    public function setSchema(string $schema): void
    {
        LaravelRedis::set('osu-queue:score-index:'.config('osu.elasticsearch.prefix').'schema', $schema);
    }

    private function addModsFilter(BoolQuery $query): void
    {
        $mods = $this->params->mods;
        if ($mods === null || count($mods) === 0) {
            return;
        }

        $modsHelper = app('mods');
        $allMods = $this->params->rulesetId === null
            ? $modsHelper->allIds
            : new Set(array_keys($modsHelper->mods[$this->params->rulesetId]));
        $allMods->remove('PF', 'SD', 'MR');
        if ($this->params->isLegacy || !config('osu.scores.es_enable_legacy_filter')) {
            $allMods->remove('CL');
        }

        $allSearchMods = [];
        foreach ($mods as $mod) {
            if ($mod === 'NM') {
                if (!isset($noModSubQuery)) {
                    $noModSubQuery = new BoolQuery();
                    foreach ($allMods->toArray() as $excludedMod) {
                        $noModSubQuery->mustNot(['term' => ['mods' => $excludedMod]]);
                    }
                }
                continue;
            }
            $modsSubQuery ??= new BoolQuery();
            $searchMods = [$mod];
            $impliedBy = array_search_null($mod, $modsHelper::IMPLIED_MODS);
            if ($impliedBy !== null) {
                $searchMods[] = $impliedBy;
            }
            $modsSubQuery->filter(['terms' => ['mods' => $searchMods]]);
            $allSearchMods = [...$allSearchMods, ...$searchMods];
        }

        if (isset($modsSubQuery)) {
            $excludedMods = array_values(array_diff($allMods->toArray(), $allSearchMods));
            if (count($excludedMods) > 0) {
                foreach ($excludedMods as $excludedMod) {
                    $modsSubQuery->mustNot(['term' => ['mods' => $excludedMod]]);
                }
            }
        }

        foreach ([$noModSubQuery ?? null, $modsSubQuery ?? null] as $subQuery) {
            if ($subQuery !== null) {
                $shouldSubQueries ??= (new BoolQuery())->shouldMatch(1);
                $shouldSubQueries->should($subQuery);
            }
        }

        if (isset($shouldSubQueries)) {
            $query->must($shouldSubQueries);
        }
    }
}<|MERGE_RESOLUTION|>--- conflicted
+++ resolved
@@ -36,15 +36,10 @@
     {
         $query = new BoolQuery();
 
-<<<<<<< HEAD
         if ($this->params->excludeConverts) {
             $query->filter(['term' => ['convert' => false]]);
         }
-
-        if ($this->params->isLegacy !== null) {
-=======
         if (config('osu.scores.es_enable_legacy_filter') && $this->params->isLegacy !== null) {
->>>>>>> 151f9a7a
             $query->filter(['term' => ['is_legacy' => $this->params->isLegacy]]);
         }
         if ($this->params->rulesetId !== null) {
