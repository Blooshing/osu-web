<?php

/**
 *    Copyright (c) ppy Pty Ltd <contact@ppy.sh>.
 *
 *    This file is part of osu!web. osu!web is distributed with the hope of
 *    attracting more community contributions to the core ecosystem of osu!.
 *
 *    osu!web is free software: you can redistribute it and/or modify
 *    it under the terms of the Affero GNU General Public License version 3
 *    as published by the Free Software Foundation.
 *
 *    osu!web is distributed WITHOUT ANY WARRANTY; without even the implied
 *    warranty of MERCHANTABILITY or FITNESS FOR A PARTICULAR PURPOSE.
 *    See the GNU Affero General Public License for more details.
 *
 *    You should have received a copy of the GNU Affero General Public License
 *    along with osu!web.  If not, see <http://www.gnu.org/licenses/>.
 */

namespace App\Libraries;

/*
* Note that this class doesn't actually parse random bbcode.
* It only does "second pass" parsing of phpbb-preprocessed bbcode.
* Nothing in this class does any kind of checking because it should
* be already done by phpbb.
*/
class BBCodeFromDB
{
    public $text;
    public $uid;
    public $refId;
    public $withGallery;

    public function __construct($text, $uid = '', $options = [])
    {
        $defaultOptions = [
            'withGallery' => false,
            'ignoreLineHeight' => false,
            'withoutImageDimensions' => false,
            'extraClasses' => '',
            'modifiers' => [],
        ];

        $this->text = $text;
        $this->uid = presence($uid) ?? config('osu.bbcode.uid');
        $this->options = array_merge($defaultOptions, $options);

        if ($this->options['withGallery']) {
            $this->refId = rand();
        }
    }

    public function clearSpacesBetweenTags($text)
    {
        return preg_replace("/([^-][^-]>)\s*</", '\1<', $text);
    }

    public function parseAudio($text)
    {
        $text = str_replace("[audio:{$this->uid}]", '<audio controls="controls" src="', $text);
        $text = str_replace("[/audio:{$this->uid}]", '"></audio>', $text);

        return $text;
    }

    public function parseBold($text)
    {
        $text = str_replace("[b:{$this->uid}]", '<strong>', $text);
        $text = str_replace("[/b:{$this->uid}]", '</strong>', $text);

        return $text;
    }

    public function parseBox($text)
    {
<<<<<<< HEAD
        $text = preg_replace("#\[box=(.*?):{$this->uid}\]#", $this->parseBoxHelperPrefix('\\1'), $text);
        $text = str_replace("[/box:{$this->uid}]\n", $this->parseBoxHelperSuffix(), $text);
        $text = str_replace("[/box:{$this->uid}]", $this->parseBoxHelperSuffix(), $text);

        $text = str_replace("[spoilerbox:{$this->uid}]", $this->parseBoxHelperPrefix('SPOILER'), $text);
        $text = str_replace("[/spoilerbox:{$this->uid}]\n", $this->parseBoxHelperSuffix(), $text);
        $text = str_replace("[/spoilerbox:{$this->uid}]", $this->parseBoxHelperSuffix(), $text);
=======
        $text = preg_replace("#\[box=(.*?):{$this->uid}\]\n*#s", $this->parseBoxHelperPrefix('\\1'), $text);
        $text = preg_replace("#\n*\[/box:{$this->uid}]\n?#s", $this->parseBoxHelperSuffix(), $text);

        $text = preg_replace("#\[spoilerbox:{$this->uid}\]\n*#s", $this->parseBoxHelperPrefix('SPOILER'), $text);
        $text = preg_replace("#\n*\[/spoilerbox:{$this->uid}]\n?#s", $this->parseBoxHelperSuffix(), $text);
>>>>>>> 429385e9

        return $text;
    }

    public function parseBoxHelperPrefix($linkText)
    {
        return "<div class='js-spoilerbox bbcode-spoilerbox'><button class='js-spoilerbox__link bbcode-spoilerbox__link' type='button'><i class='fas fa-fw fa-chevron-right bbcode-spoilerbox__arrow'></i>{$linkText}</button><div class='bbcode-spoilerbox__body'>";
    }

    public function parseBoxHelperSuffix()
    {
        return '</div></div>';
    }

    public function parseCentre($text)
    {
        $text = str_replace("[centre:{$this->uid}]", '<center>', $text);
        $text = str_replace("[/centre:{$this->uid}]", '</center>', $text);

        return $text;
    }

    public function parseCode($text)
    {
        return preg_replace(
            "#\[code:{$this->uid}\]\n*(.*?)\n*\[/code:{$this->uid}\]\n?#s",
            '<pre>\\1</pre>',
            $text);
    }

    public function parseColour($text)
    {
        $text = preg_replace("#\[color=([^:]+):{$this->uid}\]#", "<span style='color:\\1'>", $text);
        $text = str_replace("[/color:{$this->uid}]", '</span>', $text);

        return $text;
    }

    public function parseEmail($text)
    {
        $text = preg_replace(
            "#\[email:{$this->uid}\](.+?)\[/email:{$this->uid}\]#",
            "<a rel='nofollow' href='mailto:\\1'>\\1</a>",
            $text
        );
        $text = preg_replace("#\[email=(.+?):{$this->uid}\]#", "<a rel='nofollow' href='mailto:\\1'>", $text);
        $text = str_replace("[/email:{$this->uid}]", '</a>', $text);

        return $text;
    }

    public function parseHeading($text)
    {
        $text = str_replace("[heading:{$this->uid}]", '<h2>', $text);
        $text = str_replace("[/heading:{$this->uid}]", '</h2>', $text);

        return $text;
    }

    public function parseItalic($text)
    {
        $text = str_replace("[i:{$this->uid}]", '<em>', $text);
        $text = str_replace("[/i:{$this->uid}]", '</em>', $text);

        return $text;
    }

    public function parseImage($text)
    {
        preg_match_all("#\[img:{$this->uid}\](?<url>[^[]+)\[/img:{$this->uid}\]#", $text, $images, PREG_SET_ORDER);

        $index = 0;

        foreach ($images as $i) {
            $proxiedSrc = proxy_image(html_entity_decode_better($i['url']));

            $imageTag = $galleryAttributes = '';

            if (!$this->options['withoutImageDimensions']) {
                $imageSize = fast_imagesize($proxiedSrc);
            }

            if (!$this->options['withoutImageDimensions'] && $imageSize !== null && $imageSize[0] !== 0) {
                $heightPercentage = ($imageSize[1] / $imageSize[0]) * 100;

                $topClass = 'proportional-container';
                if ($this->options['withGallery']) {
                    $topClass .= ' js-gallery';
                    $galleryAttributes = " data-width='{$imageSize[0]}' data-height='{$imageSize[1]}' data-index='{$index}' data-gallery-id='{$this->refId}' data-src='{$proxiedSrc}'";
                }

                $imageTag .= "<span class='{$topClass}' style='width: {$imageSize[0]}px;'$galleryAttributes>";
                $imageTag .= "<span class='proportional-container__height' style='padding-bottom: {$heightPercentage}%;'>";
                $imageTag .= lazy_load_image($proxiedSrc, 'proportional-container__content');
                $imageTag .= '</span>';
                $imageTag .= '</span>';

                $index += 1;
            } else {
                $imageTag .= lazy_load_image($proxiedSrc);
            }

            $text = str_replace($i[0], $imageTag, $text);
        }

        return $text;
    }

    public function parseList($text)
    {
        // basic list.
        $text = preg_replace("#\[list=\d+:{$this->uid}\]\s*\[\*:{$this->uid}\]#", '<ol><li>', $text);
        $text = preg_replace("#\[list(=.?)?:{$this->uid}\]\s*\[\*:{$this->uid}\]#", '<ol class="unordered"><li>', $text);

        // convert list items.
        $text = preg_replace("#\[/\*(:m)?:{$this->uid}\]\n?#", '</li>', $text);
        $text = str_replace("[*:{$this->uid}]", '<li>', $text);

        // close list tags.
        $text = str_replace("[/list:o:{$this->uid}]", '</ol>', $text);
        $text = str_replace("[/list:u:{$this->uid}]", '</ol>', $text);

        // list with "title", with it being just a list without style.
        $text = preg_replace("#\[list=\d+:{$this->uid}\](.+?)(<li>|</ol>)#s", '<ul class="bbcode__list-title"><li>$1</li></ul><ol>$2', $text);
        $text = preg_replace("#\[list(=.?)?:{$this->uid}\](.+?)(<li>|</ol>)#s", '<ul class="bbcode__list-title"><li>$2</li></ul><ol class="unordered">$3', $text);

        return $text;
    }

    public function parseNotice($text)
    {
        return preg_replace(
            "#\[notice:{$this->uid}\]\n*(.*?)\n*\[/notice:{$this->uid}\]\n?#s",
            "<div class='well'>\\1</div>",
            $text);
    }

    public function parseProfile($text)
    {
        preg_match_all("#\[profile:{$this->uid}\](?<id>.*?)\[/profile:{$this->uid}\]#", $text, $users, PREG_SET_ORDER);

        foreach ($users as $user) {
            $username = html_entity_decode_better($user['id']);
            $userLink = link_to_user($username, $username, null);
            $text = str_replace($user[0], $userLink, $text);
        }

        return $text;
    }

    public function parseQuote($text)
    {
        $text = preg_replace("#\[quote=&quot;([^:]+)&quot;:{$this->uid}\]\s*#", '<blockquote><h4>\\1 wrote:</h4>', $text);
        $text = preg_replace("#\[quote:{$this->uid}\]\s*#", '<blockquote>', $text);
        $text = preg_replace("#\s*\[/quote:{$this->uid}\]\s*#", '</blockquote>', $text);

        return $text;
    }

    // stolen from: www/forum/includes/functions.php:2845

    public function parseSmilies($text)
    {
        return preg_replace('#<!\-\- s(.*?) \-\-><img src="\{SMILIES_PATH\}\/(.*?) \/><!\-\- s\1 \-\->#', '<img class="smiley" src="'.osu_url('smilies').'/\2 />', $text);
    }

    public function parseStrike($text)
    {
        $text = str_replace("[s:{$this->uid}]", '<del>', $text);
        $text = str_replace("[/s:{$this->uid}]", '</del>', $text);
        $text = str_replace("[strike:{$this->uid}]", '<del>', $text);
        $text = str_replace("[/strike:{$this->uid}]", '</del>', $text);

        return $text;
    }

    public function parseUnderline($text)
    {
        $text = str_replace("[u:{$this->uid}]", '<u>', $text);
        $text = str_replace("[/u:{$this->uid}]", '</u>', $text);

        return $text;
    }

    public function parseSpoiler($text)
    {
        $text = str_replace("[spoiler:{$this->uid}]", "<span class='spoiler'>", $text);
        $text = str_replace("[/spoiler:{$this->uid}]", '</span>', $text);

        return $text;
    }

    public function parseSize($text)
    {
        $text = preg_replace("#\[size=(\d+):{$this->uid}\]#", "<span class='size-\\1'>", $text);
        $text = str_replace("[/size:{$this->uid}]", '</span>', $text);

        return $text;
    }

    public function parseUrl($text)
    {
        $text = preg_replace("#\[url:{$this->uid}\](.+?)\[/url:{$this->uid}\]#", "<a rel='nofollow' href='\\1'>\\1</a>", $text);
        $text = preg_replace("#\[url=(.+?):{$this->uid}\]#", "<a rel='nofollow' href='\\1'>", $text);
        $text = str_replace("[/url:{$this->uid}]", '</a>', $text);

        return $text;
    }

    public function parseYoutube($text)
    {
        $text = str_replace("[youtube:{$this->uid}]", "<div class='bbcode__video-box'><div class='bbcode__video'><iframe src='https://www.youtube.com/embed/", $text);
        $text = str_replace("[/youtube:{$this->uid}]", "?rel=0' frameborder='0' allowfullscreen></iframe></div></div>", $text);

        return $text;
    }

    public function toHTML()
    {
        $text = $this->text;

        // block
        $text = $this->parseBox($text);
        $text = $this->parseCode($text);
        $text = $this->parseList($text);
        $text = $this->parseNotice($text);
        $text = $this->parseQuote($text);
        $text = $this->parseHeading($text);
        $text = $this->clearSpacesBetweenTags($text);

        // inline
        $text = $this->parseAudio($text);
        $text = $this->parseBold($text);
        $text = $this->parseCentre($text);
        $text = $this->parseColour($text);
        $text = $this->parseEmail($text);
        $text = $this->parseImage($text);
        $text = $this->parseItalic($text);
        $text = $this->parseSize($text);
        $text = $this->parseSmilies($text);
        $text = $this->parseSpoiler($text);
        $text = $this->parseStrike($text);
        $text = $this->parseUnderline($text);
        $text = $this->parseUrl($text);
        $text = $this->parseYoutube($text);
        $text = $this->parseProfile($text);

        $text = str_replace("\n", '<br />', $text);
        $text = CleanHTML::purify($text);

        $className = class_with_modifiers('bbcode', $this->options['modifiers']);

        if (present($this->options['extraClasses'])) {
            $className .= " {$this->options['extraClasses']}";
        }

        if ($this->options['ignoreLineHeight']) {
            $className .= ' bbcode--normal-line-height';
        }

        return "<div class='{$className}'>{$text}</div>";
    }

    public function toEditor()
    {
        $text = $this->text;

        // remove list item closing tags
        $text = str_replace("[/*:m:{$this->uid}]", '', $text);

        // remove list item type marker at closing tags
        $text = preg_replace("#\[/list:[ou]:{$this->uid}\]#", '[/list]', $text);

        // strip uids
        $text = str_replace(":{$this->uid}]", ']', $text);

        // strip url
        $text = preg_replace('#<!-- ([mw]) --><a.*?href=[\'"]([^"\']+)[\'"].*?>.*?</a><!-- \\1 -->#', '\\2', $text);
        $text = preg_replace('#<!-- e --><a.*?href=[\'"]mailto:([^"\']+)[\'"].*?>.*?</a><!-- e -->#', '\\1', $text);

        // strip relative url
        $text = preg_replace('#<!-- l --><a.*?href="(.*?)".*?>.*?</a><!-- l -->#', '\\1', $text);

        // strip smilies
        $text = preg_replace('#<!-- (s(.*?)) -->.*?<!-- \\1 -->#', '\\2', $text);

        return html_entity_decode_better($text);
    }

    public static function removeBBCodeTags($text)
    {
        // Don't care if too many characters are stripped;
        // just don't want tags to go into index because they mess up the highlighting.

        static $pattern = '#\[/?(\*|\*:m|audio|b|box|color|spoilerbox|centre|code|email|heading|i|img|list|list:o|list:u|notice|profile|quote|s|strike|u|spoiler|size|url|youtube)(=.*?(?=:))?(:[a-zA-Z0-9]{1,5})?\]#';

        return preg_replace($pattern, '', $text);
    }

    public static function removeBlockQuotes($text)
    {
        static $pattern = '#(?<start>\[quote(=.*?(?=:))?(:[a-zA-Z0-9]{1,5})?\])|(?<end>\[/quote(:[a-zA-Z0-9]{1,5})?\])#';

        $matchCount = preg_match_all($pattern, $text);
        $quotePositions = [];

        for ($_ = 0; $_ < $matchCount; $_++) {
            $offset = $quotePositions[count($quotePositions) - 1][1] ?? 0;
            preg_match($pattern, $text, $match, PREG_OFFSET_CAPTURE, $offset);

            if (present($match['start'][0])) {
                $quotePositions[] = [
                    $match['start'][1],
                    $match['start'][1] + strlen($match['start'][0]),
                ];
            } elseif (!empty($quotePositions)) {
                $quoteEnd = $match['end'][1] + strlen($match['end'][0]);
                $text = substr($text, 0, array_pop($quotePositions)[0]).substr($text, $quoteEnd);
            }
        }

        return $text;
    }
}<|MERGE_RESOLUTION|>--- conflicted
+++ resolved
@@ -75,21 +75,11 @@
 
     public function parseBox($text)
     {
-<<<<<<< HEAD
-        $text = preg_replace("#\[box=(.*?):{$this->uid}\]#", $this->parseBoxHelperPrefix('\\1'), $text);
-        $text = str_replace("[/box:{$this->uid}]\n", $this->parseBoxHelperSuffix(), $text);
-        $text = str_replace("[/box:{$this->uid}]", $this->parseBoxHelperSuffix(), $text);
-
-        $text = str_replace("[spoilerbox:{$this->uid}]", $this->parseBoxHelperPrefix('SPOILER'), $text);
-        $text = str_replace("[/spoilerbox:{$this->uid}]\n", $this->parseBoxHelperSuffix(), $text);
-        $text = str_replace("[/spoilerbox:{$this->uid}]", $this->parseBoxHelperSuffix(), $text);
-=======
         $text = preg_replace("#\[box=(.*?):{$this->uid}\]\n*#s", $this->parseBoxHelperPrefix('\\1'), $text);
         $text = preg_replace("#\n*\[/box:{$this->uid}]\n?#s", $this->parseBoxHelperSuffix(), $text);
 
         $text = preg_replace("#\[spoilerbox:{$this->uid}\]\n*#s", $this->parseBoxHelperPrefix('SPOILER'), $text);
         $text = preg_replace("#\n*\[/spoilerbox:{$this->uid}]\n?#s", $this->parseBoxHelperSuffix(), $text);
->>>>>>> 429385e9
 
         return $text;
     }
