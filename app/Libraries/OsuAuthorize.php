--- conflicted
+++ resolved
@@ -504,7 +504,6 @@
         return 'ok';
     }
 
-<<<<<<< HEAD
     public function checkUserFavorite($user)
     {
         $prefix = 'errors.beatmapsets.';
@@ -523,7 +522,8 @@
         $this->ensureLoggedIn($user);
 
         return 'ok';
-=======
+    }
+
     public function checkUserShow($user, $owner)
     {
         $prefix = 'user.show.';
@@ -537,7 +537,6 @@
         } else {
             return $prefix.'no_access';
         }
->>>>>>> 43d84b71
     }
 
     public function ensureLoggedIn($user, $prefix = '')
