<?php

/**
 *    Copyright (c) ppy Pty Ltd <contact@ppy.sh>.
 *
 *    This file is part of osu!web. osu!web is distributed with the hope of
 *    attracting more community contributions to the core ecosystem of osu!.
 *
 *    osu!web is free software: you can redistribute it and/or modify
 *    it under the terms of the Affero GNU General Public License version 3
 *    as published by the Free Software Foundation.
 *
 *    osu!web is distributed WITHOUT ANY WARRANTY; without even the implied
 *    warranty of MERCHANTABILITY or FITNESS FOR A PARTICULAR PURPOSE.
 *    See the GNU Affero General Public License for more details.
 *
 *    You should have received a copy of the GNU Affero General Public License
 *    along with osu!web.  If not, see <http://www.gnu.org/licenses/>.
 */

namespace App\Libraries;

use App\Exceptions\AuthorizationException;
use App\Models\Beatmap;
use App\Models\BeatmapDiscussion;
use App\Models\BeatmapDiscussionPost;
use App\Models\Beatmapset;
use App\Models\BeatmapsetEvent;
use App\Models\Chat\Channel;
use App\Models\Comment;
use App\Models\Contest;
use App\Models\Forum\Authorize as ForumAuthorize;
use App\Models\Forum\Forum;
use App\Models\Forum\Post;
use App\Models\Forum\Topic;
use App\Models\Forum\TopicCover;
use App\Models\Multiplayer\Match;
use App\Models\User;
use App\Models\UserContestEntry;
use Carbon\Carbon;

class OsuAuthorize
{
    /** @var AuthorizationResult[] */
    private $cache = [];

    public function cacheReset(): void
    {
        $this->cache = [];
    }

    /**
     * @param User|null $user
     * @param string $ability
     * @param object|null $object
     * @return AuthorizationResult
     */
    public function doCheckUser(?User $user, string $ability, object $object = null): AuthorizationResult
    {
        $cacheKey = serialize([
            $ability,
            $user === null ? null : $user->getKey(),
            $object === null ? null : [$object->getTable(), $object->getKey()],
        ]);

        if (!isset($this->cache[$cacheKey])) {
            if ($user !== null && $user->isAdmin()) {
                $message = 'ok';
            } else {
                $function = "check{$ability}";

                try {
                    $message = $this->$function($user, $object);
                } catch (AuthorizationException $e) {
                    $message = $e->getMessage();
                }
            }

            $this->cache[$cacheKey] = new AuthorizationResult($message);
        }

        return $this->cache[$cacheKey];
    }

    /**
     * @param User|null $user
     * @param Beatmap $beatmap
     * @return string
     */
    public function checkBeatmapShow(?User $user, Beatmap $beatmap): string
    {
        if (!$beatmap->trashed()) {
            return 'ok';
        }

        if ($this->doCheckUser($user, 'BeatmapsetShow', $beatmap->beatmapset)->can()) {
            return 'ok';
        }

        return 'unauthorized';
    }

    /**
     * @param User|null $user
     * @param BeatmapDiscussion|null $discussion
     * @return string
     * @throws AuthorizationException
     */
    public function checkBeatmapDiscussionAllowOrDenyKudosu(?User $user, ?BeatmapDiscussion $discussion): string
    {
        $this->ensureLoggedIn($user);

        if ($user->isBNG() || $user->canModerate()) {
            return 'ok';
        }

        return 'unauthorized';
    }

    /**
     * @param User|null $user
     * @param BeatmapDiscussion $discussion
     * @return string
     * @throws AuthorizationException
     */
    public function checkBeatmapDiscussionDestroy(?User $user, BeatmapDiscussion $discussion): string
    {
        $prefix = 'beatmap_discussion.destroy.';

        $this->ensureLoggedIn($user);
        $this->ensureCleanRecord($user);

        if ($user->canModerate()) {
            return 'ok';
        }

        if ($user->user_id !== $discussion->user_id) {
            return 'unauthorized';
        }

        if ($discussion->message_type === 'hype') {
            return $prefix.'is_hype';
        }

        if ($discussion->relationLoaded('beatmapDiscussionPosts')) {
            $visiblePosts = 0;

            foreach ($discussion->beatmapDiscussionPosts as $post) {
                if ($post->deleted_at !== null || $post->system) {
                    continue;
                }

                $visiblePosts++;

                if ($visiblePosts > 1) {
                    return $prefix.'has_reply';
                }
            }
        } elseif ($discussion->beatmapDiscussionPosts()->withoutTrashed()->withoutSystem()->count() > 1) {
            return $prefix.'has_reply';
        }

        return 'ok';
    }

    /**
     * @param User|null $user
     * @return string
     * @throws AuthorizationException
     */
    public function checkBeatmapDiscussionModerate(?User $user): string
    {
        $this->ensureLoggedIn($user);

        if ($user->canModerate()) {
            return 'ok';
        }

        return 'unauthorized';
    }

    /**
     * @param User|null $user
     * @param BeatmapDiscussion $discussion
     * @return string
     * @throws AuthorizationException
     */
    public function checkBeatmapDiscussionReopen(?User $user, BeatmapDiscussion $discussion): string
    {
        $this->ensureLoggedIn($user);
        $this->ensureCleanRecord($user);

        return 'ok';
    }

    /**
     * @param User|null $user
     * @param BeatmapDiscussion $discussion
     * @return string
     * @throws AuthorizationException
     */
    public function checkBeatmapDiscussionResolve(?User $user, BeatmapDiscussion $discussion): string
    {
        $prefix = 'beatmap_discussion.resolve.';

        $this->ensureLoggedIn($user);
        $this->ensureCleanRecord($user);

        if ($user->user_id === $discussion->user_id) {
            return 'ok';
        }

        if ($user->user_id === $discussion->beatmapset->user_id && $discussion->beatmapset->approved !== Beatmapset::STATES['qualified']) {
            return 'ok';
        }

        if ($user->canModerate()) {
            return 'ok';
        }

        return $prefix.'not_owner';
    }

    /**
     * @param User|null $user
     * @param BeatmapDiscussion $discussion
     * @return string
     * @throws AuthorizationException
     */
    public function checkBeatmapDiscussionRestore(?User $user, BeatmapDiscussion $discussion): string
    {
        $this->ensureLoggedIn($user);

        if ($user->canModerate()) {
            return 'ok';
        }

        return 'unauthorized';
    }

    /**
     * @param User|null $user
     * @return string
     * @throws AuthorizationException
     */
<<<<<<< HEAD
    public function checkBeatmapDiscussionReviewStore(?User $user): string
=======
    public function checkBeatmapsetDiscussionReviewStore(?User $user): string
>>>>>>> ee609ded
    {
        $this->ensureLoggedIn($user);
        $this->ensureCleanRecord($user);
        $this->ensureHasPlayed($user);

        return 'ok';
    }

    /**
     * @param User|null $user
     * @param BeatmapDiscussion $discussion
     * @return string
     */
    public function checkBeatmapDiscussionShow(?User $user, BeatmapDiscussion $discussion): string
    {
        if ($discussion->deleted_at === null) {
            if ($discussion->beatmap_id === null) {
                return 'ok';
            }

            if ($this->doCheckUser($user, 'BeatmapShow', $discussion->beatmap)->can()) {
                return 'ok';
            }
        }

        if ($user !== null && $user->canModerate()) {
            return 'ok';
        }

        return 'unauthorized';
    }

    /**
     * @param User|null $user
     * @param BeatmapDiscussion $discussion
     * @return string
     * @throws AuthorizationException
     */
    public function checkBeatmapDiscussionStore(?User $user, BeatmapDiscussion $discussion): string
    {
        $this->ensureLoggedIn($user);
        $this->ensureCleanRecord($user);
        $this->ensureHasPlayed($user);

        if ($discussion->message_type === 'mapper_note') {
            if ($user->getKey() !== $discussion->beatmapset->user_id && !$user->canModerate() && !$user->isBNG()) {
                return 'beatmap_discussion.store.mapper_note_wrong_user';
            }
        }

        return 'ok';
    }

    /**
     * @param User|null $user
     * @param BeatmapDiscussion $discussion
     * @return string
     * @throws AuthorizationException
     */
    public function checkBeatmapDiscussionVote(?User $user, BeatmapDiscussion $discussion): string
    {
        $prefix = 'beatmap_discussion.vote.';

        $this->ensureLoggedIn($user);
        $this->ensureCleanRecord($user);

        static $votableStates = [
            Beatmapset::STATES['wip'],
            Beatmapset::STATES['pending'],
            Beatmapset::STATES['qualified'],
        ];

        if (!in_array($discussion->beatmapset->approved, $votableStates, true)) {
            if (!$user->isBNG() && !$user->canModerate()) {
                return $prefix.'wrong_beatmapset_state';
            }
        }

        if ($discussion->user_id === $user->user_id) {
            return $prefix.'owner';
        }

        if ($user->isBNG() || $user->canModerate()) {
            return 'ok';
        }

        // rate limit
        $recentVotesCount = $user
            ->beatmapDiscussionVotes()
            ->where('created_at', '>', Carbon::now()->subHour())
            ->count();

        if ($recentVotesCount > 60) {
            return $prefix.'limit_exceeded';
        }

        if ($discussion->userRecentVotesCount($user) >= 3) {
            return $prefix.'limit_exceeded';
        }

        return 'ok';
    }

    /**
     * @param User|null $user
     * @param BeatmapDiscussion $discussion
     * @return string
     * @throws AuthorizationException
     */
    public function checkBeatmapDiscussionVoteDown(?User $user, BeatmapDiscussion $discussion): string
    {
        $prefix = 'beatmap_discussion.vote.';

        $this->ensureLoggedIn($user);
        $this->ensureCleanRecord($user);

        if ($discussion->user_id === $user->user_id) {
            return $prefix.'owner';
        }

        if ($user->isBNG() || $user->canModerate()) {
            return 'ok';
        }

        return 'unauthorized';
    }

    /**
     * @param User|null $user
     * @param BeatmapDiscussionPost $post
     * @return string
     * @throws AuthorizationException
     */
    public function checkBeatmapDiscussionPostDestroy(?User $user, BeatmapDiscussionPost $post): string
    {
        $prefix = 'beatmap_discussion_post.destroy.';

        $this->ensureLoggedIn($user);
        $this->ensureCleanRecord($user);

        if ($post->system) {
            return $prefix.'system_generated';
        }

        if ($user->canModerate()) {
            return 'ok';
        }

        if ($user->user_id !== $post->user_id) {
            return $prefix.'not_owner';
        }

        if (!$post->canEdit()) {
            return $prefix.'resolved';
        }

        return 'ok';
    }

    /**
     * @param User|null $user
     * @param BeatmapDiscussionPost $post
     * @return string
     * @throws AuthorizationException
     */
    public function checkBeatmapDiscussionPostEdit(?User $user, BeatmapDiscussionPost $post): string
    {
        $prefix = 'beatmap_discussion_post.edit.';

        $this->ensureLoggedIn($user);
        $this->ensureCleanRecord($user);

        if ($post->system) {
            return $prefix.'system_generated';
        }

        if ($user->user_id !== $post->user_id) {
            return $prefix.'not_owner';
        }

        if (!$post->canEdit()) {
            return $prefix.'resolved';
        }

        return 'ok';
    }

    /**
     * @param User|null $user
     * @param BeatmapDiscussionPost $post
     * @return string
     * @throws AuthorizationException
     */
    public function checkBeatmapDiscussionPostRestore(?User $user, BeatmapDiscussionPost $post): string
    {
        $this->ensureLoggedIn($user);

        if ($user->canModerate()) {
            return 'ok';
        }

        return 'unauthorized';
    }

    /**
     * @param User|null $user
     * @param BeatmapDiscussionPost $post
     * @return string
     */
    public function checkBeatmapDiscussionPostShow(?User $user, BeatmapDiscussionPost $post): string
    {
        if ($post->deleted_at === null) {
            return 'ok';
        }

        if ($user !== null && $user->canModerate()) {
            return 'ok';
        }

        return 'unauthorized';
    }

    /**
     * @param User|null $user
     * @param BeatmapDiscussionPost $post
     * @return string
     * @throws AuthorizationException
     */
    public function checkBeatmapDiscussionPostStore(?User $user, BeatmapDiscussionPost $post): string
    {
        $this->ensureLoggedIn($user);
        $this->ensureCleanRecord($user);
        $this->ensureHasPlayed($user);

        if ($user->canModerate()) {
            return 'ok';
        }

        if ($post->beatmapDiscussion->beatmapset->discussion_locked) {
            return 'beatmap_discussion_post.store.beatmapset_locked';
        }

        return 'ok';
    }

    /**
     * @param User|null $user
     * @param Beatmapset $beatmapset
     * @return string
     * @throws AuthorizationException
     */
    public function checkBeatmapsetDelete(?User $user, Beatmapset $beatmapset): string
    {
        $this->ensureLoggedIn($user);

        if ($beatmapset->isGraveyard() && $user->getKey() === $beatmapset->user_id) {
            return 'ok';
        }

        if (!$beatmapset->isScoreable() && $user->canModerate()) {
            return 'ok';
        }

        return 'unauthorized';
    }

    /**
     * @param User|null $user
     * @return string
     * @throws AuthorizationException
     */
    public function checkBeatmapsetLove(?User $user): string
    {
        $this->ensureLoggedIn($user);

        if (!$user->isProjectLoved()) {
            return 'unauthorized';
        }

        return 'ok';
    }

    /**
     * @param User|null $user
     * @param Beatmapset $beatmapset
     * @return string
     * @throws AuthorizationException
     */
    public function checkBeatmapsetNominate(?User $user, Beatmapset $beatmapset): string
    {
        $this->ensureLoggedIn($user);
        $this->ensureCleanRecord($user);

        static $prefix = 'beatmap_discussion.nominate.';

        if (!$user->isBNG() && !$user->isNAT()) {
            return 'unauthorized';
        }

        if ($beatmapset->approved !== Beatmapset::STATES['pending']) {
            return $prefix.'incorrect_state';
        }

        if ($user->beatmapsetNominationsToday() >= config('osu.beatmapset.user_daily_nominations')) {
            return $prefix.'exhausted';
        }

        if ($user->getKey() === $beatmapset->user_id) {
            return $prefix.'owner';
        }

        if ($user->isLimitedBN()) {
            if ($beatmapset->playmodeCount() > 1) {
                return $prefix.'full_bn_required_hybrid';
            }

            if ($beatmapset->requiresFullBNNomination()) {
                return $prefix.'full_bn_required';
            }
        }

        return 'ok';
    }

    /**
     * @param User|null $user
     * @param Beatmapset $beatmapset
     * @return string
     * @throws AuthorizationException
     */
    public function checkBeatmapsetResetNominations(?User $user, Beatmapset $beatmapset): string
    {
        $this->ensureLoggedIn($user);

        if (!$user->isBNG() && !$user->canModerate()) {
            return 'unauthorized';
        }

        if ($beatmapset->approved !== Beatmapset::STATES['pending']) {
            return 'beatmap_discussion.nominate.incorrect_state';
        }

        return 'ok';
    }

    /**
     * @param User|null $user
     * @param Beatmapset $beatmapset
     * @return string
     */
    public function checkBeatmapsetShow(?User $user, Beatmapset $beatmapset): string
    {
        if (!$beatmapset->trashed()) {
            return 'ok';
        }

        if ($user !== null) {
            if ($user->isBNG() || $user->canModerate()) {
                return 'ok';
            }

            if ($user->getKey() === $beatmapset->user_id) {
                return 'ok';
            }
        }

        return 'unauthorized';
    }

    /**
     * @param User|null $user
     * @param Beatmapset $beatmapset
     * @return string
     * @throws AuthorizationException
     */
    public function checkBeatmapsetDescriptionEdit(?User $user, Beatmapset $beatmapset): string
    {
        $this->ensureLoggedIn($user);

        if ($user->user_id === $beatmapset->user_id || $user->canModerate()) {
            return 'ok';
        }

        return 'beatmapset_description.edit.not_owner';
    }

    /**
     * @param User|null $user
     * @param Beatmapset $beatmapset
     * @return string
     * @throws AuthorizationException
     */
    public function checkBeatmapsetDisqualify(?User $user, Beatmapset $beatmapset): string
    {
        $this->ensureLoggedIn($user);

        if (!$user->isFullBN() && !$user->canModerate()) {
            return 'unauthorized';
        }

        if (!$beatmapset->isQualified()) {
            return 'beatmap_discussion.nominate.incorrect_state';
        }

        return 'ok';
    }

    /**
     * @param User|null $user
     * @return string
     * @throws AuthorizationException
     */
    public function checkBeatmapsetDiscussionLock(?User $user): string
    {
        $this->ensureLoggedIn($user);

        if ($user->canModerate()) {
            return 'ok';
        }

        return 'unauthorized';
    }

    /**
     * @param User|null $user
     * @param BeatmapsetEvent $event
     * @return string
     * @throws AuthorizationException
     */
    public function checkBeatmapsetEventViewUserId(?User $user, BeatmapsetEvent $event): string
    {
        if ($user !== null && $user->canModerate()) {
            return 'ok';
        }

        if (in_array($event->type, BeatmapsetEvent::types('public'), true)) {
            return 'ok';
        }

        if (in_array($event->type, BeatmapsetEvent::types('kudosuModeration'), true)) {
            if ($this->checkBeatmapDiscussionAllowOrDenyKudosu($user, null) === 'ok') {
                return 'ok';
            }
        }

        return 'unauthorized';
    }

    /**
     * @param User|null $user
     * @param Beatmapset $beatmapset
     * @return string
     * @throws AuthorizationException
     */
    public function checkBeatmapsetDownload(?User $user, Beatmapset $beatmapset): string
    {
        // restricted users are still allowed to download
        $this->ensureLoggedIn($user);

        return 'ok';
    }

    /**
     * @param User|null $user
     * @param User $target
     * @return string
     * @throws AuthorizationException
     */
    public function checkChatStart(?User $user, User $target): string
    {
        $prefix = 'chat.';

        $this->ensureLoggedIn($user);
        $this->ensureCleanRecord($user, $prefix);
        $this->ensureHasPlayed($user);

        if ($target->hasBlocked($user) || $user->hasBlocked($target)) {
            return $prefix.'blocked';
        }

        if ($target->pm_friends_only && !$target->hasFriended($user)) {
            return $prefix.'friends_only';
        }

        return 'ok';
    }

    /**
     * @param User|null $user
     * @param Channel $channel
     * @return string
     * @throws AuthorizationException
     */
    public function checkChatChannelSend(?User $user, Channel $channel): string
    {
        $prefix = 'chat.';

        $this->ensureLoggedIn($user);
        $this->ensureCleanRecord($user, $prefix);
        $this->ensureHasPlayed($user);

        if (!$this->doCheckUser($user, 'ChatChannelRead', $channel)->can()) {
            return $prefix.'no_access';
        }

        if ($channel->moderated) {
            return $prefix.'moderated';
        }

        if ($channel->isPM()) {
            $chatStartPermission = $this->doCheckUser($user, 'ChatStart', $channel->pmTargetFor($user));
            if (!$chatStartPermission->can()) {
                return $chatStartPermission->rawMessage();
            }
        }

        // TODO: add actual permission checks for bancho multiplayer games?
        if ($channel->isBanchoMultiplayerChat()) {
            return $prefix.'no_access';
        }

        return 'ok';
    }

    /**
     * @param User|null $user
     * @param Channel $channel
     * @return string
     * @throws AuthorizationException
     */
    public function checkChatChannelRead(?User $user, Channel $channel): string
    {
        $prefix = 'chat.';

        $this->ensureLoggedIn($user);

        if ($channel->hasUser($user)) {
            return 'ok';
        }

        return $prefix.'no_access';
    }

    /**
     * @param User|null $user
     * @param Channel $channel
     * @return string
     * @throws AuthorizationException
     */
    public function checkChatChannelJoin(?User $user, Channel $channel): string
    {
        // TODO: be able to rejoin multiplayer channels you were a part of?
        $prefix = 'chat.';

        $this->ensureLoggedIn($user);

        if ($channel->type === Channel::TYPES['public']) {
            return 'ok';
        }

        $this->ensureCleanRecord($user, $prefix);

        // allow joining of 'tournament' matches (for lazer/tournament client)
        if (optional($channel->multiplayerMatch)->isTournamentMatch()) {
            return 'ok';
        }

        return $prefix.'no_access';
    }

    /**
     * @param User|null $user
     * @param Channel $channel
     * @return string
     * @throws AuthorizationException
     */
    public function checkChatChannelPart(?User $user, Channel $channel): string
    {
        $prefix = 'chat.';

        $this->ensureLoggedIn($user);

        if ($channel->type !== Channel::TYPES['private']) {
            return 'ok';
        }

        return 'unauthorized';
    }

    /**
     * @param User|null $user
     * @param Comment $comment
     * @return string
     * @throws AuthorizationException
     */
    public function checkCommentDestroy(?User $user, Comment $comment): string
    {
        if ($this->doCheckUser($user, 'CommentModerate')->can()) {
            return 'ok';
        }

        $this->ensureLoggedIn($user);
        $this->ensureCleanRecord($user);

        if ($comment->user_id === $user->getKey()) {
            return 'ok';
        }

        return 'unauthorized';
    }

    /**
     * @param User|null $user
     * @return string
     * @throws AuthorizationException
     */
    public function checkCommentModerate(?User $user): string
    {
        $this->ensureLoggedIn($user);
        $this->ensureCleanRecord($user);

        if ($user->canModerate()) {
            return 'ok';
        }

        return 'unauthorized';
    }

    /**
     * @param User|null $user
     * @param Comment $comment
     * @return string
     */
    public function checkCommentRestore(?User $user, Comment $comment): string
    {
        if ($this->doCheckUser($user, 'CommentModerate')->can()) {
            return 'ok';
        }

        return 'unauthorized';
    }

    /**
     * @param User|null $user
     * @param Comment $comment
     * @return string
     */
    public function checkCommentShow(?User $user, Comment $comment): string
    {
        if ($this->doCheckUser($user, 'CommentModerate')->can()) {
            return 'ok';
        }

        if (!$comment->trashed()) {
            return 'ok';
        }

        return 'unauthorized';
    }

    /**
     * @param User|null $user
     * @param Comment $comment
     * @return string
     * @throws AuthorizationException
     */
    public function checkCommentStore(?User $user, Comment $comment): string
    {
        $this->ensureLoggedIn($user);
        $this->ensureCleanRecord($user);
        $this->ensureHasPlayed($user);

        return 'ok';
    }

    /**
     * @param User|null $user
     * @param Comment $comment
     * @return string
     * @throws AuthorizationException
     */
    public function checkCommentUpdate(?User $user, Comment $comment): string
    {
        if ($this->doCheckUser($user, 'CommentModerate')->can()) {
            return 'ok';
        }

        $this->ensureLoggedIn($user);
        $this->ensureCleanRecord($user);

        if ($comment->user_id === $user->getKey()) {
            if ($comment->trashed()) {
                return 'comment.update.deleted';
            }

            return 'ok';
        }

        return 'unauthorized';
    }

    /**
     * @param User|null $user
     * @param Comment $comment
     * @return string
     * @throws AuthorizationException
     */
    public function checkCommentVote(?User $user, Comment $comment): string
    {
        $this->ensureLoggedIn($user);
        $this->ensureCleanRecord($user);

        if ($comment->user_id === $user->getKey()) {
            return 'unauthorized';
        }

        return 'ok';
    }

    public function checkCommentPin(?User $user): string
    {
        return 'unauthorized';
    }

    /**
     * @param User|null $user
     * @param Contest $contest
     * @return string
     * @throws AuthorizationException
     */
    public function checkContestEntryStore(?User $user, Contest $contest): string
    {
        $this->ensureLoggedIn($user);
        $this->ensureCleanRecord($user);

        if (!$contest->isSubmissionOpen()) {
            return 'contest.entry.over';
        }

        $currentEntries = UserContestEntry::where(['contest_id' => $contest->id, 'user_id' => $user->user_id])->count();
        if ($currentEntries >= $contest->max_entries) {
            return 'contest.entry.limit_reached';
        }

        return 'ok';
    }

    /**
     * @param User|null $user
     * @param UserContestEntry $contestEntry
     * @return string
     * @throws AuthorizationException
     */
    public function checkContestEntryDestroy(?User $user, UserContestEntry $contestEntry): string
    {
        $this->ensureLoggedIn($user);
        $this->ensureCleanRecord($user);

        if ($contestEntry->user_id !== $user->user_id) {
            return 'unauthorized';
        }

        if (!$contestEntry->contest->isSubmissionOpen()) {
            return 'contest.entry.over';
        }

        return 'ok';
    }

    /**
     * @param User|null $user
     * @param Contest $contest
     * @return string
     * @throws AuthorizationException
     */
    public function checkContestVote(?User $user, Contest $contest): string
    {
        $this->ensureLoggedIn($user);
        $this->ensureCleanRecord($user);

        if (!$contest->isVotingOpen()) {
            return 'contest.voting.over';
        }

        return 'ok';
    }

    /**
     * @param User|null $user
     * @param Forum $forum
     * @return string
     * @throws AuthorizationException
     */
    public function checkForumModerate(?User $user, Forum $forum): string
    {
        $this->ensureLoggedIn($user);
        $this->ensureCleanRecord($user);

        if ($user->canModerate()) {
            return 'ok';
        }

        if ($forum->moderator_groups !== null && !empty(array_intersect($user->groupIds(), $forum->moderator_groups))) {
            return 'ok';
        }

        return 'forum.moderate.no_permission';
    }

    /**
     * @param User|null $user
     * @param Forum $forum
     * @return string
     */
    public function checkForumView(?User $user, Forum $forum): string
    {
        if ($this->doCheckUser($user, 'ForumModerate', $forum)->can()) {
            return 'ok';
        }

        if ($forum->categoryId() !== config('osu.forum.admin_forum_id')) {
            return 'ok';
        }

        return 'forum.view.admin_only';
    }

    /**
     * @param User|null $user
     * @param Post $post
     * @return string
     * @throws AuthorizationException
     */
    public function checkForumPostDelete(?User $user, Post $post): string
    {
        $prefix = 'forum.post.delete.';

        if ($this->doCheckUser($user, 'ForumModerate', $post->forum)->can()) {
            return 'ok';
        }

        $this->ensureLoggedIn($user);
        $this->ensureCleanRecord($user);

        if (!$this->doCheckUser($user, 'ForumView', $post->forum)->can()) {
            return $prefix.'no_forum_access';
        }

        if ($post->poster_id !== $user->user_id) {
            return $prefix.'not_owner';
        }

        if ($post->topic->isLocked()) {
            return $prefix.'locked';
        }

        $position = $post->postPosition;
        $topicPostsCount = $post->topic->postsCount();

        if ($position !== $topicPostsCount) {
            return $prefix.'only_last_post';
        }

        return 'ok';
    }

    /**
     * @param User|null $user
     * @param Post $post
     * @return string
     * @throws AuthorizationException
     */
    public function checkForumPostEdit(?User $user, Post $post): string
    {
        $prefix = 'forum.post.edit.';

        if ($this->doCheckUser($user, 'ForumModerate', $post->forum)->can()) {
            return 'ok';
        }

        $this->ensureLoggedIn($user);
        $this->ensureCleanRecord($user);

        if (!$this->doCheckUser($user, 'ForumView', $post->forum)->can()) {
            return $prefix.'no_forum_access';
        }

        if ($post->poster_id !== $user->user_id) {
            return $prefix.'not_owner';
        }

        if ($post->trashed()) {
            return $prefix.'deleted';
        }

        if ($post->topic->isLocked()) {
            return $prefix.'topic_locked';
        }

        if ($post->post_edit_locked) {
            return $prefix.'locked';
        }

        return 'ok';
    }

    /**
     * @param User|null $user
     * @param Forum $forum
     * @return string
     * @throws AuthorizationException
     */
    public function checkForumPostStore(?User $user, Forum $forum): string
    {
        $prefix = 'forum.post.store.';

        if ($this->doCheckUser($user, 'ForumModerate', $forum)->can()) {
            return 'ok';
        }

        $this->ensureLoggedIn($user);
        $this->ensureCleanRecord($user);

        $plays = $user->playCount();
        $posts = $user->user_posts;
        $forInitialHelpForum = in_array($forum->forum_id, config('osu.forum.initial_help_forum_ids'), true);

        if ($forInitialHelpForum) {
            if ($plays < 10 && $posts > 10) {
                return $prefix.'too_many_help_posts';
            }
        } else {
            if ($plays < config('osu.forum.minimum_plays') && $plays < $posts + 1) {
                return $prefix.'play_more';
            }

            $this->ensureHasPlayed($user);
        }

        return 'ok';
    }

    /**
     * @param User|null $user
     * @param Topic $topic
     * @return string
     * @throws AuthorizationException
     */
    public function checkForumTopicEdit(?User $user, Topic $topic): string
    {
        $firstPost = $topic->posts()->first() ?? $topic->posts()->withTrashed()->first();

        return $this->checkForumPostEdit($user, $firstPost);
    }

    /**
     * @param User|null $user
     * @param Topic $topic
     * @return string
     * @throws AuthorizationException
     */
    public function checkForumTopicReply(?User $user, Topic $topic): string
    {
        $prefix = 'forum.topic.reply.';

        if ($this->doCheckUser($user, 'ForumModerate', $topic->forum)->can()) {
            return 'ok';
        }

        $this->ensureLoggedIn($user, $prefix.'user.');
        $this->ensureCleanRecord($user, $prefix.'user.');

        if (!$this->doCheckUser($user, 'ForumView', $topic->forum)->can()) {
            return $prefix.'no_forum_access';
        }

        $postStorePermission = $this->doCheckUser($user, 'ForumPostStore', $topic->forum);

        if (!$postStorePermission->can()) {
            return $postStorePermission->rawMessage();
        }

        if (!ForumAuthorize::aclCheck($user, 'f_reply', $topic->forum)) {
            return $prefix.'no_permission';
        }

        if ($topic->isLocked()) {
            return $prefix.'locked';
        }

        if (!$topic->allowsDoublePosting() && $topic->isDoublePostBy($user)) {
            return $prefix.'double_post';
        }

        return 'ok';
    }

    /**
     * @param User|null $user
     * @param Forum $forum
     * @return string
     * @throws AuthorizationException
     */
    public function checkForumTopicStore(?User $user, Forum $forum): string
    {
        $prefix = 'forum.topic.store.';

        if ($this->doCheckUser($user, 'ForumModerate', $forum)->can()) {
            return 'ok';
        }

        $this->ensureLoggedIn($user);
        $this->ensureCleanRecord($user);

        if (!$this->doCheckUser($user, 'ForumView', $forum)->can()) {
            return $prefix.'no_forum_access';
        }

        $postStorePermission = $this->doCheckUser($user, 'ForumPostStore', $forum);

        if (!$postStorePermission->can()) {
            return $postStorePermission->rawMessage();
        }

        if (!$forum->isOpen()) {
            return $prefix.'forum_closed';
        }

        if (!ForumAuthorize::aclCheck($user, 'f_post', $forum)) {
            return $prefix.'no_permission';
        }

        return 'ok';
    }

    /**
     * @param User|null $user
     * @param Topic $topic
     * @return string
     * @throws AuthorizationException
     */
    public function checkForumTopicWatch(?User $user, Topic $topic): string
    {
        $this->ensureLoggedIn($user);
        $this->ensureCleanRecord($user);

        if (!$this->doCheckUser($user, 'ForumView', $topic->forum)->can()) {
            return 'forum.topic.watch.no_forum_access';
        }

        return 'ok';
    }

    /**
     * @param  User|null $user
     * @param  Topic|TopicCover $object
     * @return string
     * @throws AuthorizationException
     */
    public function checkForumTopicCoverEdit(?User $user, /* Topic|TopicCover */ $object): string
    {
        $prefix = 'forum.topic_cover.edit.';

        $this->ensureLoggedIn($user);
        $this->ensureCleanRecord($user);

        $topic = $object instanceof Topic ? $object : $object->topic;

        if ($topic !== null) {
            $forumTopicCoverStorePermission = $this->doCheckUser($user, 'ForumTopicCoverStore', $topic->forum);
            if (!$forumTopicCoverStorePermission->can()) {
                return $forumTopicCoverStorePermission->rawMessage();
            }

            return $this->checkForumTopicEdit($user, $topic);
        }

        if ($object->owner() === null) {
            return $prefix.'uneditable';
        }

        if ($object->owner()->user_id !== $user->user_id) {
            return $prefix.'not_owner';
        }

        return 'ok';
    }

    /**
     * @param User|null $user
     * @param Forum $forum
     * @return string
     * @throws AuthorizationException
     */
    public function checkForumTopicCoverStore(?User $user, Forum $forum): string
    {
        $prefix = 'forum.topic_cover.store.';

        $this->ensureLoggedIn($user);
        $this->ensureCleanRecord($user);

        if (!$forum->allow_topic_covers && !$this->doCheckUser($user, 'ForumModerate', $forum)->can()) {
            return $prefix.'forum_not_allowed';
        }

        return 'ok';
    }

    /**
     * @param User|null $user
     * @param Topic $topic
     * @return string
     */
    public function checkForumTopicPollEdit(?User $user, Topic $topic): string
    {
        if ($this->doCheckUser($user, 'ForumModerate', $topic->forum)->can()) {
            return 'ok';
        }

        $forumTopicStorePermission = $this->doCheckUser($user, 'ForumTopicStore', $topic->forum);
        if (!$forumTopicStorePermission->can()) {
            return $forumTopicStorePermission->rawMessage();
        }

        if ($topic->posts()->withTrashed()->first()->poster_id === $user->user_id) {
            return 'ok';
        }

        return 'unauthorized';
    }

    /**
     * @param User|null $user
     * @param Topic $topic
     * @return string
     */
    public function checkForumTopicPollShowResults(?User $user, Topic $topic): string
    {
        if (!$topic->poll_hide_results) {
            return 'ok';
        }

        if ($this->doCheckUser($user, 'ForumModerate', $topic->forum)->can()) {
            return 'ok';
        }

        if ($topic->pollEnd() === null || $topic->pollEnd()->isPast()) {
            return 'ok';
        }

        if ($user !== null && $topic->posts()->withTrashed()->first()->poster_id === $user->user_id) {
            return 'ok';
        }

        return 'unauthorized';
    }

    /**
     * @param User|null $user
     * @param Topic $topic
     * @return string
     * @throws AuthorizationException
     */
    public function checkForumTopicVote(?User $user, Topic $topic): string
    {
        $prefix = 'forum.topic.vote.';

        if (!$topic->poll()->isOpen()) {
            return $prefix.'over';
        }

        $this->ensureLoggedIn($user, $prefix.'user.');
        $this->ensureCleanRecord($user, $prefix.'user.');

        if (!$this->doCheckUser($user, 'ForumView', $topic->forum)->can()) {
            return $prefix.'no_forum_access';
        }

        $plays = $user->playCount();
        if ($plays < config('osu.forum.minimum_plays')) {
            return $prefix.'play_more';
        }

        if (!$topic->poll_vote_change) {
            if ($topic->poll()->votedBy($user)) {
                return $prefix.'voted';
            }
        }

        return 'ok';
    }

    /**
     * @param User|null $user
     * @return string
     */
    public function checkNewsIndexUpdate(?User $user): string
    {
        // yet another admin only =D
        return 'unauthorized';
    }

    /**
     * @param User|null $user
     * @return string
     */
    public function checkNewsPostUpdate(?User $user): string
    {
        // yet another admin only =D
        return 'unauthorized';
    }

    /**
     * @param User|null $user
     * @return string
     * @throws AuthorizationException
     */
    public function checkLivestreamPromote(?User $user): string
    {
        $this->ensureLoggedIn($user);

        if ($user->canModerate()) {
            return 'ok';
        }

        return 'unauthorized';
    }

    /**
     * @param User|null $user
     * @return string
     * @throws AuthorizationException
     */
    public function checkMultiplayerRoomCreate(?User $user): string
    {
        $this->ensureLoggedIn($user);
        $this->ensureCleanRecord($user);

        return 'ok';
    }

    /**
     * @param User|null $user
     * @return string
     * @throws AuthorizationException
     */
    public function checkMultiplayerScoreSubmit(?User $user): string
    {
        $this->ensureLoggedIn($user);
        $this->ensureCleanRecord($user);

        return 'ok';
    }

    /**
     * @param User|null $user
     * @param User $pageOwner
     * @return string
     * @throws AuthorizationException
     */
    public function checkUserPageEdit(?User $user, User $pageOwner): string
    {
        $prefix = 'user.page.edit.';

        $this->ensureLoggedIn($user);
        $this->ensureCleanRecord($user);

        $page = $pageOwner->userPage;

        if ($page === null) {
            if (!$user->hasSupported()) {
                return $prefix.'require_supporter_tag';
            }
        } else {
            if ($user->canModerate()) {
                return 'ok';
            }

            if ($user->getKey() !== $page->poster_id) {
                return $prefix.'not_owner';
            }

            // Some user pages (posts) are orphaned and don't have parent topic.
            if ($page->post_edit_locked || optional($page->topic)->isLocked() ?? false) {
                return $prefix.'locked';
            }
        }

        return 'ok';
    }

    /**
     * @param User|null $user
     * @param User $owner
     * @return string
     */
    public function checkUserShow(?User $user, User $owner): string
    {
        $prefix = 'user.show.';

        if ($user !== null && $user->user_id === $owner->user_id) {
            return 'ok';
        }

        if ($owner->hasProfile()) {
            return 'ok';
        } else {
            return $prefix.'no_access';
        }
    }

    /**
     * @param User|null $user
     * @param Match $match
     * @return string
     * @throws AuthorizationException
     */
    public function checkMatchView(?User $user, Match $match): string
    {
        if (!$match->private) {
            return 'ok';
        }

        $this->ensureLoggedIn($user);

        if ($user->canModerate() || $match->hadPlayer($user)) {
            return 'ok';
        }

        return 'unauthorized';
    }

    /**
     * @param User|null $user
     * @return string
     */
    public function checkUserSilenceShowExtendedInfo(?User $user): string
    {
        // admin only, i guess =D
        return 'unauthorized';
    }

    /**
     * @param User|null $user
     * @return string
     * @throws AuthorizationException
     */
    public function checkWikiPageRefresh(?User $user): string
    {
        $this->ensureLoggedIn($user);

        // yet another admin only =D
        return 'unauthorized';
    }

    /**
     * @param User|null $user
     * @param string $prefix
     * @throws AuthorizationException
     */
    public function ensureLoggedIn(?User $user, string $prefix = ''): void
    {
        if ($user === null) {
            throw new AuthorizationException($prefix.'require_login');
        }
    }

    /**
     * @param User|null $user
     * @param string $prefix
     * @return string
     * @throws AuthorizationException
     */
    public function ensureCleanRecord(?User $user, string $prefix = ''): string
    {
        if ($user === null) {
            return 'unauthorized';
        }

        if ($user->isRestricted()) {
            throw new AuthorizationException($prefix.'restricted');
        }

        if ($user->isSilenced()) {
            throw new AuthorizationException($prefix.'silenced');
        }

        return 'ok';
    }

    /**
     * @param User|null $user
     * @throws AuthorizationException
     */
    public function ensureHasPlayed(?User $user): void
    {
        if ($user === null) {
            return;
        }

        $minPlays = config('osu.user.min_plays_for_posting');

        if ($user->playCount() >= $minPlays) {
            return;
        }

        if ($user->isSessionVerified()) {
            return;
        }

        throw new AuthorizationException('require_verification');
    }
}<|MERGE_RESOLUTION|>--- conflicted
+++ resolved
@@ -243,11 +243,7 @@
      * @return string
      * @throws AuthorizationException
      */
-<<<<<<< HEAD
-    public function checkBeatmapDiscussionReviewStore(?User $user): string
-=======
     public function checkBeatmapsetDiscussionReviewStore(?User $user): string
->>>>>>> ee609ded
     {
         $this->ensureLoggedIn($user);
         $this->ensureCleanRecord($user);
