--- conflicted
+++ resolved
@@ -1844,11 +1844,7 @@
      * @return string
      * @throws AuthorizationCheckException
      */
-<<<<<<< HEAD
     public function checkScorePin(?User $user, ScoreBest|Solo\Score $score): string
-=======
-    public function checkScorePin(?User $user, ScoreBest $score): string
->>>>>>> 97f74aa2
     {
         $prefix = 'score.pin.';
 
