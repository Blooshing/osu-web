--- conflicted
+++ resolved
@@ -249,18 +249,17 @@
         return SearchResponse::failed($this->error);
     }
 
-<<<<<<< HEAD
     private function getDatadogTags()
     {
         return [
             'type' => $this->loggingTag ?? get_class_basename(get_called_class()),
             'index' => $this->index,
         ];
-=======
+    }
+
     private function isSearchWindowExceeded()
     {
         // compare using the fixed value for MAX_RESULTS, not the overridable one.
         return $this->getQuerySize() < 0;
->>>>>>> caf60c7b
     }
 }