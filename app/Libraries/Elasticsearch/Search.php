--- conflicted
+++ resolved
@@ -29,10 +29,6 @@
 {
     use HasSearch;
 
-<<<<<<< HEAD
-=======
-    const DEFAULT_PAGE_SIZE = 50;
->>>>>>> 35b7f480
     const HIGHLIGHT_FRAGMENT_SIZE = 50;
     // maximum number of total results allowed when not using the scroll API.
     const MAX_RESULTS = 10000;
@@ -53,7 +49,6 @@
     // for paginator
     abstract public function data();
 
-<<<<<<< HEAD
     /**
      * Gets the numner of matches for the query.
      *
@@ -82,8 +77,6 @@
         return $this->count;
     }
 
-=======
->>>>>>> 35b7f480
     public function getError()
     {
         return $this->error;
@@ -97,14 +90,8 @@
             return;
         }
 
-<<<<<<< HEAD
         return new SearchPaginator(
             $this,
-=======
-        return new LengthAwarePaginator(
-            $this->data(),
-            $this->total(),
->>>>>>> 35b7f480
             $page['size'],
             $page['page'],
             $options
@@ -112,7 +99,6 @@
     }
 
     /**
-<<<<<<< HEAD
      * Returns if the query string is considered valid. Does not account for query errors.
      *
      * @return bool true if the query string is valid; false, otherwise.
@@ -120,22 +106,6 @@
     public function isValidQueryString() : bool
     {
         return true;
-=======
-     * Not the same as paginate on laravel's query builder; this one can actually pass options to
-     * the paginator.
-     */
-    public function paginate(?int $pageSize = null, ?int $page = null, ?array $options = null)
-    {
-        // TODO: default should be based to search type.
-        $this->size($pageSize ?? static::DEFAULT_PAGE_SIZE)
-            ->page($page ?? LengthAwarePaginator::resolveCurrentPage());
-
-        if ($options === null) {
-            $options = ['path' => request()->url()];
-        }
-
-        return $this->getPaginator($options);
->>>>>>> 35b7f480
     }
 
     /**
