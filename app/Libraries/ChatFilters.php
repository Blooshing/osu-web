<?php

// Copyright (c) ppy Pty Ltd <contact@ppy.sh>. Licensed under the GNU Affero General Public License v3.0.
// See the LICENCE file in the repository root for full licence text.

namespace App\Libraries;

use App\Models\ChatFilter;
use App\Traits\LocallyCached;
use Illuminate\Database\Eloquent\Collection;

class ChatFilters
{
    use LocallyCached;

    public function all()
    {
<<<<<<< HEAD
        return $this->memoize(__FUNCTION__, fn () => $this->cachedFetch());
=======
        return $this->cachedMemoize(__FUNCTION__, fn () => $this->fetch());
>>>>>>> aa220fad
    }

    protected function fetch(): Collection
    {
        return ChatFilter::all();
    }
}<|MERGE_RESOLUTION|>--- conflicted
+++ resolved
@@ -15,11 +15,7 @@
 
     public function all()
     {
-<<<<<<< HEAD
-        return $this->memoize(__FUNCTION__, fn () => $this->cachedFetch());
-=======
         return $this->cachedMemoize(__FUNCTION__, fn () => $this->fetch());
->>>>>>> aa220fad
     }
 
     protected function fetch(): Collection
