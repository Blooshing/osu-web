--- conflicted
+++ resolved
@@ -108,18 +108,11 @@
 
     public function canGrantKudosu()
     {
-<<<<<<< HEAD
         return
             in_array($this->attributes['message_type'] ?? null, static::KUDOSUABLE_TYPES, true) &&
             !$this->isDeleted() &&
             !$this->kudosu_denied;
     }
-=======
-        // no kudosu for either types
-        if ($this->message_type === 'praise' || $this->message_type === 'mapper_note') {
-            return;
-        }
->>>>>>> b6f247ba
 
     public function refreshKudosu($event)
     {
