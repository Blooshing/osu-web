<?php

// Copyright (c) ppy Pty Ltd <contact@ppy.sh>. Licensed under the GNU Affero General Public License v3.0.
// See the LICENCE file in the repository root for full licence text.

namespace App\Models;

use App\Jobs\RefreshBeatmapsetUserKudosu;
use App\Traits\Validatable;
use Cache;
use Carbon\Carbon;
use DB;
use Exception;

/**
 * @property \Illuminate\Database\Eloquent\Collection $beatmapDiscussionPosts BeatmapDiscussionPost
 * @property \Illuminate\Database\Eloquent\Collection $beatmapDiscussionVotes BeatmapDiscussionVote
 * @property int|null $beatmap_id
 * @property int $beatmapset_id
 * @property Beatmapset $beatmapset
 * @property \Carbon\Carbon|null $created_at
 * @property \Carbon\Carbon|null $deleted_at
 * @property int|null $deleted_by_id
 * @property int $id
 * @property KudosuHistory $kudosuHistory
 * @property bool $kudosu_denied
 * @property int|null $kudosu_denied_by_id
 * @property int|null $message_type
 * @property bool $resolved
 * @property int|null $resolver_id
 * @property BeatmapDiscussionPost $startingPost
 * @property int|null $timestamp
 * @property \Carbon\Carbon|null $updated_at
 * @property User $user
 * @property int|null $user_id
 * @property Beatmap $visibleBeatmap
 * @property Beatmapset $visibleBeatmapset
 */
class BeatmapDiscussion extends Model
{
    use Validatable;

    protected $casts = [
        'kudosu_denied' => 'boolean',
        'resolved' => 'boolean',
    ];

    protected $dates = ['deleted_at', 'last_post_at'];

    const KUDOSU_STEPS = [1, 2, 5];

    const MESSAGE_TYPES = [
        'suggestion' => 1,
        'problem' => 2,
        'mapper_note' => 3,
        'praise' => 0,
        'hype' => 4,
        'review' => 5,
    ];

    const RESOLVABLE_TYPES = [1, 2];
    const KUDOSUABLE_TYPES = [1, 2];

    const VALID_BEATMAPSET_STATUSES = ['ranked', 'qualified', 'disqualified', 'never_qualified'];
    const VOTES_TO_SHOW = 50;

    // FIXME: This and other static search functions should be extracted out.
    public static function search($rawParams = [])
    {
        $pagination = pagination($rawParams);

        $params = [
            'limit' => $pagination['limit'],
            'page' => $pagination['page'],
        ];

        $query = static::limit($params['limit'])->offset($pagination['offset']);
        $isModerator = $rawParams['is_moderator'] ?? false;

        if (present($rawParams['user'] ?? null)) {
            $params['user'] = $rawParams['user'];
            $findAll = $isModerator || (($rawParams['current_user_id'] ?? null) === $rawParams['user']);
            $user = User::lookup($params['user'], null, $findAll);

            if ($user === null) {
                $query->none();
            } else {
                $query->where('user_id', '=', $user->getKey());
            }
        } else {
            $params['user'] = null;
        }

        if (isset($rawParams['sort'])) {
            $sort = explode('_', strtolower($rawParams['sort']));

            if (in_array($sort[0] ?? null, ['id'], true)) {
                $sortField = $sort[0];
            }

            if (in_array($sort[1] ?? null, ['asc', 'desc'], true)) {
                $sortOrder = $sort[1];
            }
        }

        $sortField ?? ($sortField = 'id');
        $sortOrder ?? ($sortOrder = 'desc');

        $params['sort'] = "{$sortField}_{$sortOrder}";
        $query->orderBy($sortField, $sortOrder);

        if (isset($rawParams['message_types'])) {
            $params['message_types'] = get_arr($rawParams['message_types'], 'get_string');

            $query->ofType($params['message_types']);
        } else {
            $params['message_types'] = array_keys(static::MESSAGE_TYPES);
        }

        $params['beatmapset_status'] = static::getValidBeatmapsetStatus($rawParams['beatmapset_status'] ?? null);
        if ($params['beatmapset_status']) {
            $query->whereHas('beatmapset', function ($beatmapsetQuery) use ($params) {
                $scope = camel_case($params['beatmapset_status']);
                $beatmapsetQuery->$scope();
            });
        }

        $params['beatmapset_id'] = get_int($rawParams['beatmapset_id'] ?? null);
        if ($params['beatmapset_id'] !== null) {
            $query->where('beatmapset_id', $params['beatmapset_id']);
        }

        $params['beatmap_id'] = get_int($rawParams['beatmap_id'] ?? null);
        if ($params['beatmap_id'] !== null) {
            $query->where('beatmap_id', $params['beatmap_id']);
        }

        if (isset($rawParams['mode']) && isset(Beatmap::MODES[$rawParams['mode']])) {
            $params['mode'] = $rawParams['mode'];
            $query->forMode($params['mode']);
        }

        $params['only_unresolved'] = get_bool($rawParams['only_unresolved'] ?? null) ?? false;

        if ($params['only_unresolved']) {
            $query->openIssues();
        }

        $params['with_deleted'] = get_bool($rawParams['with_deleted'] ?? null) ?? false;

        if (!$params['with_deleted']) {
            $query->withoutTrashed();
        }

        return ['query' => $query, 'params' => $params];
    }

    private static function getValidBeatmapsetStatus($rawParam)
    {
        if (in_array($rawParam, static::VALID_BEATMAPSET_STATUSES, true)) {
            return $rawParam;
        }
    }

    public function beatmap()
    {
        return $this->visibleBeatmap()->withTrashed();
    }

    public function visibleBeatmap()
    {
        return $this->belongsTo(Beatmap::class, 'beatmap_id');
    }

    public function beatmapset()
    {
        return $this->visibleBeatmapset()->withTrashed();
    }

    public function visibleBeatmapset()
    {
        return $this->belongsTo(Beatmapset::class, 'beatmapset_id');
    }

    public function beatmapDiscussionPosts()
    {
        return $this->hasMany(BeatmapDiscussionPost::class);
    }

    public function startingPost()
    {
        return $this->hasOne(BeatmapDiscussionPost::class)->whereNotExists(function ($query) {
            $table = (new BeatmapDiscussionPost())->getTable();

            $query->selectRaw(1)
                ->from(DB::raw("{$table} d"))
                ->where('beatmap_discussion_id', $this->beatmap_discussion_id)
                ->whereRaw("d.id < {$table}.id");
        });
    }

    public function beatmapDiscussionVotes()
    {
        return $this->hasMany(BeatmapDiscussionVote::class);
    }

    public function user()
    {
        return $this->belongsTo(User::class, 'user_id');
    }

    public function kudosuHistory()
    {
        return $this->morphMany(KudosuHistory::class, 'kudosuable');
    }

    public function getBeatmapsetEventType(User $user): ?string
    {
        if ($this->exists && $this->canBeResolved() && $this->isDirty('resolved')) {
            if ($this->resolved) {
                priv_check_user($user, 'BeatmapDiscussionResolve', $this)->ensureCan();

                return BeatmapsetEvent::ISSUE_RESOLVE;
            } else {
                priv_check_user($user, 'BeatmapDiscussionReopen', $this)->ensureCan();

                return BeatmapsetEvent::ISSUE_REOPEN;
            }
        }

        if ($this->message_type !== 'problem') {
            return null;
        }

        if ($this->beatmapset->isQualified()) {
            if (priv_check_user($user, 'BeatmapsetDisqualify', $this->beatmapset)->can()) {
                return BeatmapsetEvent::DISQUALIFY;
            }
        }

        if ($this->beatmapset->isPending()) {
            if ($this->beatmapset->hasNominations() && priv_check_user($user, 'BeatmapsetResetNominations', $this->beatmapset)->can()) {
                return BeatmapsetEvent::NOMINATION_RESET;
            }
        }

        return null;
    }

    public function getMessageTypeAttribute($value)
    {
        return array_search_null(get_int($value), static::MESSAGE_TYPES);
    }

    public function setMessageTypeAttribute($value)
    {
        return $this->attributes['message_type'] = static::MESSAGE_TYPES[$value] ?? null;
    }

    public function getResolvedAttribute($value)
    {
        return $this->canBeResolved() ? (bool) $value : false;
    }

    public function setResolvedAttribute($value)
    {
        if (!$this->canBeResolved()) {
            $value = false;
        }

        $this->attributes['resolved'] = $value;
    }

    public function canBeResolved()
    {
        return in_array($this->attributes['message_type'] ?? null, static::RESOLVABLE_TYPES, true);
    }

    public function canGrantKudosu()
    {
        return in_array($this->attributes['message_type'] ?? null, static::KUDOSUABLE_TYPES, true) &&
            $this->user_id !== $this->beatmapset->user_id &&
            !$this->trashed() &&
            !$this->kudosu_denied;
    }

    public function isProblem()
    {
        return $this->message_type === 'problem';
    }

    public function refreshKudosu($event, $eventExtraData = [])
    {
        // remove own votes
        $this->beatmapDiscussionVotes()->where([
            'user_id' => $this->user_id,
        ])->delete();

        // inb4 timing problem
        $currentVotes = $this->canGrantKudosu() ?
            (int) $this->beatmapDiscussionVotes()->sum('score') :
            0;
        // remove kudosu by bots here instead of in canGrantKudosu due to
        // the function is also called by transformer without user preloaded
        if ($this->user !== null && $this->user->isBot()) {
            $currentVotes = 0;
        }
        $kudosuGranted = (int) $this->kudosuHistory()->sum('amount');
        $targetKudosu = 0;

        foreach (static::KUDOSU_STEPS as $step) {
            if ($currentVotes >= $step) {
                $targetKudosu++;
            } else {
                break;
            }
        }

        $beatmapsetKudosuGranted = (int) KudosuHistory
            ::where('kudosuable_type', $this->getMorphClass())
            ->whereIn(
                'kudosuable_id',
                static::where('kudosu_denied', '=', false)
                    ->where('beatmapset_id', '=', $this->beatmapset_id)
                    ->where('user_id', '=', $this->user_id)
                    ->select('id')
            )->sum('amount');

        $availableKudosu = config('osu.beatmapset.discussion_kudosu_per_user') - $beatmapsetKudosuGranted;
        $maxChange = $targetKudosu - $kudosuGranted;
        $change = min($availableKudosu, $maxChange);

        if ($change === 0) {
            return;
        }

        // This should only happen when the rule is changed so always assume recalculation.
        if (abs($change) > 1) {
            $event = 'recalculate';
        }

        DB::transaction(function () use ($change, $event, $eventExtraData) {
            if ($event === 'vote') {
                if ($change > 0) {
                    $beatmapsetEventType = BeatmapsetEvent::KUDOSU_GAIN;
                } else {
                    $beatmapsetEventType = BeatmapsetEvent::KUDOSU_LOST;
                }

                $eventExtraData['votes'] = $this
                    ->beatmapDiscussionVotes
                    ->map
                    ->forEvent();
            } elseif ($event === 'recalculate') {
                $beatmapsetEventType = BeatmapsetEvent::KUDOSU_RECALCULATE;
            }

            if (isset($beatmapsetEventType)) {
                BeatmapsetEvent::log($beatmapsetEventType, $this->user, $this, $eventExtraData)->saveOrExplode();
            }

            KudosuHistory::create([
                'receiver_id' => $this->user->user_id,
                'amount' => $change,
                'action' => $change > 0 ? 'give' : 'reset',
                'date' => Carbon::now(),
                'kudosuable_type' => $this->getMorphClass(),
                'kudosuable_id' => $this->id,
                'details' => [
                    'event' => $event,
                ],
            ]);

            $this->user->update([
                'osu_kudostotal' => DB::raw("osu_kudostotal + {$change}"),
                'osu_kudosavailable' => DB::raw("osu_kudosavailable + {$change}"),
            ]);
        });

        // When user lost kudosu, check if there's extra kudosu available.
        if ($event !== 'recalculate' && $change < 0) {
            dispatch(new RefreshBeatmapsetUserKudosu(['beatmapsetId' => $this->beatmapset_id, 'userId' => $this->user_id]));
        }
    }

    public function refreshResolved()
    {
        $systemPosts = $this
            ->beatmapDiscussionPosts()
            ->withoutTrashed()
            ->where('system', '=', true)
            ->orderBy('id', 'DESC')
            ->get();

        foreach ($systemPosts as $post) {
            if ($post->message['type'] === 'resolved') {
                return $this->update(['resolved' => $post->message['value']]);
            }
        }

        return $this->update(['resolved' => false]);
    }

    public function refreshTimestampOrExplode()
    {
        if ($this->timestamp === null) {
            return;
        }

        if ($this->startingPost === null) {
            return;
        }

        return $this->fill([
            'timestamp' => $this->startingPost->timestamp() ?? null,
        ])->saveOrExplode();
    }

<<<<<<< HEAD
    public function responsibleUserId(): ?int
    {
        if ($this->beatmap === null) {
            return $this->beatmapset->user_id;
        }

        return $this->beatmap->user_id;
    }

    /**
     * To get the correct result, this should be called before discussions are updated, as it checks the open problems count.
     */
    public function shouldNotifiyQualifiedProblem(?string $event): bool
    {
        return (
            $event === BeatmapsetEvent::ISSUE_REOPEN
            || $event === null && !$this->exists && $this->isProblem() && $this->beatmapset->isQualified()
        ) && $this->beatmapset->beatmapDiscussions()->openProblems()->count() === 0;
    }

=======
>>>>>>> b7295127
    public function fixBeatmapsetId()
    {
        if (!$this->isDirty('beatmap_id') || $this->beatmap === null) {
            return;
        }

        $this->beatmapset_id = $this->beatmap->beatmapset_id;
    }

    public function validateLockStatus()
    {
        static $modifiableWhenLocked = [
            'deleted_at',
            'deleted_by_id',
            'kudosu_denied',
            'kudosu_denied_by_id',
        ];

        if (
            $this->exists &&
            count(array_diff(array_keys($this->getDirty()), $modifiableWhenLocked)) > 0 &&
            $this->isLocked()
        ) {
            $this->validationErrors()->add('base', '.locked');
        }
    }

    public function validateMessageType()
    {
        if ($this->message_type === null) {
            return $this->validationErrors()->add('message_type', 'required');
        }

        if (!$this->isDirty('message_type')) {
            return;
        }

        if ($this->message_type === 'hype') {
            if ($this->beatmap_id !== null) {
                $this->validationErrors()->add('message_type', '.hype_requires_null_beatmap');
            }

            if (!$this->beatmapset->canBeHyped()) {
                $this->validationErrors()->add('message_type', '.beatmapset_no_hype');
            }

            $beatmapsetHypeValidate = $this->beatmapset->validateHypeBy($this->user);

            if (!$beatmapsetHypeValidate['result']) {
                $this->validationErrors()->addTranslated('base', $beatmapsetHypeValidate['message']);
            }
        }
    }

    public function validateParents()
    {
        if ($this->beatmap_id !== null && $this->beatmap === null) {
            $this->validationErrors()->add('beatmap_id', '.invalid_beatmap_id');
        }

        if ($this->beatmapset_id === null) {
            $this->validationErrors()->add('beatmapset_id', 'required');
        } elseif ($this->beatmapset === null) {
            $this->validationErrors()->add('beatmap_id', '.invalid_beatmapset_id');
        }
    }

    public function validateTimestamp()
    {
        // skip validation if not changed
        if (!$this->isDirty('timestamp')) {
            return;
        }

        // skip validation if changed timestamp from null to null
        if ($this->getOriginal('timestamp') === null && $this->timestamp === null) {
            return;
        }

        if ($this->beatmap === null) {
            return $this->validationErrors()->add('beatmap_id', '.beatmap_missing');
        }

        if ($this->timestamp === null) {
            $this->validationErrors()->add('timestamp', 'required');
        }

        if ($this->timestamp < 0) {
            $this->validationErrors()->add('timestamp', '.timestamp.negative');
        }

        // FIXME: total_length is only for existing hit objects.
        // FIXME: The chart in discussion page will need to account this as well.
        if ($this->timestamp > ($this->beatmap->total_length + 10) * 1000) {
            $this->validationErrors()->add('timestamp', '.timestamp.exceeds_beatmapset_length');
        }
    }

    public function isValid()
    {
        $this->validationErrors()->reset();

        $this->validateLockStatus();
        $this->validateParents();
        $this->validateMessageType();
        $this->validateTimestamp();

        return $this->validationErrors()->isEmpty();
    }

    public function validationErrorsTranslationPrefix()
    {
        return 'beatmapset_discussion';
    }

    /*
     * Also applies to:
     * - voting
     * - saving posts (editing, creating)
     */
    public function isLocked()
    {
        if ($this->trashed()) {
            return true;
        }

        if ($this->beatmapset !== null) {
            if ($this->beatmapset->trashed()) {
                return true;
            }
        }

        if ($this->beatmap_id !== null) {
            if ($this->beatmap === null || $this->beatmap->trashed()) {
                return true;
            }
        }

        return false;
    }

    public function votesSummary()
    {
        $votes = [
            'up' => 0,
            'down' => 0,
            'voters' => [
                'up' => [],
                'down' => [],
            ],
        ];

        foreach ($this->beatmapDiscussionVotes->sortByDesc('created_at') as $vote) {
            if ($vote->score === 0) {
                continue;
            }

            $direction = $vote->score > 0 ? 'up' : 'down';

            if ($votes[$direction] < static::VOTES_TO_SHOW) {
                $votes['voters'][$direction][] = $vote->user_id;
            }
            $votes[$direction] += 1;
        }

        return $votes;
    }

    public function vote($params)
    {
        if ($this->isLocked()) {
            return false;
        }

        return DB::transaction(function () use ($params) {
            $vote = $this->beatmapDiscussionVotes()->where(['user_id' => $params['user_id']])->firstOrNew([]);
            $previousScore = $vote->score ?? 0;
            $vote->fill($params);

            if ($previousScore !== $vote->score) {
                if ($vote->score === 0) {
                    $vote->delete();
                } else {
                    try {
                        $vote->save();
                    } catch (Exception $e) {
                        if (is_sql_unique_exception($e)) {
                            // abort and pretend it's saved correctly
                            return true;
                        }

                        throw $e;
                    }
                }

                $this->userRecentVotesCount($vote->user, true);
                $this->refreshKudosu('vote', ['new_vote' => $vote->forEvent()]);
            }

            return true;
        });
    }

    public function title()
    {
        if ($this->beatmapset !== null) {
            if ($this->beatmap_id === null) {
                return $this->beatmapset->title;
            }

            if ($this->beatmap !== null) {
                return "{$this->beatmapset->title} [{$this->beatmap->version}]";
            }
        }

        return '[deleted beatmap]';
    }

    public function url()
    {
        return route('beatmapsets.discussions.show', $this->id);
    }

    public function allowKudosu($allowedBy)
    {
        DB::transaction(function () use ($allowedBy) {
            BeatmapsetEvent::log(BeatmapsetEvent::KUDOSU_ALLOW, $allowedBy, $this)->saveOrExplode();
            $this->fill(['kudosu_denied' => false])->saveOrExplode();
            $this->refreshKudosu('allow_kudosu');
        });
    }

    public function denyKudosu($deniedBy)
    {
        DB::transaction(function () use ($deniedBy) {
            BeatmapsetEvent::log(BeatmapsetEvent::KUDOSU_DENY, $deniedBy, $this)->saveOrExplode();
            $this->fill([
                'kudosu_denied_by_id' => $deniedBy->user_id ?? null,
                'kudosu_denied' => true,
            ])->saveOrExplode();
            $this->refreshKudosu('deny_kudosu');
        });
    }

    public function managedBy(User $user): bool
    {
        $id = $user->getKey();

        return $this->beatmapset->user_id === $id
            || ($this->beatmap !== null && $this->beatmap->user_id === $id);
    }

    public function userRecentVotesCount($user, $increment = false)
    {
        $key = "beatmapDiscussion:{$this->getKey()}:votes:{$user->getKey()}";

        if ($increment) {
            Cache::add($key, 0, 3600);

            return Cache::increment($key);
        } else {
            return get_int(Cache::get($key)) ?? 0;
        }
    }

    public function restore($restoredBy)
    {
        DB::transaction(function () use ($restoredBy) {
            if ($restoredBy->getKey() !== $this->user_id) {
                BeatmapsetEvent::log(BeatmapsetEvent::DISCUSSION_RESTORE, $restoredBy, $this)->saveOrExplode();
            }

            $this->update(['deleted_at' => null]);
            $this->refreshKudosu('restore');
        });
    }

    public function save(array $options = [])
    {
        $this->fixBeatmapsetId();

        if (!$this->isValid()) {
            return false;
        }

        $ret = parent::save($options);
        $this->beatmapset->refreshCache();

        return $ret;
    }

    public function softDeleteOrExplode($deletedBy)
    {
        DB::transaction(function () use ($deletedBy) {
            if ($deletedBy->getKey() !== $this->user_id) {
                BeatmapsetEvent::log(BeatmapsetEvent::DISCUSSION_DELETE, $deletedBy, $this)->saveOrExplode();
            }

            $this->fill([
                'deleted_by_id' => $deletedBy->user_id ?? null,
                'deleted_at' => Carbon::now(),
            ])->saveOrExplode();
            $this->refreshKudosu('delete');
        });
    }

    public function trashed()
    {
        return $this->deleted_at !== null;
    }

    /**
     * Filter based on mode
     *
     * Either:
     * - null beatmap_id (general all) which beatmapset contain beatmap of $mode
     * - beatmap_id which beatmap of $mode
     */
    public function scopeForMode($query, string $modeStr)
    {
        $modeInt = Beatmap::MODES[$modeStr];

        $query->where(function ($q) use ($modeInt) {
            return $q
                ->where(function ($qq) use ($modeInt) {
                    return $qq
                        ->whereNull('beatmap_id')
                        ->whereHas('visibleBeatmapset', function ($beatmapsetQuery) use ($modeInt) {
                            return $beatmapsetQuery->hasMode($modeInt);
                        });
                })
                ->orWhereHas('visibleBeatmap', function ($beatmapQuery) use ($modeInt) {
                    $beatmapQuery->where('playmode', $modeInt);
                });
        });
    }

    public function scopeOfType($query, $types)
    {
        foreach ((array) $types as $type) {
            $intType = static::MESSAGE_TYPES[$type] ?? null;

            if ($intType !== null) {
                $intTypes[] = $intType;
            }
        }

        return $query->whereIn('message_type', $intTypes ?? []);
    }

    public function scopeOpenIssues($query)
    {
        return $query
            ->visible()
            ->whereIn('message_type', static::RESOLVABLE_TYPES)
            ->where(['resolved' => false]);
    }

    public function scopeOpenProblems($query)
    {
        return $query
            ->visible()
            ->ofType('problem')
            ->where(['resolved' => false]);
    }

    public function scopeWithoutTrashed($query)
    {
        return $query->whereNull('deleted_at');
    }

    public function scopeVisible($query)
    {
        return $query->visibleWithTrashed()
            ->withoutTrashed();
    }

    public function scopeVisibleWithTrashed($query)
    {
        return $query->whereHas('visibleBeatmapset')
            ->where(function ($q) {
                $q->whereNull('beatmap_id')
                    ->orWhereHas('visibleBeatmap');
            });
    }
}<|MERGE_RESOLUTION|>--- conflicted
+++ resolved
@@ -416,7 +416,6 @@
         ])->saveOrExplode();
     }
 
-<<<<<<< HEAD
     public function responsibleUserId(): ?int
     {
         if ($this->beatmap === null) {
@@ -437,8 +436,6 @@
         ) && $this->beatmapset->beatmapDiscussions()->openProblems()->count() === 0;
     }
 
-=======
->>>>>>> b7295127
     public function fixBeatmapsetId()
     {
         if (!$this->isDirty('beatmap_id') || $this->beatmap === null) {
