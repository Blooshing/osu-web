--- conflicted
+++ resolved
@@ -357,299 +357,6 @@
         return $this->attributes['approved'] > 0;
     }
 
-<<<<<<< HEAD
-=======
-    public static function searchParams(array $params = [])
-    {
-        // simple stuff
-        $params['query'] = presence($params['query'] ?? null);
-        $params['status'] = get_int($params['status'] ?? null) ?? 0;
-        $params['genre'] = get_int($params['genre'] ?? null);
-        $params['language'] = get_int($params['language'] ?? null);
-        $params['extra'] = explode('.', $params['extra'] ?? null);
-        $params['limit'] = clamp(get_int($params['limit'] ?? config('osu.beatmaps.max')), 1, config('osu.beatmaps.max'));
-        $params['page'] = max(1, get_int($params['page'] ?? 1));
-        $params['offset'] = ($params['page'] - 1) * $params['limit'];
-
-        // general
-        $validGenerals = ['recommended', 'converts'];
-        $selectedGenerals = explode('.', $params['general'] ?? null);
-        foreach ($validGenerals as $option) {
-            $params[$option] = in_array($option, $selectedGenerals, true);
-        }
-
-        // mode
-        $params['mode'] = get_int($params['mode'] ?? null);
-        if (!in_array($params['mode'], Beatmap::MODES, true)) {
-            $params['mode'] = null;
-        }
-
-        // rank
-        $validRanks = ['A', 'B', 'C', 'D', 'S', 'SH', 'X', 'XH'];
-        $params['rank'] = array_intersect(explode('.', $params['rank'] ?? null), $validRanks);
-
-        // sort_order, sort_field (and clear up sort)
-        $sort = explode('_', array_pull($params, 'sort'));
-
-        $validSortFields = [
-            'artist' => 'artist',
-            'creator' => 'creator',
-            'difficulty' => 'difficulties.difficultyrating',
-            'nominations' => 'nominations',
-            'plays' => 'play_count',
-            'ranked' => 'approved_date',
-            'rating' => 'rating',
-            'relevance' => '_score',
-            'title' => 'title',
-            'updated' => 'last_update',
-        ];
-        $params['sort_field'] = $validSortFields[$sort[0] ?? null] ?? null;
-
-        $params['sort_order'] = $sort[1] ?? null;
-        if (!in_array($params['sort_order'], ['asc', 'desc'], true)) {
-            $params['sort_order'] = 'desc';
-        }
-
-        if ($params['sort_field'] === null) {
-            if (present($params['query'])) {
-                $params['sort_field'] = '_score';
-                $params['sort_order'] = 'desc';
-            } else {
-                if (in_array($params['status'], [4, 5, 6], true)) {
-                    $params['sort_field'] = 'last_update';
-                    $params['sort_order'] = 'desc';
-                } else {
-                    $params['sort_field'] = 'approved_date';
-                    $params['sort_order'] = 'desc';
-                }
-            }
-        }
-
-        return $params;
-    }
-
-    public static function searchES(array $params = [])
-    {
-        $searchParams = [
-            'index' => static::esIndexName(),
-            'size' => $params['limit'],
-            'from' => $params['offset'],
-            'body' => ['sort' => static::searchSortParamsES($params)],
-            '_source' => 'id',
-        ];
-
-        $matchParams = [];
-        $shouldParams = [];
-
-        if ($params['genre'] !== null) {
-            $matchParams[] = ['match' => ['genre_id' => $params['genre']]];
-        }
-
-        if ($params['language'] !== null) {
-            $matchParams[] = ['match' => ['language_id' => $params['language']]];
-        }
-
-        if (is_array($params['extra'])) {
-            foreach ($params['extra'] as $val) {
-                switch ($val) {
-                    case 'video':
-                        $matchParams[] = ['match' => ['video' => true]];
-                        break;
-                    case 'storyboard':
-                        $matchParams[] = ['match' => ['storyboard' => true]];
-                        break;
-                }
-            }
-        }
-
-        if (present($params['query'])) {
-            $query = es_query_escape_with_caveats($params['query']);
-            $matchParams[] = QueryHelper::queryString($query);
-        }
-
-        if (!empty($params['rank'])) {
-            if ($params['mode'] !== null) {
-                $modes = [$params['mode']];
-            } else {
-                $modes = array_values(Beatmap::MODES);
-            }
-
-            $unionQuery = null;
-            foreach ($modes as $mode) {
-                $newQuery =
-                    Score\Best\Model::getClass($mode)
-                    ->forUser($params['user'])
-                    ->whereIn('rank', $params['rank'])
-                    ->select('beatmap_id');
-
-                if ($unionQuery === null) {
-                    $unionQuery = $newQuery;
-                } else {
-                    $unionQuery->union($newQuery);
-                }
-            }
-
-            $beatmapIds = model_pluck($unionQuery, 'beatmap_id');
-            $beatmapsetIds = model_pluck(Beatmap::whereIn('beatmap_id', $beatmapIds), 'beatmapset_id');
-
-            $matchParams[] = ['ids' => ['type' => 'beatmaps', 'values' => $beatmapsetIds]];
-        }
-
-        switch ($params['status']) {
-            case 0: // Ranked & Approved
-                $shouldParams[] = [
-                    ['match' => ['approved' => self::STATES['ranked']]],
-                    ['match' => ['approved' => self::STATES['approved']]],
-                ];
-                break;
-            case 1: // Approved
-                $matchParams[] = ['match' => ['approved' => self::STATES['approved']]];
-                break;
-            case 8: // Loved
-                $matchParams[] = ['match' => ['approved' => self::STATES['loved']]];
-                break;
-            case 2: // Favourites
-                $favs = model_pluck($params['user']->favouriteBeatmapsets(), 'beatmapset_id', self::class);
-                $matchParams[] = ['ids' => ['type' => 'beatmaps', 'values' => $favs]];
-                break;
-            case 3: // Qualified
-                $shouldParams[] = [
-                    ['match' => ['approved' => self::STATES['qualified']]],
-                ];
-                break;
-            case 4: // Pending
-                $shouldParams[] = [
-                    ['match' => ['approved' => self::STATES['wip']]],
-                    ['match' => ['approved' => self::STATES['pending']]],
-                ];
-                break;
-            case 5: // Graveyard
-                $matchParams[] = ['match' => ['approved' => self::STATES['graveyard']]];
-                break;
-            case 6: // My Maps
-                $maps = model_pluck($params['user']->beatmapsets(), 'beatmapset_id');
-                $matchParams[] = ['ids' => ['type' => 'beatmaps', 'values' => $maps]];
-                break;
-            case 7: // Explicit Any
-                break;
-            default: // null, etc
-                break;
-        }
-
-        // recommended difficulty
-        if ($params['recommended'] && $params['user'] !== null) {
-            // TODO: index convert difficulties and handle them.
-            $mode = Beatmap::modeStr($params['mode'] ?? Beatmap::MODES['osu']);
-            $difficulty = $params['user']->recommendedStarDifficulty($mode);
-            $matchParams[] = [
-                'range' => [
-                    'difficulties.difficultyrating' => [
-                        'gte' => $difficulty - 0.5,
-                        'lte' => $difficulty + 0.5,
-                    ],
-                ],
-            ];
-        }
-
-        // converts
-        if ($params['mode'] !== null) {
-            $modes = [$params['mode']];
-            if ($params['converts'] && $params['mode'] !== Beatmap::MODES['osu']) {
-                $modes[] = Beatmap::MODES['osu'];
-            }
-            $matchParams[] = ['terms' => ['difficulties.playmode' => $modes]];
-        }
-
-        if (!empty($matchParams)) {
-            $searchParams['body']['query']['bool']['must'] = $matchParams;
-        }
-
-        if (!empty($shouldParams)) {
-            $searchParams['body']['query']['bool']['should'] = $shouldParams;
-            $searchParams['body']['query']['bool']['minimum_should_match'] = 1;
-        }
-
-        $results = es_search($searchParams);
-
-        $beatmapsetIds = array_map(
-            function ($e) {
-                return $e['_id'];
-            },
-            $results['hits']['hits']
-        );
-
-        return [
-            'ids' => $beatmapsetIds,
-            'total' => $results['hits']['total'],
-        ];
-    }
-
-    public static function search(array $params = [])
-    {
-        $startTime = microtime(true);
-        $params = static::searchParams($params);
-        $result = static::searchES($params);
-
-        $data = count($result['ids']) > 0
-            ? static
-                ::with('beatmaps')
-                ->whereIn('beatmapset_id', $result['ids'])
-                ->orderByField('beatmapset_id', $result['ids'])
-                ->get()
-            : [];
-
-        if (config('datadog-helper.enabled')) {
-            $searchDuration = microtime(true) - $startTime;
-            Datadog::microtiming(config('datadog-helper.prefix_web').'.search', $searchDuration, 1, ['type' => 'beatmapset']);
-        }
-
-        return [
-            'data' => $data,
-            'total' => min($result['total'], 10000),
-        ];
-    }
-
-    /**
-     * Generate sort parameters for the elasticsearch query.
-     */
-    public static function searchSortParamsES(array $params)
-    {
-        static $fields = [
-            'artist' => 'artist.raw',
-            'creator' => 'creator.raw',
-            'title' => 'title.raw',
-        ];
-
-        // additional options
-        static $orderOptions = [
-            'difficulties.difficultyrating' => [
-                'asc' => ['mode' => 'min'],
-                'desc' => ['mode' => 'max'],
-            ],
-        ];
-
-        $sortField = $params['sort_field'];
-        $sortOrder = $params['sort_order'];
-
-        $field = $fields[$sortField] ?? $sortField;
-        $options = ($orderOptions[$sortField] ?? [])[$sortOrder] ?? [];
-
-        $sortFields = [
-            $field => array_merge(
-                ['order' => $sortOrder],
-                $options
-            ),
-        ];
-
-        // sub-sorting
-        if ($params['sort_field'] === 'nominations') {
-            $sortFields['hype'] = ['order' => $params['sort_order']];
-        }
-
-        return $sortFields;
-    }
-
->>>>>>> 35b7f480
     public static function latestRankedOrApproved($count = 5)
     {
         // TODO: add filtering by game mode after mode-toggle UI/UX happens
