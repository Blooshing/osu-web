--- conflicted
+++ resolved
@@ -423,14 +423,10 @@
 
         if (count($beatmap_ids) > 0) {
             $ids = implode(',', $beatmap_ids);
-<<<<<<< HEAD
-            $beatmaps = self::whereIn('beatmapset_id', $beatmap_ids)
-                ->with('favorites')
-=======
             $beatmaps = static
                 ::with('beatmaps')
+                ->with('favorites')
                 ->whereIn('beatmapset_id', $beatmap_ids)
->>>>>>> 6173e405
                 ->orderByRaw(DB::raw("FIELD(beatmapset_id, {$ids})"))
                 ->get();
         }
