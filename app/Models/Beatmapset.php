--- conflicted
+++ resolved
@@ -681,64 +681,54 @@
             ];
         }
 
-<<<<<<< HEAD
         try {
-            DB::transaction(function () use ($user, $playmodes) {
-                $nomination = $this->nominationsSinceReset()->where('user_id', $user->user_id);
-                if (!$nomination->exists()) {
-                    $event = [
-                        'type' => BeatmapsetEvent::NOMINATE,
-                        'user_id' => $user->user_id,
-                    ];
-                    if ($playmodes !== null) {
-                        $event['comment'] = ['modes' => $playmodes];
-                    }
-                    $this->events()->create($event);
-                    if ($this->isHybridNominationMode()) {
-                        $currentNominations = $this->currentNominationCount();
-                        $requiredNominations = $this->requiredNominationCount();
-                        $modesSatisfied = 0;
-                        foreach ($requiredNominations as $mode => $count) {
-                            if ($currentNominations[$mode] > $count) {
-                                throw new InvariantException(trans('beatmaps.nominations.too_many'));
-                            }
-
-                            if ($currentNominations[$mode] === $count) {
-                                $modesSatisfied++;
-                            }
+            $nomination = $this->nominationsSinceReset()->where('user_id', $user->user_id);
+            if (!$nomination->exists()) {
+                $event = [
+                    'type' => BeatmapsetEvent::NOMINATE,
+                    'user_id' => $user->user_id,
+                ];
+                if ($playmodes !== null) {
+                    $event['comment'] = ['modes' => $playmodes];
+                }
+                $this->events()->create($event);
+
+                if ($this->isHybridNominationMode()) {
+                    $currentNominations = $this->currentNominationCount();
+                    $requiredNominations = $this->requiredNominationCount();
+                    $modesSatisfied = 0;
+                    foreach ($requiredNominations as $mode => $count) {
+                        if ($currentNominations[$mode] > $count) {
+                            throw new InvariantException(trans('beatmaps.nominations.too_many'));
                         }
-                        if ($modesSatisfied >= $this->playmodeCount()) {
-                            $this->qualify($user);
-                        } else {
-                            (new BeatmapsetNominate($this, $user))->dispatch();
-                        }
-                    } else {
-                        if ($this->currentNominationCount() >= $this->requiredNominationCount()) {
-                            $this->qualify($user);
-                        } else {
-                            (new BeatmapsetNominate($this, $user))->dispatch();
+
+                        if ($currentNominations[$mode] === $count) {
+                            $modesSatisfied++;
                         }
                     }
-                    $this->refreshCache();
+                    if ($modesSatisfied >= $this->playmodeCount()) {
+                        $this->getConnection()->transaction(function () use ($user) {
+                            return static::lockForUpdate()->find($this->getKey())->qualify($user);
+                        });
+                        $this->refresh();
+                    } else {
+                        (new BeatmapsetNominate($this, $user))->dispatch();
+                    }
+                } else {
+                    if ($this->currentNominationCount() >= $this->requiredNominationCount()) {
+                        $qualified = $this->getConnection()->transaction(function () use ($user) {
+                            return static::lockForUpdate()->find($this->getKey())->qualify($user);
+                        });
+                        $this->refresh();
+                    }
+
+                    if (!($qualified ?? false)) {
+                        (new BeatmapsetNominate($this, $user))->dispatch();
+                    }
                 }
-            });
-=======
-        $nomination = $this->nominationsSinceReset()->where('user_id', $user->user_id);
-        if (!$nomination->exists()) {
-            $this->events()->create(['type' => BeatmapsetEvent::NOMINATE, 'user_id' => $user->user_id]);
-            if ($this->currentNominationCount() >= $this->requiredNominationCount()) {
-                $qualified = $this->getConnection()->transaction(function () use ($user) {
-                    return static::lockForUpdate()->find($this->getKey())->qualify($user);
-                });
-                $this->refresh();
             }
 
-            if (!($qualified ?? false)) {
-                (new BeatmapsetNominate($this, $user))->dispatch();
-            }
-        }
-        $this->refreshCache();
->>>>>>> 9bfec6a5
+            $this->refreshCache();
 
             return [
                 'result' => true,
