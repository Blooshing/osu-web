<?php

// Copyright (c) ppy Pty Ltd <contact@ppy.sh>. Licensed under the GNU Affero General Public License v3.0.
// See the LICENCE file in the repository root for full licence text.

declare(strict_types=1);

namespace App\Models;

use App\Models\Multiplayer\PlaylistItemUserHighScore;
use Carbon\CarbonImmutable;
use Ds\Set;
use Illuminate\Database\Eloquent\Relations\BelongsTo;

class DailyChallengeUserStats extends Model
{
    const array INITIAL_VALUES = [
        'daily_streak_best' => 0,
        'daily_streak_current' => 0,
        'last_percentile_calculation' => '2000-01-01 00:00:00',
        'last_update' => '2000-01-01 00:00:00',
        'last_weekly_streak' => '2000-01-01 00:00:00',
        'playcount' => 0,
        'top_10p_placements' => 0,
        'top_50p_placements' => 0,
        'weekly_streak_best' => 0,
        'weekly_streak_current' => 0,
    ];

    public $incrementing = false;
    public $timestamps = false;

    protected $attributes = self::INITIAL_VALUES;

    protected $casts = [
        'last_percentile_calculation' => 'datetime',
        'last_update' => 'datetime',
        'last_weekly_streak' => 'datetime',
    ];
    protected $primaryKey = 'user_id';
    protected $table = 'daily_challenge_user_stats';

    public static function calculate(CarbonImmutable $date): void
    {
        $startTime = $date->startOfDay();
        $currentWeek = static::startOfWeek($startTime);
        $previousWeek = $currentWeek->subWeeks(1);
        // this function assumes one daily challenge per day and one playlist item per daily challenge
        $playlist = Multiplayer\Room::dailyChallengeFor($startTime)?->playlist[0] ?? null;

        if ($playlist === null) {
            // or maybe do something with existing streaks
            return;
        }

        $highScoresByUserId = $playlist
            ->highScores()
            ->where('total_score', '>', 0)
            ->orderBy('total_score', 'DESC')
            ->get()
            ->keyBy('user_id');
        $statsByUserId = static
            ::where('last_weekly_streak', '>=', $previousWeek->subDays(1))
            ->orWhereIn('user_id', $highScoresByUserId->keys())
            ->get()
            ->keyBy('user_id');
        $percentile = $playlist->scorePercentile();

        $userIds = new Set([...$statsByUserId->keys(), ...$highScoresByUserId->keys()]);
        foreach ($userIds as $userId) {
            $stats = $statsByUserId[$userId] ?? new static([
                'user_id' => $userId,
            ]);
            $highScore = $highScoresByUserId[$userId] ?? null;

            $stats->updateStreak(
                $highScore !== null,
                $startTime,
                currentWeek: $currentWeek,
                previousWeek: $previousWeek,
            );

<<<<<<< HEAD
            $stats->updatePercentile($percentile, $highScore, $startTime);
=======
            if ($highScore !== null && $stats->last_percentile_calculation < $startTime) {
                if ($highScore->total_score >= $top10p) {
                    $stats->top_10p_placements += 1;
                }
                if ($highScore->total_score >= $top50p) {
                    $stats->top_50p_placements += 1;
                }
                $stats->last_percentile_calculation = $startTime;
            }
>>>>>>> 1712c3c6

            $stats->save();
        }
    }

    public static function startOfWeek(CarbonImmutable $date): CarbonImmutable
    {
        return $date->startOfWeek(CarbonImmutable::THURSDAY);
    }

    public function user(): BelongsTo
    {
        return $this->belongsTo(User::class, 'user_id');
    }

    public function updateStreak(
        bool $incrementing,
        CarbonImmutable $startTime,
        ?CarbonImmutable $currentWeek = null,
        ?CarbonImmutable $previousWeek = null
    ): void {
        $currentWeek ??= static::startOfWeek($startTime);
        $previousWeek ??= $currentWeek->subWeek(1);

        $lastUpdate = $this->last_update;
        if ($lastUpdate >= $startTime) {
            return;
        }

        if ($incrementing) {
            $previousDay = $startTime->subDays(1);

            if ($lastUpdate < $previousDay) {
                $this->updateStreak(false, $previousDay);
            }

            $this->playcount += 1;
            $this->daily_streak_current += 1;
            $this->last_update = $startTime;

            if ($this->last_weekly_streak < $currentWeek) {
                $this->weekly_streak_current += 1;
                $this->last_weekly_streak = $currentWeek;
            }

            foreach (['daily', 'weekly'] as $type) {
                if ($this["{$type}_streak_best"] < $this["{$type}_streak_current"]) {
                    $this["{$type}_streak_best"] = $this["{$type}_streak_current"];
                }
            }
        } else {
            $this->daily_streak_current = 0;
            if ($this->last_weekly_streak === null || $this->last_weekly_streak < $previousWeek) {
                $this->weekly_streak_current = 0;
            }
        }
    }

    private function updatePercentile(
        array $playlistPercentile,
        ?PlaylistItemUserHighScore $highScore,
        CarbonImmutable $startTime
    ): void {
        if ($highScore === null || $this->last_percentile_calculation >= $startTime) {
            return;
        }

        foreach ($playlistPercentile as $p => $totalScore) {
            if ($highScore->total_score >= $totalScore) {
                $this->{"top_{$p}_placements"}++;
            }
        }
        $this->last_percentile_calculation = $startTime;
    }
}<|MERGE_RESOLUTION|>--- conflicted
+++ resolved
@@ -80,19 +80,7 @@
                 previousWeek: $previousWeek,
             );
 
-<<<<<<< HEAD
             $stats->updatePercentile($percentile, $highScore, $startTime);
-=======
-            if ($highScore !== null && $stats->last_percentile_calculation < $startTime) {
-                if ($highScore->total_score >= $top10p) {
-                    $stats->top_10p_placements += 1;
-                }
-                if ($highScore->total_score >= $top50p) {
-                    $stats->top_50p_placements += 1;
-                }
-                $stats->last_percentile_calculation = $startTime;
-            }
->>>>>>> 1712c3c6
 
             $stats->save();
         }
