<?php

// Copyright (c) ppy Pty Ltd <contact@ppy.sh>. Licensed under the GNU Affero General Public License v3.0.
// See the LICENCE file in the repository root for full licence text.

namespace App\Models;

use App\Exceptions\InvariantException;
use App\Traits\Memoizes;
use App\Transformers\ContestEntryTransformer;
use App\Transformers\ContestTransformer;
use App\Transformers\UserContestEntryTransformer;
use Cache;
use Exception;
use Illuminate\Database\Eloquent\Collection;
use Illuminate\Database\Eloquent\Relations\BelongsToMany;
use Illuminate\Database\Eloquent\Relations\HasMany;

/**
 * @property \Carbon\Carbon|null $created_at
 * @property string $description_enter
 * @property string|null $description_voting
 * @property-read Collection<ContestEntry> $entries
 * @property \Carbon\Carbon|null $entry_ends_at
 * @property mixed $thumbnail_shape
 * @property \Carbon\Carbon|null $entry_starts_at
 * @property json|null $extra_options
 * @property string $header_url
 * @property int $id
 * @property mixed $link_icon
 * @property-read Collection<ContestJudgeCategory> $judgeCategories
 * @property-read Collection<ContestJudge> $judges
 * @property int $max_entries
 * @property int $max_votes
 * @property string $name
 * @property bool $show_votes
 * @property mixed $type
 * @property mixed $unmasked
 * @property bool $show_names
 * @property \Carbon\Carbon|null $updated_at
 * @property bool $visible
 * @property-read Collection<ContestVote> $votes
 * @property \Carbon\Carbon|null $voting_ends_at
 * @property \Carbon\Carbon|null $voting_starts_at
 */
class Contest extends Model
{
    use Memoizes;

    protected $casts = [
        'entry_ends_at' => 'datetime',
        'entry_starts_at' => 'datetime',
        'extra_options' => 'array',
        'show_votes' => 'boolean',
        'visible' => 'boolean',
        'voting_ends_at' => 'datetime',
        'voting_starts_at' => 'datetime',
    ];

    public function entries()
    {
        return $this->hasMany(ContestEntry::class);
    }

    public function judgeCategories(): HasMany
    {
        return $this->hasMany(ContestJudgeCategory::class);
    }

    public function judges(): BelongsToMany
    {
        return $this->belongsToMany(User::class, ContestJudge::class);
    }

    public function userContestEntries()
    {
        return $this->hasMany(UserContestEntry::class);
    }

    public function votes()
    {
        return $this->hasMany(ContestVote::class);
    }

    public function assertVoteRequirement(?User $user): void
    {
        $requirement = $this->getExtraOptions()['requirement'] ?? null;

        if ($requirement === null) {
            return;
        }

        if ($user === null) {
            throw new InvariantException(osu_trans('authorization.require_login'));
        }

        switch ($requirement['name']) {
            // requires playing (and optionally passing) all the beatmapsets in the specified room ids
            case 'playlist_beatmapsets':
                $roomIds = $requirement['room_ids'];
                $mustPass = $requirement['must_pass'] ?? true;
                $beatmapIdsQuery = Multiplayer\PlaylistItem::whereIn('room_id', $roomIds)->select('beatmap_id');
                $requiredBeatmapsetCount = Beatmap::whereIn('beatmap_id', $beatmapIdsQuery)->distinct('beatmapset_id')->count();
                $playedScoreIdsQuery = Multiplayer\ScoreLink
                    ::whereHas('playlistItem', fn ($q) => $q->whereIn('room_id', $roomIds))
                    ->where(['user_id' => $user->getKey()])
                    ->select('score_id');
                if ($mustPass) {
                    $playedScoreIdsQuery->whereHas('playlistItemUserHighScore');
                }
                $playedBeatmapIdsQuery = Solo\Score::whereIn('id', $playedScoreIdsQuery)->select('beatmap_id');
                $playedBeatmapsetCount = Beatmap::whereIn('beatmap_id', $playedBeatmapIdsQuery)->distinct('beatmapset_id')->count();

                if ($playedBeatmapsetCount !== $requiredBeatmapsetCount) {
                    throw new InvariantException(osu_trans('contest.voting.requirement.playlist_beatmapsets.incomplete_play'));
                }
                break;
            default:
                throw new Exception('unknown requirement');
        }
    }

    public function isBestOf(): bool
    {
        return isset($this->getExtraOptions()['best_of']);
    }

    public function isJudged(): bool
    {
        return $this->getExtraOptions()['judged'] ?? false;
    }

    public function isJudgingActive(): bool
    {
        return $this->isJudged() && $this->isVotingStarted() && !$this->show_votes;
    }

    public function isSubmittedBeatmaps(): bool
    {
        return $this->isBestOf() || ($this->getExtraOptions()['submitted_beatmaps'] ?? false);
    }

    public function isSubmissionOpen()
    {
        return $this->entry_starts_at !== null && $this->entry_starts_at->isPast() &&
            $this->entry_ends_at !== null && $this->entry_ends_at->isFuture();
    }

    public function isVotingOpen()
    {
        return $this->isVotingStarted() &&
            $this->voting_ends_at !== null && $this->voting_ends_at->isFuture();
    }

    public function isVotingStarted()
    {
        //the react page handles both voting and results display.
        return $this->voting_starts_at !== null && $this->voting_starts_at->isPast();
    }

    public function state()
    {
        if ($this->entry_starts_at === null || $this->entry_starts_at->isFuture()) {
            return 'preparing';
        }

        if ($this->isSubmissionOpen()) {
            return 'entry';
        }

        if ($this->isVotingOpen()) {
            return 'voting';
        }

        if ($this->show_votes) {
            return 'results';
        }

        return 'over';
    }

    public function hasThumbnails(): bool
    {
        return $this->type === 'art' ||
            ($this->type === 'external' && isset($this->getExtraOptions()['thumbnail_shape']));
    }

    public function getThumbnailShapeAttribute(): ?string
    {
        if (!$this->hasThumbnails()) {
            return null;
        }

        return $this->getExtraOptions()['thumbnail_shape'] ?? 'square';
    }

    public function getUnmaskedAttribute()
    {
        return $this->getExtraOptions()['unmasked'] ?? false;
    }

    public function getShowNamesAttribute()
    {
        return $this->getExtraOptions()['show_names'] ?? false;
    }

    public function getLinkIconAttribute()
    {
        return $this->getExtraOptions()['link_icon'] ?? 'download';
    }

    public function currentPhaseEndDate()
    {
        switch ($this->state()) {
            case 'entry':
                return $this->entry_ends_at;
            case 'voting':
                return $this->voting_ends_at;
        }
    }

    public function currentPhaseDateRange()
    {
        switch ($this->state()) {
            case 'preparing':
                $date = $this->entry_starts_at === null
                    ? osu_trans('contest.dates.starts.soon')
                    : i18n_date($this->entry_starts_at);

                return osu_trans('contest.dates.starts._', ['date' => $date]);
            case 'entry':
                return i18n_date($this->entry_starts_at).' - '.i18n_date($this->entry_ends_at);
            case 'voting':
                return i18n_date($this->voting_starts_at).' - '.i18n_date($this->voting_ends_at);
            default:
                if ($this->voting_ends_at === null) {
                    return osu_trans('contest.dates.ended_no_date');
                } else {
                    return osu_trans('contest.dates.ended', ['date' => i18n_date($this->voting_ends_at)]);
                }
        }
    }

    public function currentDescription()
    {
        if ($this->isVotingStarted()) {
            return $this->description_voting;
        } else {
            return $this->description_enter;
        }
    }

    public function vote(User $user, ContestEntry $entry)
    {
        $vote = $this->votes()->where('user_id', $user->user_id)->where('contest_entry_id', $entry->id);
        if ($vote->exists()) {
            $vote->delete();
        } else {
            $this->assertVoteRequirement($user);
            // there's probably a race-condition here, but abusing this just results in the user diluting their vote... so *shrug*
            if ($this->votes()->where('user_id', $user->user_id)->count() < $this->max_votes) {
                $this->votes()->create(['user_id' => $user->user_id, 'contest_entry_id' => $entry->id]);
            }
        }
    }

    public function entriesByType($user = null, array $preloads = [])
    {
        $entries = $this->entries()->with(['contest', ...$preloads]);

        if ($this->show_votes) {
            return Cache::remember("contest_entries_with_votes_{$this->id}", 300, function () use ($entries) {
<<<<<<< HEAD
                $entries = $entries->with('user');
                $orderValue = 'votes_count';

=======
>>>>>>> 57c0c30f
                if ($this->isBestOf()) {
                    $entries = $entries
                        ->selectRaw('*')
                        ->selectRaw('(SELECT FLOOR(SUM(`weight`)) FROM `contest_votes` WHERE `contest_entries`.`id` = `contest_votes`.`contest_entry_id`) AS votes_count')
                        ->limit(50); // best of contests tend to have a _lot_ of entries...
                } else if ($this->isJudged()) {
                    $entries = $entries->withSum('categoryVotes', 'value');
                    $orderValue = 'category_votes_sum_value';
                } else {
                    $entries = $entries->withCount('votes');
                }

                return $entries->orderBy($orderValue, 'desc')->get();
            });
        } else {
            if ($this->isBestOf()) {
                if ($user === null) {
                    return [];
                }

                // Only return contest entries that a user has actually played
                return $entries
                    ->whereIn('entry_url', function ($query) use ($user) {
                        $query->select('beatmapset_id')
                            ->from('osu_beatmaps')
                            ->where('osu_beatmaps.playmode', Beatmap::MODES[$this->getExtraOptions()['best_of']['mode'] ?? 'osu'])
                            ->whereIn('beatmap_id', function ($query) use ($user) {
                                $query->select('beatmap_id')
                                    ->from('osu_user_beatmap_playcount')
                                    ->where('user_id', '=', $user->user_id);
                            });
                    })->get();
            }
        }

        return $entries->get();
    }

    public function defaultJson($user = null)
    {
        $includes = [];
        $preloads = [];

        if ($this->type === 'art') {
            $includes[] = 'artMeta';
        }

        $showVotes = $this->show_votes;
        if ($showVotes) {
            $includes[] = 'results';
        }
        if ($this->showEntryUser()) {
            $includes[] = 'user';
            $preloads[] = 'user';
        }

        $contestJson = json_item(
            $this,
            new ContestTransformer(),
            $showVotes ? ['users_voted_count'] : null,
        );
        if ($this->isVotingStarted()) {
            $contestJson['entries'] = json_collection(
                $this->entriesByType($user, $preloads),
                new ContestEntryTransformer(),
                $includes,
            );
        }

        if (!empty($contestJson['entries'])) {
            if (!$showVotes) {
                if ($this->unmasked) {
                    // For unmasked contests, we sort alphabetically.
                    usort($contestJson['entries'], function ($a, $b) {
                        return strnatcasecmp($a['title'], $b['title']);
                    });
                } else {
                    // We want the results to appear randomized to the user but be
                    // deterministic (i.e. we don't want the rows shuffling each time
                    // the user votes), so we seed based on user_id (when logged in)
                    $seed = $user ? $user->user_id : time();
                    seeded_shuffle($contestJson['entries'], $seed);
                }
            }
        }

        return json_encode([
            'contest' => $contestJson,
            'userVotes' => ($this->isVotingStarted() ? $this->votesForUser($user) : []),
        ]);
    }

    public function votesForUser($user = null)
    {
        if ($user === null) {
            return [];
        }

        $votes = ContestVote::where('contest_id', $this->id)->where('user_id', $user->user_id)->get();

        return $votes->map(function ($v) {
            return $v->contest_entry_id;
        })->toArray();
    }

    public function userEntries($user = null)
    {
        if ($user === null) {
            return [];
        }

        return json_collection(
            UserContestEntry::where(['contest_id' => $this->id, 'user_id' => $user->user_id])->get(),
            new UserContestEntryTransformer()
        );
    }

    public function usersVotedCount(): int
    {
        return cache()->remember(
            static::class.':'.__FUNCTION__.':'.$this->getKey(),
            300,
            fn () => $this->votes()->distinct('user_id')->count(),
        );
    }

    public function url()
    {
        return route('contests.show', $this->id);
    }

    public function setExtraOption($key, $value): void
    {
        $this->extra_options = array_merge($this->extra_options ?? [], [$key => $value]);
        $this->resetMemoized();
    }

    public function getExtraOptions()
    {
        return $this->memoize(__FUNCTION__, function () {
            return $this->extra_options;
        });
    }

    public function getForcedWidth()
    {
        return $this->getExtraOptions()['forced_width'] ?? null;
    }

    public function getForcedHeight()
    {
        return $this->getExtraOptions()['forced_height'] ?? null;
    }

    public function showEntryUser(): bool
    {
        return $this->show_votes || ($this->getExtraOptions()['show_entry_user'] ?? false);
    }
}<|MERGE_RESOLUTION|>--- conflicted
+++ resolved
@@ -270,12 +270,8 @@
 
         if ($this->show_votes) {
             return Cache::remember("contest_entries_with_votes_{$this->id}", 300, function () use ($entries) {
-<<<<<<< HEAD
-                $entries = $entries->with('user');
                 $orderValue = 'votes_count';
 
-=======
->>>>>>> 57c0c30f
                 if ($this->isBestOf()) {
                     $entries = $entries
                         ->selectRaw('*')
