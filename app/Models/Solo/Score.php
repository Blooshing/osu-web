--- conflicted
+++ resolved
@@ -105,7 +105,6 @@
             'total_score:int',
         ]);
 
-<<<<<<< HEAD
         $params['maximum_statistics'] ??= [];
         $params['statistics'] ??= [];
 
@@ -119,26 +118,6 @@
         $params['user_id'] = $scoreToken->user_id;
 
         return $params;
-=======
-    /**
-     * Queue the item for score processing
-     *
-     * @param array $scoreJson JSON of the score generated using ScoreTransformer of type Solo
-     */
-    public static function queueForProcessing(array $scoreJson): void
-    {
-        LaravelRedis::lpush($GLOBALS['cfg']['osu']['scores']['processing_queue'], json_encode([
-            'Score' => [
-                'beatmap_id' => $scoreJson['beatmap_id'],
-                'id' => $scoreJson['id'],
-                'ruleset_id' => $scoreJson['ruleset_id'],
-                'user_id' => $scoreJson['user_id'],
-                // TODO: processor is currently order dependent and requires
-                // this to be located at the end
-                'data' => json_encode($scoreJson),
-            ],
-        ]));
->>>>>>> 57b36f53
     }
 
     public function beatmap()
@@ -309,7 +288,7 @@
 
     public function queueForProcessing(): void
     {
-        LaravelRedis::lpush(static::PROCESSING_QUEUE, json_encode([
+        LaravelRedis::lpush($GLOBALS['cfg']['osu']['scores']['processing_queue'], json_encode([
             'Score' => $this->getAttributes(),
         ]));
     }
