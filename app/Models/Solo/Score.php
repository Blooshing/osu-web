<?php

// Copyright (c) ppy Pty Ltd <contact@ppy.sh>. Licensed under the GNU Affero General Public License v3.0.
// See the LICENCE file in the repository root for full licence text.

namespace App\Models\Solo;

use App\Libraries\Score\UserRankCache;
use App\Models\Beatmap;
use App\Models\Model;
use App\Models\Score as LegacyScore;
use App\Models\User;
<<<<<<< HEAD
use Illuminate\Database\Eloquent\SoftDeletes;
use LaravelRedis;
=======
use Illuminate\Database\Eloquent\Builder;
>>>>>>> ca77efe2

/**
 * @property int $beatmap_id
 * @property \Carbon\Carbon|null $created_at
 * @property \stdClass $data
 * @property \Carbon\Carbon|null $deleted_at
 * @property int $id
 * @property bool $preserve
 * @property int $ruleset_id
 * @property \Carbon\Carbon|null $updated_at
 * @property User $user
 * @property int $user_id
 */
class Score extends Model
{
<<<<<<< HEAD
    use SoftDeletes;

    const PROCESSING_QUEUE = 'osu-queue:score-statistics';

=======
>>>>>>> ca77efe2
    protected $table = 'solo_scores';
    protected $casts = [
        'preserve' => 'boolean',
        'data' => ScoreData::class,
    ];

    public static function createFromJsonOrExplode(array $params)
    {
        $score = new static([
            'beatmap_id' => $params['beatmap_id'],
            'ruleset_id' => $params['ruleset_id'],
            'user_id' => $params['user_id'],
            'data' => $params,
        ]);

        $score->data->assertCompleted();

        // this should potentially just be validation rather than applying this logic here, but
        // older lazer builds potentially submit incorrect details here (and we still want to
        // accept their scores.
        if (!$score->data->passed) {
            $score->data->rank = 'D';
        }

        $score->saveOrExplode();

        return $score;
    }

    /**
     * Queue the item for score processing
     *
     * @param array $scoreJson JSON of the score generated using ScoreTransformer of type Solo
     */
    public static function queueForProcessing(array $scoreJson = null): void
    {
        LaravelRedis::lpush(static::PROCESSING_QUEUE, json_encode([
            'Score' => [
                'beatmap_id' => $scoreJson['beatmap_id'],
                'data' => json_encode($scoreJson),
                'id' => $scoreJson['id'],
                'user_id' => $scoreJson['user_id'],
            ],
        ]));
    }

    public function beatmap()
    {
        return $this->belongsTo(Beatmap::class, 'beatmap_id');
    }

    public function performance()
    {
        return $this->hasOne(ScorePerformance::class, 'score_id');
    }

    public function user()
    {
        return $this->belongsTo(User::class, 'user_id');
    }

    /**
     * This should match the one used in osu-elastic-indexer.
     * TODO: decide what to do with `deleted_at` column.
     */
    public function scopeIndexable(Builder $query): Builder
    {
        return $this
            ->where('preserve', true)
            ->whereHas('user', fn (Builder $q): Builder => $q->default());
    }

    public function createLegacyEntryOrExplode()
    {
        $data = $this->data;
        $statistics = $data->statistics;
        $scoreClass = LegacyScore\Model::getClass($this->ruleset_id);

        $score = new $scoreClass([
            'beatmap_id' => $this->beatmap_id,
            'beatmapset_id' => $this->beatmap?->beatmapset_id ?? 0,
            'countmiss' => $statistics->miss,
            'enabled_mods' => app('mods')->idsToBitset(array_column($data->mods, 'acronym')),
            'maxcombo' => $data->maxCombo,
            'pass' => $data->passed,
            'perfect' => $data->passed && $statistics->miss + $statistics->largeTickMiss === 0,
            'rank' => $data->rank,
            'score' => $data->totalScore,
            'scorechecksum' => "\0",
            'user_id' => $this->user_id,
        ]);

        switch (Beatmap::modeStr($this->ruleset_id)) {
            case 'osu':
                $score->count300 = $statistics->great;
                $score->count100 = $statistics->ok;
                $score->count50 = $statistics->meh;
                break;
            case 'taiko':
                $score->count300 = $statistics->great;
                $score->count100 = $statistics->ok;
                break;
            case 'fruits':
                $score->count300 = $statistics->great;
                $score->count100 = $statistics->largeTickHit;
                $score->countkatu = $statistics->smallTickMiss;
                $score->count50 = $statistics->smallTickHit;
                break;
            case 'mania':
                $score->countgeki = $statistics->perfect;
                $score->count300 = $statistics->great;
                $score->countkatu = $statistics->good;
                $score->count100 = $statistics->ok;
                $score->count50 = $statistics->meh;
                break;
        }

        $score->saveOrExplode();

        return $score;
    }

    public function getMode(): string
    {
        return Beatmap::modeStr($this->ruleset_id);
    }

    public function userRank(): ?int
    {
        return UserRankCache::fetch([], $this->beatmap_id, $this->ruleset_id, $this->data->totalScore);
    }
}<|MERGE_RESOLUTION|>--- conflicted
+++ resolved
@@ -10,12 +10,8 @@
 use App\Models\Model;
 use App\Models\Score as LegacyScore;
 use App\Models\User;
-<<<<<<< HEAD
-use Illuminate\Database\Eloquent\SoftDeletes;
+use Illuminate\Database\Eloquent\Builder;
 use LaravelRedis;
-=======
-use Illuminate\Database\Eloquent\Builder;
->>>>>>> ca77efe2
 
 /**
  * @property int $beatmap_id
@@ -31,13 +27,8 @@
  */
 class Score extends Model
 {
-<<<<<<< HEAD
-    use SoftDeletes;
-
     const PROCESSING_QUEUE = 'osu-queue:score-statistics';
 
-=======
->>>>>>> ca77efe2
     protected $table = 'solo_scores';
     protected $casts = [
         'preserve' => 'boolean',
