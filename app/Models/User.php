<?php

/**
 *    Copyright 2015 ppy Pty. Ltd.
 *
 *    This file is part of osu!web. osu!web is distributed with the hope of
 *    attracting more community contributions to the core ecosystem of osu!.
 *
 *    osu!web is free software: you can redistribute it and/or modify
 *    it under the terms of the Affero GNU General Public License version 3
 *    as published by the Free Software Foundation.
 *
 *    osu!web is distributed WITHOUT ANY WARRANTY; without even the implied
 *    warranty of MERCHANTABILITY or FITNESS FOR A PARTICULAR PURPOSE.
 *    See the GNU Affero General Public License for more details.
 *
 *    You should have received a copy of the GNU Affero General Public License
 *    along with osu!web.  If not, see <http://www.gnu.org/licenses/>.
 */
namespace App\Models;

use App\Transformers\UserTransformer;
use Cache;
use Carbon\Carbon;
use DB;
use Illuminate\Auth\Authenticatable;
use Illuminate\Contracts\Auth\Authenticatable as AuthenticatableContract;
use Illuminate\Database\Eloquent\Model;

class User extends Model implements AuthenticatableContract
{
    use Authenticatable;

    protected $table = 'phpbb_users';
    protected $primaryKey = 'user_id';
    protected $guarded = [];

    protected $dates = ['user_regdate', 'user_lastvisit', 'user_lastpost_time'];
    protected $dateFormat = 'U';
    public $timestamps = false;

    protected $visible = ['user_id', 'username', 'username_clean', 'user_rank', 'osu_playstyle', 'user_colour', 'is_admin'];

    protected $appends = ['is_admin'];

    protected $casts = [
        'group_id' => 'integer',
        'osu_kudosavailable' => 'integer',
        'osu_kudostotal' => 'integer',
        'osu_subscriber' => 'boolean',
        'user_id' => 'integer',
        'user_type' => 'integer',
        'user_warnings' => 'integer',
        'osu_playmode' => 'integer',
    ];

    public $flags;
    private $group_ids;
    private $_supportLength = null;

    const ANONYMOUS = 1; // Anonymous (guest)
    const PEPPY = 2; // blue-name
    const SYSTEM = 3; // BanchoBot
    const DEFAULT_RANK = 2; // blank/missing rank
    const GITHUB = 2382019; // github callback user

    public function getAuthPassword()
    {
        return $this->user_password;
    }

    public function getBanchoKey()
    {
        return $this->bancho_key;
    }

    public function usernameChangeCost()
    {
        $changesToDate = $this->usernameChangeHistory()
            ->whereIn('type', ['support', 'paid'])
            ->count();

        switch ($changesToDate) {
            case 0: return 0;
            case 1: return 8;
            case 2: return 16;
            case 3: return 32;
            case 4: return 64;
            default: return 100;
        }
    }

    public static function checkWhenUsernameAvailable($username)
    {
        $user = self::whereIn('username', [str_replace(' ', '_', $username), str_replace('_', ' ', $username)])->first();

        if ($user === null) {
            $lastUsage = UsernameChangeHistory::where('username_last', $username)
                ->orderBy('change_id', 'desc')
                ->first();

            if ($lastUsage === null) {
                return Carbon::now();
            }

            return Carbon::parse($lastUsage->timestamp)->addMonths(6);
        }

        if ($user->group_id !== 2 || $user->user_type === 1) {
            //reserved usernames
            return Carbon::now()->addYears(10);
        }

        $playCount = array_reduce(array_keys(Beatmap::modes()), function ($result, $mode) use ($user) {
                return $result + $user->statistics($mode, true)->value('playcount');
            }, 0);

        return $user->user_lastvisit
            ->addMonths(6)                 //base inactivity period for all accounts
            ->addDays($playCount * 0.75);  //bonus based on playcount
    }

    public static function validateUsername($username)
    {
        if ($username != trim($username)) {
            return ["Username can't start or end with spaces!"];
        }

        if (strlen($username) < 3) {
            return ['The requested username is too short.'];
        }

        if (strlen($username) > 15) {
            return ['The requested username is too long.'];
        }

        if (strpos($username, '  ') !== false || !preg_match('#^[A-Za-z0-9-\[\]_ ]+$#u', $username)) {
            return ['The requested username contains invalid characters.'];
        }

        if (strpos($username, '_') !== false && strpos($username, ' ') !== false) {
            return ['Please use either underscores or spaces, not both!'];
        }

        foreach (DB::table('phpbb_disallow')->lists('disallow_username') as $check) {
            if (preg_match('#^'.str_replace('%', '.*?', preg_quote($check, '#')).'$#i', $username)) {
                return ['This username choice is not allowed.'];
            }
        }

        if (($availableDate = self::checkWhenUsernameAvailable($username)) > Carbon::now()) {
            $remainingDays = max(1, Carbon::now()->diffInDays($availableDate, false));

            if ($remainingDays > 365 * 3) {
                //no need to mention the inactivity period of the account is actively in use.
                return ['Username is already in use!'];
            } else {
                return ["This username will be available for use in <strong>{$remainingDays}</strong> more days."];
            }
        }

        return [];
    }

    public function validateUsernameChangeTo($username)
    {
        if (!$this->hasSupported()) {
            return ["You must have <a href='http://osu.ppy.sh/p/support'>supported osu!</a> to change your name!"];
        }

        if ($username == $this->username) {
            return ['This is already your username, silly!'];
        }

        return self::validateUsername($username);
    }

    // verifies that a user is valid (makes code neater)

    public static function validate($user)
    {
        try {
            $user = static::findOrFail($user);

            return true;
        } catch (ModelNotFoundException $e) {
            return false;
        }
    }

    // verify that an api key is correct

    public function verify($key)
    {
        return $this->api->api_key === $key;
    }

    public static function lookup($username_or_id, $lookup_type = null, $find_all = false)
    {
        if (!present($username_or_id)) {
            return;
        }

        switch ($lookup_type) {
            case 'string':
                $user = self::where('username', $username_or_id)->orWhere('username_clean', $username_or_id);
                break;

            case 'id':
                $user = self::where('user_id', $username_or_id);
                break;

            default:
                if (is_numeric($username_or_id)) {
                    $user = self::where('user_id', $username_or_id);
                } else {
                    $user = self::where('username', $username_or_id)->orWhere('username_clean', $username_or_id);
                }
                break;
        }

        if (!$find_all) {
            $user = $user->where('user_type', 0)->where('user_warnings', 0);
        }

        return $user->first();
    }

    public function getUserAvatarAttribute($value)
    {
        if ($value === null || $value === '') {
            return 'https://s.ppy.sh/images/blank.jpg';
        } else {
            $value = str_replace('_', '?', $value);

            return "https://a.ppy.sh/{$value}";
        }
    }

    public function getCountryAcronymAttribute($value)
    {
        return presence($value);
    }

    public function getUserFromAttribute($value)
    {
        return presence($value);
    }

    public function getIsAdminAttribute()
    {
        return $this->isAdmin();
    }

    public function getIsSpecialAttribute()
    {
        return $this->user_id !== null && presence($this->user_colour) !== null;
    }

    public function getUserBirthdayAttribute($value)
    {
        if (presence($value) === null) {
            return;
        }

        $date = explode('-', $value);
        $date = array_map(function ($x) {
            return intval(trim($x));
        }, $date);
        if ($date[2] === 0) {
            return;
        }

        return Carbon::create($date[2], $date[1], $date[0]);
    }

    public function getAgeAttribute()
    {
        if ($this->user_birthday === null) {
            return;
        }

        return $this->user_birthday->age;
    }

    public function getUserTwitterAttribute($value)
    {
        return presence(ltrim($value, '@'));
    }

    public function getUserLastfmAttribute($value)
    {
        return presence($value);
    }

    public function getUserMsnmAttribute($value)
    {
        return presence($value);
    }

    public function getOsuPlaystyleAttribute($value)
    {
        $value = intval($value);

        $styles = [];

        $mappings = [
            'mouse' => 1,
            'keyboard' => 2,
            'tablet' => 4,
            'touch' => 8,
        ];

        foreach ($mappings as $type => $bit) {
            if (($value & $bit) !== 0) {
                $styles[] = $type;
            }
        }

        return $styles;
    }

    // return a user's API details

    public function getApiDetails($user = null)
    {
        return $this->api;
    }

    public function getApiKey()
    {
        return $this->api->api_key;
    }

    public function setApiKey($key)
    {
        $this->api->api_key = $key;
        $this->api->save();
    }

    /*
    |--------------------------------------------------------------------------
    | Modding System-specific functions.
    |--------------------------------------------------------------------------
    |
    | This checks to see if a user is in a specified group.
    | You should try to be specific and not use the UserGroup:: constants.
    |
    */

    public function ownsMod(Mod $mod)
    {
        return $this->user_id === $mod->user_id;
    }

    public function canEditMod(Mod $mod)
    {
        return $this->isDev()
            or $this->isAdmin()
            or $this->isGMT()
            or $this->isBAT()
            or $this->ownsMod($mod);
    }

    public function ownsSet(BeatmapSet $set)
    {
        return $set->user_id === $this->user_id;
    }

    /*
    |--------------------------------------------------------------------------
    | Permission Checker Functions
    |--------------------------------------------------------------------------
    |
    | This checks to see if a user is in a specified group.
    | You should try to be specific.
    |
    */

    public function isBAT()
    {
        return $this->isGroup(UserGroup::BAT);
    }

    public function isAdmin()
    {
        return $this->isGroup(UserGroup::ADMIN);
    }

    public function isGMT()
    {
        return $this->isGroup(UserGroup::GMT);
    }

    public function isMAT()
    {
        return $this->isGroup(UserGroup::MAT);
    }

    public function isHax()
    {
        return $this->isGroup(UserGroup::HAX);
    }

    public function isDev()
    {
        return $this->isGroup(UserGroup::DEV);
    }

    public function isMod()
    {
        return $this->isGroup(UserGroup::MOD);
    }

    public function isAlumni()
    {
        return $this->isGroup(UserGroup::ALUMNI);
    }

    public function isRegistered()
    {
        return $this->isGroup(UserGroup::REGULAR);
    }

    public function hasSupported()
    {
        return $this->osu_subscriptionexpiry !== null;
    }

    public function isSupporter()
    {
        return $this->osu_subscriber === true;
    }

    public function isPrivileged()
    {
        return $this->isAdmin()
            or $this->isDev();
            //or $this->isSupporter()
    }

    public function isBanned()
    {
        return $this->user_type === 1;
    }

    public function isRestricted()
    {
        return $this->isBanned() || $this->user_warnings > 0;
    }

    public function isSilenced()
    {
        $lastBan = $this->banHistories()->bans()->first();

        return $lastBan !== null &&
            $lastBan->period !== 0 &&
            $lastBan->endTime()->isFuture();
    }

    // check if a user is in a specific group, by ID

    public function isGroup($group)
    {
        if ($this->group_ids === null) {
            $this->group_ids = array_pluck($this->userGroups()->get(['group_id'])->toArray(), 'group_id');
        }

        return in_array($group, $this->group_ids, true);
    }

    /*
    |--------------------------------------------------------------------------
    | Entity relationship definitions
    |--------------------------------------------------------------------------
    |
    | These let you do magic. Example:
    | foreach ($user->mods as $mod) {
    | 	$response[] = $mod->toArray();
    | }
    | return Response::json($response);
    */

    public function userGroups()
    {
        return $this->hasMany(UserGroup::class);
    }

    public function notifications()
    {
        return $this->hasMany("App\Models\Notification", 'user_id', 'user_id');
    }

    public function sets()
    {
        return $this->hasMany(BeatmapSet::class);
    }

    public function beatmaps()
    {
        return $this->hasManyThrough(Beatmap::class, BeatmapSet::class, 'user_id', 'beatmapset_id');
    }

    public function beatmapPlaycounts()
    {
        return $this->hasMany(BeatmapPlaycount::class);
    }

    public function posts()
    {
        return $this->hasMany("App\Models\Post", 'user_id', 'user_id');
    }

    public function mods()
    {
        return $this->hasMany("App\Models\Mod", 'user_id', 'user_id');
    }

    public function apiKey()
    {
        return $this->hasOne("App\Models\ApiKey", 'user_id');
    }

    //public function country() { return $this->hasOne("Country"); }

    public function storeAddresses()
    {
        return $this->hasMany("App\Models\Store\Address", 'user_id', 'user_id');
    }

    public function rank()
    {
        return $this->belongsTo("App\Models\Rank", 'user_rank', 'rank_id');
    }

    public function rankHistories()
    {
        return $this->hasMany(RankHistory::class);
    }

    public function country()
    {
        return $this->belongsTo("App\Models\Country", 'country_acronym', 'acronym');
    }

    public function statisticsOsu()
    {
        return $this->statistics('osu', true);
    }

    public function statisticsFruits()
    {
        return $this->statistics('fruits', true);
    }

    public function statisticsMania()
    {
        return $this->statistics('mania', true);
    }

    public function statisticsTaiko()
    {
        return $this->statistics('taiko', true);
    }

    public function statistics($mode, $returnQuery = false)
    {
        if (!in_array($mode, array_keys(Beatmap::modes()), true)) {
            return;
        }

        $mode = studly_case($mode);

        if ($returnQuery === true) {
            return $this->hasOne("App\Models\UserStatistics\\{$mode}", 'user_id', 'user_id');
        } else {
            $relation = "statistics{$mode}";

            return $this->$relation;
        }
    }

<<<<<<< HEAD
    public function scoresOsu()
    {
        return $this->scores('osu', true);
    }

    public function scoresFruits()
    {
        return $this->scores('fruits', true);
    }

    public function scoresMania()
    {
        return $this->scores('mania', true);
    }

    public function scoresTaiko()
    {
        return $this->scores('taiko', true);
    }

    public function scores($mode, $returnQuery = false)
    {
        if (!in_array($mode, array_keys(Beatmap::modes()), true)) {
            return;
        }

        $mode = studly_case($mode);

        if ($returnQuery === true) {
            return $this->hasMany("App\Models\Score\\{$mode}");
        } else {
            $relation = "scores{$mode}";

            return $this->$relation;
=======
    public function scoresFirstOsu()
    {
        return $this->scoresFirst('osu', true);
    }

    public function scoresFirstFruits()
    {
        return $this->scoresFirst('fruits', true);
    }

    public function scoresFirstMania()
    {
        return $this->scoresFirst('mania', true);
    }

    public function scoresFirstTaiko()
    {
        return $this->scoresFirst('taiko', true);
    }

    public function scoresFirst($mode, $returnQuery = false)
    {
        if (!in_array($mode, array_keys(Beatmap::modes()), true)) {
            return;
>>>>>>> 4bb41d34
        }
    }

    public function scoresFirstOsu()
    {
        return $this->scoresFirst('osu', true);
    }

    public function scoresFirstFruits()
    {
        return $this->scoresFirst('fruits', true);
    }

    public function scoresFirstMania()
    {
        return $this->scoresFirst('mania', true);
    }

<<<<<<< HEAD
    public function scoresFirstTaiko()
    {
        return $this->scoresFirst('taiko', true);
    }

    public function scoresFirst($mode, $returnQuery = false)
    {
        if (!in_array($mode, array_keys(Beatmap::modes()), true)) {
            return;
        }

=======
>>>>>>> 4bb41d34
        $casedMode = studly_case($mode);

        if ($returnQuery === true) {
            $suffix = $mode === 'osu' ? '' : "_{$mode}";

            return $this->belongsToMany("App\Models\Score\Best\\{$casedMode}", "osu_leaders{$suffix}", 'user_id', 'score_id');
        } else {
            $relation = "scoresFirst{$casedMode}";

            return $this->$relation;
        }
    }

    public function scoresBestOsu()
    {
        return $this->scoresBest('osu', true);
    }

    public function scoresBestFruits()
    {
        return $this->scoresBest('fruits', true);
    }

    public function scoresBestMania()
    {
        return $this->scoresBest('mania', true);
    }

    public function scoresBestTaiko()
    {
        return $this->scoresBest('taiko', true);
    }

    public function scoresBest($mode, $returnQuery = false)
    {
        if (!in_array($mode, array_keys(Beatmap::modes()), true)) {
            return;
        }

        if ($returnQuery) {
            $mode = studly_case($mode);

            return $this->hasMany("App\Models\Score\Best\\{$mode}")->default();
        } else {
            $relation = camel_case("scores_best_{$mode}");

            return $this->$relation;
        }
    }

    public function profileCustomization()
    {
        return $this->hasOne("App\Models\UserProfileCustomization");
    }

    public function banHistories()
    {
        return $this->hasMany("App\Models\UserBanHistory", 'user_id', 'user_id');
    }

    public function userPage()
    {
        return $this->belongsTo("App\Models\Forum\Post", 'userpage_post_id', 'post_id');
    }

    public function achievements()
    {
        return $this->hasMany("App\Models\UserAchievement", 'user_id', 'user_id');
    }

    public function usernameChangeHistory()
    {
        return $this->hasMany(UsernameChangeHistory::class, 'user_id', 'user_id');
    }

    public function events()
    {
        return $this->hasMany(Event::class);
    }

    public function givenKudosu()
    {
        return $this->hasMany(KudosuHistory::class, 'giver_id', 'user_id');
    }

    public function receivedKudosu()
    {
        return $this->hasMany(KudosuHistory::class, 'receiver_id', 'user_id');
    }

    public function supports()
    {
        return $this->hasMany(UserDonation::class, 'target_user_id', 'user_id');
    }

    public function givenSupports()
    {
        return $this->hasMany(UserDonation::class, 'user_id', 'user_id');
    }

    public function forumPosts()
    {
        return $this->hasMany(Forum\Post::class, 'poster_id');
    }

    public function getPlaymodeAttribute($value)
    {
        return Beatmap::modeStr($this->osu_playmode);
    }

    public function setPlaymodeAttribute($value)
    {
        switch ($value) {
            case 'osu':
                $attribute = 0;
                break;
            case 'taiko':
                $attribute = 1;
                break;
            case 'fruits':
                $attribute = 2;
                break;
            case 'mania':
                $attribute = 3;
                break;
            default:
                return;
        }

        $this->osu_playmode = $attribute;
    }

    public function getOsuScoreAttribute($value)
    {
        return $this->getScore('osu_user_stats');
    }

    public function getFruitsScoreAttribute($value)
    {
        return $this->getScore('osu_user_stats_fruits');
    }

    public function getTaikoScoreAttribute($value)
    {
        return $this->getScore('osu_user_stats_taiko');
    }

    public function getManiaScoreAttribute($value)
    {
        return $this->getScore('osu_user_stats_mania');
    }

    public function flags()
    {
        if ($this->flags === null) {
            $this->flags = [];

            if ($this->country_acronym !== null) {
                $this->flags['country'] = [$this->country_acronym, $this->country->name];
            }
        }

        return $this->flags;
    }

    protected function getScore($table)
    {
        if (Cache::tags('score', $table)->has($this->user_id)) {
            return Cache::tags('score', $table)->get($this->user_id);
        }

        $row = DB::table($table)
            ->where('user_id', '=', $this->user_id)
            ->select('rank_score', 'rank_score_index', 'country_acronym', 'accuracy_new')
            ->first();

        if ($row) {
            $country = DB::table($table)
                ->where('country_acronym', '=', $row->country_acronym)
                ->where('rank_score', '>', $row->rank_score)
                ->select(DB::raw('count(*) + 1 as rank'))
                ->first();
        } else {
            $country = null;
        }

        // make a container for the score
        $value = new \stdClass();

        $value->rank = $row ? $row->rank_score_index : null;
        $value->pp = $row ? number_format($row->rank_score) : null;
        $value->accuracy = $row ? $row->accuracy_new : null;
        $value->country = $country ? $country->rank : null;

        Cache::tags('score', $table)->put($this->user_id, $value, 10);

        return $value;
    }

    public function title()
    {
        if ($this->rank === null) {
            return;
        }

        return $this->rank->rank_title;
    }

    public function hasProfile()
    {
        return
            $this->user_id !== null
            && !$this->isRestricted()
            && $this->group_id !== 6; // bots
    }

    public function countryName()
    {
        if (!isset($this->flags()['country'])) {
            return;
        }

        return $this->flags()['country'][1];
    }

    public function updatePage($text)
    {
        if ($this->userPage === null) {
            DB::transaction(function () use ($text) {
                $topic = Forum\Topic::createNew(
                    Forum\Forum::find(config('osu.user.user_page_forum_id')),
                    "{$this->username}'s user page",
                    $this,
                    $text,
                    false
                );

                $this->update(['userpage_post_id' => $topic->topic_first_post_id]);
            });
        } else {
            $this->userPage->edit($text, $this);
        }

        return $this->fresh();
    }

    public function defaultJson()
    {
        return fractal_item_array(
            $this,
            new UserTransformer(),
            'defaultStatistics'
        );
    }

    public function supportLength()
    {
        if ($this->_supportLength === null) {
            $this->_supportLength = 0;

            foreach ($this->supports as $support) {
                if ($support->cancel === true) {
                    $this->_supportLength -= $support->length;
                } else {
                    $this->_supportLength += $support->length;
                }
            }
        }

        return $this->_supportLength;
    }

    public function supportLevel()
    {
        $length = $this->supportLength();

        if ($this->osu_subscriber === false) {
            return 0;
        }

        if ($length < 12) {
            return 1;
        }

        if ($length < 5 * 12) {
            return 2;
        }

        return 3;
    }

    public function refreshForumCache($forum = null, $postsChangeCount = 0)
    {
        if ($forum !== null) {
            if (Forum\Authorize::increasesPostsCount($forum) !== true) {
                $postsChangeCount = 0;
            }

            $newPostsCount = DB::raw("user_posts + {$postsChangeCount}");
        } else {
            $newPostsCount = $this->forumPosts()->whereIn('forum_id', Forum\Authorize::postsCountedForums())->count();
        }

        return $this->update([
            'user_posts' => $newPostsCount,
            'user_lastpost_time' => $this->forumPosts()->last()->select('post_time')->first()->post_time,
        ]);
    }
}<|MERGE_RESOLUTION|>--- conflicted
+++ resolved
@@ -580,7 +580,6 @@
         }
     }
 
-<<<<<<< HEAD
     public function scoresOsu()
     {
         return $this->scores('osu', true);
@@ -615,7 +614,9 @@
             $relation = "scores{$mode}";
 
             return $this->$relation;
-=======
+        }
+    }
+
     public function scoresFirstOsu()
     {
         return $this->scoresFirst('osu', true);
@@ -640,39 +641,8 @@
     {
         if (!in_array($mode, array_keys(Beatmap::modes()), true)) {
             return;
->>>>>>> 4bb41d34
-        }
-    }
-
-    public function scoresFirstOsu()
-    {
-        return $this->scoresFirst('osu', true);
-    }
-
-    public function scoresFirstFruits()
-    {
-        return $this->scoresFirst('fruits', true);
-    }
-
-    public function scoresFirstMania()
-    {
-        return $this->scoresFirst('mania', true);
-    }
-
-<<<<<<< HEAD
-    public function scoresFirstTaiko()
-    {
-        return $this->scoresFirst('taiko', true);
-    }
-
-    public function scoresFirst($mode, $returnQuery = false)
-    {
-        if (!in_array($mode, array_keys(Beatmap::modes()), true)) {
-            return;
-        }
-
-=======
->>>>>>> 4bb41d34
+        }
+
         $casedMode = studly_case($mode);
 
         if ($returnQuery === true) {
