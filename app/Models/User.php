<?php

/**
 *    Copyright 2015-2017 ppy Pty. Ltd.
 *
 *    This file is part of osu!web. osu!web is distributed with the hope of
 *    attracting more community contributions to the core ecosystem of osu!.
 *
 *    osu!web is free software: you can redistribute it and/or modify
 *    it under the terms of the Affero GNU General Public License version 3
 *    as published by the Free Software Foundation.
 *
 *    osu!web is distributed WITHOUT ANY WARRANTY; without even the implied
 *    warranty of MERCHANTABILITY or FITNESS FOR A PARTICULAR PURPOSE.
 *    See the GNU Affero General Public License for more details.
 *
 *    You should have received a copy of the GNU Affero General Public License
 *    along with osu!web.  If not, see <http://www.gnu.org/licenses/>.
 */

namespace App\Models;

use App\Exceptions\ChangeUsernameException;
use App\Exceptions\ModelNotSavedException;
use App\Libraries\BBCodeForDB;
use App\Libraries\ChangeUsername;
use App\Libraries\ValidationErrors;
use App\Traits\UserAvatar;
use App\Traits\Validatable;
use Cache;
use Carbon\Carbon;
use DB;
use Egulias\EmailValidator\EmailValidator;
use Egulias\EmailValidator\Validation\RFCValidation;
use Exception;
use Hash;
use Illuminate\Auth\Authenticatable;
use Illuminate\Contracts\Auth\Authenticatable as AuthenticatableContract;
use Illuminate\Database\QueryException as QueryException;
use Laravel\Passport\HasApiTokens;
use Request;

class User extends Model implements AuthenticatableContract
{
    use Elasticsearch\UserTrait, Store\UserTrait;
    use HasApiTokens, Authenticatable, UserAvatar, UserScoreable, Validatable;

    protected $table = 'phpbb_users';
    protected $primaryKey = 'user_id';

    protected $dates = ['user_regdate', 'user_lastmark', 'user_lastvisit', 'user_lastpost_time'];
    protected $dateFormat = 'U';
    public $timestamps = false;

    protected $visible = ['user_id', 'username', 'username_clean', 'user_rank', 'osu_playstyle', 'user_colour'];

    protected $casts = [
        'osu_subscriber' => 'boolean',
        'user_allow_pm' => 'boolean',
        'user_allow_viewonline' => 'boolean',
        'user_timezone' => 'float',
    ];

    const PLAYSTYLES = [
        'mouse' => 1,
        'keyboard' => 2,
        'tablet' => 4,
        'touch' => 8,
    ];

    const CACHING = [
        'follower_count' => [
            'key' => 'followerCount',
            'duration' => 720, // 12 hours
        ],
    ];

    const INACTIVE_DAYS = 180;

    const MAX_FIELD_LENGTHS = [
        'user_msnm' => 255,
        'user_twitter' => 255,
        'user_website' => 200,
        'user_discord' => 37, // max 32char username + # + 4-digit discriminator
        'user_from' => 30,
        'user_occ' => 30,
        'user_interests' => 30,
    ];

    private $memoized = [];

    private $validateCurrentPassword = false;
    private $validatePasswordConfirmation = false;
    public $password = null;
    private $passwordConfirmation = null;
    private $currentPassword = null;

    private $emailConfirmation = null;
    private $validateEmailConfirmation = false;

    public function getAuthPassword()
    {
        return $this->user_password;
    }

    public function usernameChangeCost()
    {
        $changesToDate = $this->usernameChangeHistory()
            ->whereIn('type', ['support', 'paid'])
            ->count();

        switch ($changesToDate) {
            case 0: return 0;
            case 1: return 8;
            case 2: return 16;
            case 3: return 32;
            case 4: return 64;
            default: return 100;
        }
    }

    public function revertUsername($type = 'revert') : UsernameChangeHistory
    {
        // TODO: normalize validation with changeUsername.
        if ($this->user_id <= 1) {
            throw new ChangeUsernameException('user_id is not valid');
        }

        if (!presence($this->username_previous)) {
            throw new ChangeUsernameException('username_previous is blank.');
        }

        return $this->updateUsername($this->username_previous, $type);
    }

    public function changeUsername(string $newUsername, string $type) : UsernameChangeHistory
    {
        $errors = $this->validateChangeUsername($newUsername, $type);
        if ($errors->isAny()) {
            throw new ChangeUsernameException($errors);
        }

        return $this->getConnection()->transaction(function () use ($newUsername, $type) {
            $existing = static::findByUsernameForInactive($newUsername);
            if ($existing !== null) {
                $existing->renameIfInactive();
                // TODO: throw if expected rename doesn't happen?
            }

            return $this->updateUsername($newUsername, $type);
        });
    }

    public function renameIfInactive() : ?UsernameChangeHistory
    {
        if ($this->getUsernameAvailableAt() <= Carbon::now()) {
            $newUsername = "{$this->username}_old";

            return $this->tryUpdateUsername(0, $newUsername, 'inactive');
        }
    }

    private function tryUpdateUsername(int $try, string $newUsername, string $type) : UsernameChangeHistory
    {
        $name = $try > 0 ? "{$newUsername}_{$try}" : $newUsername;

        try {
            return $this->updateUsername($name, $type);
        } catch (QueryException $ex) {
            if (!is_sql_unique_exception($ex) || $try > 9) {
                throw $ex;
            }

            return $this->tryUpdateUsername($try + 1, $newUsername, $type);
        }
    }

    private function updateUsername(string $newUsername, string $type) : UsernameChangeHistory
    {
        $oldUsername = $type === 'revert' ? null : $this->getOriginal('username');
        $this->username_previous = $oldUsername;
        $this->username = $newUsername;

        return DB::transaction(function () use ($newUsername, $oldUsername, $type) {
            Forum\Forum::where('forum_last_poster_id', $this->user_id)->update(['forum_last_poster_name' => $newUsername]);
            // DB::table('phpbb_moderator_cache')->where('user_id', $this->user_id)->update(['username' => $newUsername]);
            Forum\Post::where('poster_id', $this->user_id)->update(['post_username' => $newUsername]);
            Forum\Topic::where('topic_poster', $this->user_id)
                ->update(['topic_first_poster_name' => $newUsername]);
            Forum\Topic::where('topic_last_poster_id', $this->user_id)
                ->update(['topic_last_poster_name' => $newUsername]);

            $history = $this->usernameChangeHistory()->create([
                'username' => $newUsername,
                'username_last' => $oldUsername,
                'timestamp' => Carbon::now(),
                'type' => $type,
            ]);

            if (!$history->exists) {
                throw new ModelNotSavedException('failed saving model');
            }

            $skipValidations = in_array($type, ['inactive', 'revert'], true);
            $this->saveOrExplode(['skipValidations' => $skipValidations]);

            return $history;
        });
    }

    public static function cleanUsername($username)
    {
        return strtolower($username);
    }

    public static function findByUsernameForInactive($username) : ?self
    {
        return static::whereIn(
            'username',
            [str_replace(' ', '_', $username), str_replace('_', ' ', $username)]
        )->first();
    }

    public static function checkWhenUsernameAvailable($username) : Carbon
    {
        $user = static::findByUsernameForInactive($username);
        if ($user !== null) {
            return $user->getUsernameAvailableAt();
        }

        $lastUsage = UsernameChangeHistory::where('username_last', $username)
            ->where('type', '<>', 'inactive') // don't include changes caused by inactives; this validation needs to be removed on normal save.
            ->orderBy('change_id', 'desc')
            ->first();

        if ($lastUsage === null) {
            return Carbon::now();
        }

        return Carbon::parse($lastUsage->timestamp)->addDays(static::INACTIVE_DAYS);
    }

<<<<<<< HEAD
    public static function validateUsername($username)
=======
    /**
     * Check for an exsiting inactive username and renames it if
     * considered inactive.
     *
     * @return User if renamed; nil otherwise.
     */
    public static function renameUsernameIfInactive($username)
    {
        $existing = static::findByUsernameForInactive($username);
        $available = static::checkWhenUsernameAvailable($username) <= Carbon::now();
        if ($existing !== null && $available) {
            $newUsername = "{$existing->username}_old";
            $existing->tryUpdateUsername(0, $newUsername, $existing->username, 'inactive');

            return $existing;
        }
    }

    public static function validateUsername($username, $previousUsername = null)
>>>>>>> 5ca90d5f
    {
        $errors = new ValidationErrors('user');

        if (($username ?? '') !== trim($username)) {
            $errors->add('username', '.username_no_spaces');
        }

        if (strlen($username) < 3) {
            $errors->add('username', '.username_too_short');
        }

        if (strlen($username) > 15) {
            $errors->add('username', '.username_too_long');
        }

        if (strpos($username, '  ') !== false || !preg_match('#^[A-Za-z0-9-\[\]_ ]+$#u', $username)) {
            $errors->add('username', '.username_invalid_characters');
        }

        if (strpos($username, '_') !== false && strpos($username, ' ') !== false) {
            $errors->add('username', '.username_no_space_userscore_mix');
        }

        foreach (model_pluck(DB::table('phpbb_disallow'), 'disallow_username') as $check) {
            if (preg_match('#^'.str_replace('%', '.*?', preg_quote($check, '#')).'$#i', $username)) {
                $errors->add('username', '.username_not_allowed');
                break;
            }
        }

        return $errors;
    }

    public function getUsernameAvailableAt() : Carbon
    {
        if ($this->group_id !== 2 || $this->user_type === 1) {
            //reserved usernames
            return Carbon::now()->addYears(10);
        }

        $playCount = array_reduce(array_keys(Beatmap::MODES), function ($result, $mode) {
            return $result + $this->statistics($mode, true)->value('playcount');
        }, 0);

        return $this->user_lastvisit
            ->addDays(static::INACTIVE_DAYS) //base inactivity period for all accounts
            ->addDays($playCount * 0.75);    //bonus based on playcount
    }

    public function validateChangeUsername(string $username, string $type)
    {
        return (new ChangeUsername($this, $username, $type))->validate();
    }

    // verify that an api key is correct
    public function verify($key)
    {
        return $this->api->api_key === $key;
    }

    public static function lookup($username_or_id, $lookup_type = null, $find_all = false)
    {
        if (!present($username_or_id)) {
            return;
        }

        switch ($lookup_type) {
            case 'string':
                $user = self::where('username', $username_or_id)->orWhere('username_clean', '=', $username_or_id);
                break;

            case 'id':
                $user = self::where('user_id', $username_or_id);
                break;

            default:
                if (ctype_digit((string) $username_or_id)) {
                    $user = static::lookup($username_or_id, 'id', $find_all);
                }

                return $user ?? static::lookup($username_or_id, 'string', $find_all);
        }

        if (!$find_all) {
            $user = $user->where('user_type', 0)->where('user_warnings', 0);
        }

        return $user->first();
    }

    public function getCountryAcronymAttribute($value)
    {
        return presence($value);
    }

    public function getUserFromAttribute($value)
    {
        return presence(html_entity_decode_better($value));
    }

    public function setUserFromAttribute($value)
    {
        $this->attributes['user_from'] = e($value);
    }

    public function getUserInterestsAttribute($value)
    {
        return presence(html_entity_decode_better($value));
    }

    public function setUserInterestsAttribute($value)
    {
        $this->attributes['user_interests'] = e($value);
    }

    public function getUserOccAttribute($value)
    {
        return presence(html_entity_decode_better($value));
    }

    public function setUserOccAttribute($value)
    {
        $this->attributes['user_occ'] = e($value);
    }

    public function setUserSigAttribute($value)
    {
        $bbcode = new BBCodeForDB($value);
        $this->attributes['user_sig'] = $bbcode->generate();
        $this->attributes['user_sig_bbcode_uid'] = $bbcode->uid;
    }

    public function getUserWebsiteAttribute($value)
    {
        $value = trim($value);

        if (present($value)) {
            if (starts_with($value, ['http://', 'https://'])) {
                return $value;
            }

            return "https://{$value}";
        }
    }

    public function setUserWebsiteAttribute($value)
    {
        // doubles as casting to empty string for not null constraint
        $value = trim($value);

        // FIXME: this can probably be removed after old site is deactivated
        //        as there's same check in getter function.
        if (present($value) && !starts_with($value, ['http://', 'https://'])) {
            $value = "https://{$value}";
        }

        $this->attributes['user_website'] = $value;
    }

    public function setOsuPlaystyleAttribute($value)
    {
        $styles = 0;

        foreach (self::PLAYSTYLES as $type => $bit) {
            if (in_array($type, $value, true)) {
                $styles += $bit;
            }
        }

        $this->attributes['osu_playstyle'] = $styles;
    }

    public function getPmFriendsOnlyAttribute()
    {
        return !$this->user_allow_pm;
    }

    public function setPmFriendsOnlyAttribute($value)
    {
        $this->user_allow_pm = !$value;
    }

    public function getHidePresenceAttribute()
    {
        return !$this->user_allow_viewonline;
    }

    public function setHidePresenceAttribute($value)
    {
        $this->user_allow_viewonline = !$value;
    }

    public function setUsernameAttribute($value)
    {
        $this->attributes['username'] = $value;
        $this->username_clean = static::cleanUsername($value);
    }

    public function getDisplayedLastVisitAttribute()
    {
        return $this->hide_presence ? null : $this->user_lastvisit;
    }

    public function isSpecial()
    {
        return $this->user_id !== null && present($this->user_colour);
    }

    public function cover()
    {
        return $this->userProfileCustomization ? $this->userProfileCustomization->cover()->url() : null;
    }

    public function getUserTwitterAttribute($value)
    {
        return presence(ltrim($value, '@'));
    }

    public function getUserLastfmAttribute($value)
    {
        return presence($value);
    }

    public function getUserDiscordAttribute($value)
    {
        return presence($this->user_jabber);
    }

    public function getUserMsnmAttribute($value)
    {
        return presence($value);
    }

    public function getOsuPlaystyleAttribute($value)
    {
        $value = (int) $value;

        $styles = [];

        foreach (self::PLAYSTYLES as $type => $bit) {
            if (($value & $bit) !== 0) {
                $styles[] = $type;
            }
        }

        if (empty($styles)) {
            return;
        }

        return $styles;
    }

    public function getUserColourAttribute($value)
    {
        if (present($value)) {
            return "#{$value}";
        }
    }

    public function setUserDiscordAttribute($value)
    {
        $this->attributes['user_jabber'] = $value;
    }

    public function setUserColourAttribute($value)
    {
        // also functions for casting null to string
        $this->attributes['user_colour'] = ltrim($value, '#');
    }

    public function getOsuSubscriptionexpiryAttribute($value)
    {
        if (present($value)) {
            return Carbon::parse($value);
        }
    }

    public function setOsuSubscriptionexpiryAttribute($value)
    {
        // strip time component
        $this->attributes['osu_subscriptionexpiry'] = optional($value)->startOfDay();
    }

    // return a user's API details

    public function getApiDetails($user = null)
    {
        return $this->api;
    }

    public function getApiKey()
    {
        return $this->api->api_key;
    }

    public function setApiKey($key)
    {
        $this->api->api_key = $key;
        $this->api->save();
    }

    /*
    |--------------------------------------------------------------------------
    | Permission Checker Functions
    |--------------------------------------------------------------------------
    |
    | This checks to see if a user is in a specified group.
    | You should try to be specific.
    |
    */

    public function isQAT()
    {
        return $this->isGroup(UserGroup::GROUPS['qat']);
    }

    public function isAdmin()
    {
        return $this->isGroup(UserGroup::GROUPS['admin']);
    }

    public function isGMT()
    {
        return $this->isGroup(UserGroup::GROUPS['gmt']);
    }

    public function isBNG()
    {
        return $this->isGroup(UserGroup::GROUPS['bng']);
    }

    public function isHax()
    {
        return $this->isGroup(UserGroup::GROUPS['hax']);
    }

    public function isDev()
    {
        return $this->isGroup(UserGroup::GROUPS['dev']);
    }

    public function isMod()
    {
        return $this->isGroup(UserGroup::GROUPS['mod']);
    }

    public function isAlumni()
    {
        return $this->isGroup(UserGroup::GROUPS['alumni']);
    }

    public function isRegistered()
    {
        return $this->isGroup(UserGroup::GROUPS['default']);
    }

    public function isBot()
    {
        return $this->group_id === UserGroup::GROUPS['bot'];
    }

    public function hasSupported()
    {
        return $this->osu_subscriptionexpiry !== null;
    }

    public function isSupporter()
    {
        return $this->osu_subscriber === true;
    }

    public function isActive()
    {
        return $this->user_lastvisit > Carbon::now()->subMonth();
    }

    public function isOnline()
    {
        return !$this->hide_presence
            && $this->user_lastvisit > Carbon::now()->subMinutes(config('osu.user.online_window'));
    }

    public function isPrivileged()
    {
        return $this->isAdmin()
            || $this->isDev()
            || $this->isMod()
            || $this->isGMT()
            || $this->isBNG()
            || $this->isQAT();
    }

    public function isBanned()
    {
        return $this->user_type === 1;
    }

    public function isOld()
    {
        return preg_match('/_old(_\d+)?$/', $this->username) === 1;
    }

    public function isRestricted()
    {
        return $this->isBanned() || $this->user_warnings > 0;
    }

    public function isSilenced()
    {
        if (!array_key_exists(__FUNCTION__, $this->memoized)) {
            if ($this->isRestricted()) {
                return true;
            }

            $lastBan = $this->accountHistories()->bans()->first();

            $this->memoized[__FUNCTION__] = $lastBan !== null &&
                $lastBan->period !== 0 &&
                $lastBan->endTime()->isFuture();
        }

        return $this->memoized[__FUNCTION__];
    }

    /**
     * User group to be displayed in preference over other groups.
     *
     * @return string
     */
    public function defaultGroup()
    {
        if ($this->group_id === UserGroup::GROUPS['admin']) {
            return 'default';
        }

        return array_search_null($this->group_id, UserGroup::GROUPS) ?? 'default';
    }

    public function groupIds()
    {
        if (!array_key_exists(__FUNCTION__, $this->memoized)) {
            if (isset($this->relations['userGroups'])) {
                $this->memoized[__FUNCTION__] = $this->userGroups->pluck('group_id');
            } else {
                $this->memoized[__FUNCTION__] = model_pluck($this->userGroups(), 'group_id');
            }
        }

        return $this->memoized[__FUNCTION__];
    }

    // check if a user is in a specific group, by ID
    public function isGroup($group)
    {
        return in_array($group, $this->groupIds(), true);
    }

    public function badges()
    {
        return $this->hasMany(UserBadge::class, 'user_id');
    }

    public function githubUsers()
    {
        return $this->hasMany(GithubUser::class, 'user_id');
    }

    public function monthlyPlaycounts()
    {
        return $this->hasMany(UserMonthlyPlaycount::class, 'user_id');
    }

    public function replaysWatchedCounts()
    {
        return $this->hasMany(UserReplaysWatchedCount::class, 'user_id');
    }

    public function reportedIn()
    {
        return $this->hasMany(UserReport::class, 'user_id');
    }

    public function reportsMade()
    {
        return $this->hasMany(UserReport::class, 'reporter_id');
    }

    public function userGroups()
    {
        return $this->hasMany(UserGroup::class, 'user_id');
    }

    public function beatmapDiscussionVotes()
    {
        return $this->hasMany(BeatmapDiscussionVote::class, 'user_id');
    }

    public function beatmapDiscussions()
    {
        return $this->hasMany(BeatmapDiscussion::class, 'user_id');
    }

    public function beatmapsets()
    {
        return $this->hasMany(Beatmapset::class, 'user_id');
    }

    public function beatmapsetWatches()
    {
        return $this->hasMany(BeatmapsetWatch::class, 'user_id');
    }

    public function beatmaps()
    {
        return $this->hasManyThrough(Beatmap::class, Beatmapset::class, 'user_id');
    }

    public function clients()
    {
        return $this->hasMany(UserClient::class, 'user_id');
    }

    public function favourites()
    {
        return $this->hasMany(FavouriteBeatmapset::class, 'user_id');
    }

    public function favouriteBeatmapsets()
    {
        $favouritesTable = (new FavouriteBeatmapset)->getTable();
        $beatmapsetsTable = (new Beatmapset)->getTable();

        return Beatmapset::select("{$beatmapsetsTable}.*")
            ->join($favouritesTable, "{$favouritesTable}.beatmapset_id", '=', "{$beatmapsetsTable}.beatmapset_id")
            ->where("{$favouritesTable}.user_id", '=', $this->user_id)
            ->orderby("{$favouritesTable}.dateadded", 'desc');
    }

    public function beatmapsetNominations()
    {
        return $this->hasMany(BeatmapsetEvent::class, 'user_id')->where('type', BeatmapsetEvent::NOMINATE);
    }

    public function beatmapsetNominationsToday()
    {
        return $this->beatmapsetNominations()->where('created_at', '>', Carbon::now()->subDay())->count();
    }

    public function beatmapPlaycounts()
    {
        return $this->hasMany(BeatmapPlaycount::class, 'user_id');
    }

    public function apiKey()
    {
        return $this->hasOne(ApiKey::class, 'user_id');
    }

    public function profileBanners()
    {
        return $this->hasMany(ProfileBanner::class, 'user_id');
    }

    public function storeAddresses()
    {
        return $this->hasMany(Store\Address::class, 'user_id');
    }

    public function rank()
    {
        return $this->belongsTo(Rank::class, 'user_rank');
    }

    public function rankHistories()
    {
        return $this->hasMany(RankHistory::class, 'user_id');
    }

    public function country()
    {
        return $this->belongsTo(Country::class, 'country_acronym');
    }

    public function statisticsOsu()
    {
        return $this->statistics('osu', true);
    }

    public function statisticsFruits()
    {
        return $this->statistics('fruits', true);
    }

    public function statisticsMania()
    {
        return $this->statistics('mania', true);
    }

    public function statisticsTaiko()
    {
        return $this->statistics('taiko', true);
    }

    public function statistics($mode, $returnQuery = false)
    {
        if (!in_array($mode, array_keys(Beatmap::MODES), true)) {
            return;
        }

        $mode = studly_case($mode);

        if ($returnQuery === true) {
            return $this->hasOne("App\Models\UserStatistics\\{$mode}", 'user_id');
        } else {
            $relation = "statistics{$mode}";

            return $this->$relation;
        }
    }

    public function scoresOsu()
    {
        return $this->scores('osu', true);
    }

    public function scoresFruits()
    {
        return $this->scores('fruits', true);
    }

    public function scoresMania()
    {
        return $this->scores('mania', true);
    }

    public function scoresTaiko()
    {
        return $this->scores('taiko', true);
    }

    public function scores($mode, $returnQuery = false)
    {
        if (!in_array($mode, array_keys(Beatmap::MODES), true)) {
            return;
        }

        $mode = studly_case($mode);

        if ($returnQuery === true) {
            return $this->hasMany("App\Models\Score\\{$mode}", 'user_id')->default();
        } else {
            $relation = "scores{$mode}";

            return $this->$relation;
        }
    }

    public function scoresFirstOsu()
    {
        return $this->scoresFirst('osu', true);
    }

    public function scoresFirstFruits()
    {
        return $this->scoresFirst('fruits', true);
    }

    public function scoresFirstMania()
    {
        return $this->scoresFirst('mania', true);
    }

    public function scoresFirstTaiko()
    {
        return $this->scoresFirst('taiko', true);
    }

    public function scoresFirst($mode, $returnQuery = false)
    {
        if (!in_array($mode, array_keys(Beatmap::MODES), true)) {
            return;
        }

        $casedMode = studly_case($mode);

        if ($returnQuery === true) {
            $suffix = $mode === 'osu' ? '' : "_{$mode}";

            return $this->belongsToMany("App\Models\Score\Best\\{$casedMode}", "osu_leaders{$suffix}", 'user_id', 'score_id')->default();
        } else {
            $relation = "scoresFirst{$casedMode}";

            return $this->$relation;
        }
    }

    public function scoresBestOsu()
    {
        return $this->scoresBest('osu', true);
    }

    public function scoresBestFruits()
    {
        return $this->scoresBest('fruits', true);
    }

    public function scoresBestMania()
    {
        return $this->scoresBest('mania', true);
    }

    public function scoresBestTaiko()
    {
        return $this->scoresBest('taiko', true);
    }

    public function scoresBest($mode, $returnQuery = false)
    {
        if (!in_array($mode, array_keys(Beatmap::MODES), true)) {
            return;
        }

        $mode = studly_case($mode);

        if ($returnQuery === true) {
            return $this->hasMany("App\Models\Score\Best\\{$mode}", 'user_id')->default();
        } else {
            $relation = "scoresBest{$mode}";

            return $this->$relation;
        }
    }

    public function userProfileCustomization()
    {
        return $this->hasOne(UserProfileCustomization::class, 'user_id');
    }

    public function accountHistories()
    {
        return $this->hasMany(UserAccountHistory::class, 'user_id');
    }

    public function userPage()
    {
        return $this->belongsTo(Forum\Post::class, 'userpage_post_id');
    }

    public function userAchievements()
    {
        return $this->hasMany(UserAchievement::class, 'user_id');
    }

    public function usernameChangeHistory()
    {
        return $this->hasMany(UsernameChangeHistory::class, 'user_id');
    }

    public function relations()
    {
        return $this->hasMany(UserRelation::class, 'user_id');
    }

    public function blocks()
    {
        return $this->belongsToMany(static::class, 'phpbb_zebra', 'user_id', 'zebra_id')->wherePivot('foe', true);
    }

    public function friends()
    {
        return $this->belongsToMany(static::class, 'phpbb_zebra', 'user_id', 'zebra_id')->wherePivot('friend', true);
    }

    public function channels()
    {
        return $this->hasManyThrough(
            Chat\Channel::class,
            Chat\UserChannel::class,
            'user_id',
            'channel_id',
            'user_id',
            'channel_id'
        );
    }

    public function maxBlocks()
    {
        return ceil($this->maxFriends() / 10);
    }

    public function maxFriends()
    {
        return $this->isSupporter() ? config('osu.user.max_friends_supporter') : config('osu.user.max_friends');
    }

    public function beatmapsetDownloadAllowance()
    {
        return $this->isSupporter() ? config('osu.beatmapset.download_limit_supporter') : config('osu.beatmapset.download_limit');
    }

    public function uncachedFollowerCount()
    {
        return UserRelation::where('zebra_id', $this->user_id)->where('friend', 1)->count();
    }

    public function cacheFollowerCount()
    {
        $count = $this->uncachedFollowerCount();

        Cache::put(
            self::CACHING['follower_count']['key'].':'.$this->user_id,
            $count,
            self::CACHING['follower_count']['duration']
        );

        return $count;
    }

    public function followerCount()
    {
        return get_int(Cache::get(self::CACHING['follower_count']['key'].':'.$this->user_id)) ?? $this->cacheFollowerCount();
    }

    public function events()
    {
        return $this->hasMany(Event::class, 'user_id');
    }

    public function beatmapsetRatings()
    {
        return $this->hasMany(BeatmapsetUserRating::class, 'user_id');
    }

    public function givenKudosu()
    {
        return $this->hasMany(KudosuHistory::class, 'giver_id');
    }

    public function receivedKudosu()
    {
        return $this->hasMany(KudosuHistory::class, 'receiver_id');
    }

    public function supporterTags()
    {
        return $this->hasMany(UserDonation::class, 'target_user_id');
    }

    public function supporterTagPurchases()
    {
        return $this->hasMany(UserDonation::class, 'user_id');
    }

    public function forumPosts()
    {
        return $this->hasMany(Forum\Post::class, 'poster_id');
    }

    public function changelogs()
    {
        return $this->hasMany(Changelog::class, 'user_id');
    }

    public function getPlaymodeAttribute($value)
    {
        return Beatmap::modeStr($this->osu_playmode);
    }

    public function setPlaymodeAttribute($value)
    {
        $this->osu_playmode = Beatmap::modeInt($value);
    }

    public function hasBlocked(self $user)
    {
        return $this->blocks()
            ->where('zebra_id', $user->user_id)
            ->exists();
    }

    public function hasFriended(self $user)
    {
        return $this->friends()
            ->where('zebra_id', $user->user_id)
            ->exists();
    }

    public function hasFavourited($beatmapset)
    {
        return $this->favourites->contains('beatmapset_id', $beatmapset->getKey());
    }

    public function remainingHype()
    {
        if (!array_key_exists(__FUNCTION__, $this->memoized)) {
            $hyped = $this
                ->beatmapDiscussions()
                ->withoutTrashed()
                ->ofType('hype')
                ->where('created_at', '>', Carbon::now()->subWeek())
                ->count();

            $this->memoized[__FUNCTION__] = config('osu.beatmapset.user_weekly_hype') - $hyped;
        }

        return $this->memoized[__FUNCTION__];
    }

    public function newHypeTime()
    {
        if (!array_key_exists(__FUNCTION__, $this->memoized)) {
            $earliestWeeklyHype = $this
                ->beatmapDiscussions()
                ->withoutTrashed()
                ->ofType('hype')
                ->where('created_at', '>', Carbon::now()->subWeek())
                ->orderBy('created_at')
                ->first();

            $this->memoized[__FUNCTION__] = $earliestWeeklyHype === null ? null : $earliestWeeklyHype->created_at->addWeek();
        }

        return $this->memoized[__FUNCTION__];
    }

    public function flags()
    {
        if (!array_key_exists(__FUNCTION__, $this->memoized)) {
            $flags = [];

            if ($this->country_acronym !== null) {
                $flags['country'] = [$this->country_acronym, $this->country->name];
            }

            $this->memoized[__FUNCTION__] = $flags;
        }

        return $this->memoized[__FUNCTION__];
    }

    public function title()
    {
        if ($this->user_rank !== 0 && $this->user_rank !== null) {
            return $this->rank->rank_title ?? null;
        }
    }

    public function hasProfile()
    {
        return
            $this->user_id !== null
            && !$this->isRestricted()
            && $this->group_id !== 6; // bots
    }

    public function countryName()
    {
        if (!isset($this->flags()['country'])) {
            return;
        }

        return $this->flags()['country'][1];
    }

    public function updatePage($text)
    {
        if ($this->userPage === null) {
            DB::transaction(function () use ($text) {
                $topic = Forum\Topic::createNew(
                    Forum\Forum::find(config('osu.user.user_page_forum_id')),
                    [
                        'title' => "{$this->username}'s user page",
                        'user' => $this,
                        'body' => $text,
                    ]
                );

                $this->update(['userpage_post_id' => $topic->topic_first_post_id]);
            });
        } else {
            $this
                ->userPage
                ->skipBodyPresenceCheck()
                ->update([
                    'post_text' => $text,
                    'post_edit_user' => $this->getKey(),
                ]);
        }

        return $this->fresh();
    }

    public function notificationCount()
    {
        return $this->user_unread_privmsg;
    }

    // TODO: we should rename this to currentUserJson or something.
    public function defaultJson()
    {
        return json_item($this, 'User', ['blocks', 'friends', 'is_admin']);
    }

    public function supportLength()
    {
        if (!array_key_exists(__FUNCTION__, $this->memoized)) {
            $supportLength = 0;

            foreach ($this->supporterTags as $support) {
                if ($support->cancel === true) {
                    $supportLength -= $support->length;
                } else {
                    $supportLength += $support->length;
                }
            }

            $this->memoized[__FUNCTION__] = $supportLength;
        }

        return $this->memoized[__FUNCTION__];
    }

    public function supportLevel()
    {
        if ($this->osu_subscriber === false) {
            return 0;
        }

        $length = $this->supportLength();

        if ($length < 12) {
            return 1;
        }

        if ($length < 5 * 12) {
            return 2;
        }

        return 3;
    }

    /**
     * Recommended star difficulty.
     *
     * @param string $mode one of Beatmap::MODES
     *
     * @return float
     */
    public function recommendedStarDifficulty(string $mode)
    {
        $stats = $this->statistics($mode);
        if ($stats) {
            return pow($stats->rank_score, 0.4) * 0.195;
        }

        return 0.0;
    }

    public function refreshForumCache($forum = null, $postsChangeCount = 0)
    {
        if ($forum !== null) {
            if (Forum\Authorize::increasesPostsCount($this, $forum) !== true) {
                $postsChangeCount = 0;
            }

            $newPostsCount = db_unsigned_increment('user_posts', $postsChangeCount);
        } else {
            $newPostsCount = $this->forumPosts()->whereIn('forum_id', Forum\Authorize::postsCountedForums($this))->count();
        }

        $lastPost = $this->forumPosts()->select('post_time')->last();

        // FIXME: not null column, hence default 0. Change column to allow null
        $lastPostTime = $lastPost !== null ? $lastPost->post_time : 0;

        return $this->update([
            'user_posts' => $newPostsCount,
            'user_lastpost_time' => $lastPostTime,
        ]);
    }

    public function scopeDefault($query)
    {
        return $query->where([
            'user_warnings' => 0,
            'user_type' => 0,
        ]);
    }

    public function scopeOnline($query)
    {
        return $query
            ->where('user_allow_viewonline', true)
            ->whereRaw('user_lastvisit > UNIX_TIMESTAMP(DATE_SUB(NOW(), INTERVAL '.config('osu.user.online_window').' MINUTE))');
    }

    public function checkPassword($password)
    {
        return Hash::check($password, $this->getAuthPassword());
    }

    public function validatePasswordConfirmation()
    {
        $this->validatePasswordConfirmation = true;

        return $this;
    }

    public function setPasswordConfirmationAttribute($value)
    {
        $this->passwordConfirmation = $value;
    }

    public function setPasswordAttribute($value)
    {
        // actual user_password assignment is after validation
        $this->password = $value;
    }

    public function validateCurrentPassword()
    {
        $this->validateCurrentPassword = true;

        return $this;
    }

    public function setCurrentPasswordAttribute($value)
    {
        $this->currentPassword = $value;
    }

    public function validateEmailConfirmation()
    {
        $this->validateEmailConfirmation = true;

        return $this;
    }

    public function setUserEmailConfirmationAttribute($value)
    {
        $this->emailConfirmation = $value;
    }

    public static function attemptLogin($user, $password, $ip = null)
    {
        $ip = $ip ?? Request::getClientIp() ?? '0.0.0.0';

        if (LoginAttempt::isLocked($ip)) {
            return trans('users.login.locked_ip');
        }

        $validAuth = $user === null
            ? false
            : $user->checkPassword($password);

        if (!$validAuth) {
            LoginAttempt::failedAttempt($ip, $user);

            return trans('users.login.failed');
        }
    }

    public static function findForLogin($username)
    {
        return static::where('username', $username)
            ->orWhere('user_email', '=', strtolower($username))
            ->first();
    }

    public static function findForPassport($username)
    {
        return static::findForLogin($username);
    }

    public function validateForPassportPasswordGrant($password)
    {
        return static::attemptLogin($this, $password) === null;
    }

    public function profileCustomization()
    {
        if (!array_key_exists(__FUNCTION__, $this->memoized)) {
            try {
                $this->memoized[__FUNCTION__] = $this
                    ->userProfileCustomization()
                    ->firstOrCreate([]);
            } catch (Exception $ex) {
                if (is_sql_unique_exception($ex)) {
                    // retry on duplicate
                    return $this->profileCustomization();
                }

                throw $ex;
            }
        }

        return $this->memoized[__FUNCTION__];
    }

    public function profileBeatmapsetsRankedAndApproved()
    {
        return $this->beatmapsets()
            ->rankedOrApproved()
            ->active()
            ->with('beatmaps');
    }

    public function profileBeatmapsetsFavourite()
    {
        return $this->favouriteBeatmapsets()
            ->active()
            ->with('beatmaps');
    }

    public function profileBeatmapsetsUnranked()
    {
        return $this->beatmapsets()
            ->unranked()
            ->active()
            ->with('beatmaps');
    }

    public function profileBeatmapsetsGraveyard()
    {
        return $this->beatmapsets()
            ->graveyard()
            ->active()
            ->with('beatmaps');
    }

    public function profileBeatmapsetsLoved()
    {
        return $this->beatmapsets()
            ->loved()
            ->active()
            ->with('beatmaps');
    }

    public function isValid()
    {
        $this->validationErrors()->reset();

        if ($this->isDirty('username')) {
            $errors = static::validateUsername($this->username);

            if ($errors->isAny()) {
                $this->validationErrors()->merge($errors);
            }
        }

        if ($this->validateCurrentPassword) {
            if (!$this->checkPassword($this->currentPassword)) {
                $this->validationErrors()->add('current_password', '.wrong_current_password');
            }
        }

        if ($this->validatePasswordConfirmation) {
            if ($this->password !== $this->passwordConfirmation) {
                $this->validationErrors()->add('password_confirmation', '.wrong_password_confirmation');
            }
        }

        if (present($this->password)) {
            if (present($this->username)) {
                if (strpos(strtolower($this->password), strtolower($this->username)) !== false) {
                    $this->validationErrors()->add('password', '.contains_username');
                }
            }

            if (strlen($this->password) < 8) {
                $this->validationErrors()->add('password', '.too_short');
            }

            if (WeakPassword::check($this->password)) {
                $this->validationErrors()->add('password', '.weak');
            }

            if ($this->validationErrors()->isEmpty()) {
                $this->user_password = Hash::make($this->password);
            }
        }

        if ($this->validateEmailConfirmation) {
            if ($this->user_email !== $this->emailConfirmation) {
                $this->validationErrors()->add('user_email_confirmation', '.wrong_email_confirmation');
            }
        }

        if ($this->isDirty('user_email') && present($this->user_email)) {
            $emailValidator = new EmailValidator;
            if (!$emailValidator->isValid($this->user_email, new RFCValidation)) {
                $this->validationErrors()->add('user_email', '.invalid_email');
            }

            if (static::where('user_id', '<>', $this->getKey())->where('user_email', '=', $this->user_email)->exists()) {
                $this->validationErrors()->add('user_email', '.email_already_used');
            }
        }

        if ($this->isDirty('country_acronym') && present($this->country_acronym)) {
            if (($country = Country::find($this->country_acronym)) !== null) {
                // ensure matching case
                $this->country_acronym = $country->getKey();
            } else {
                $this->validationErrors()->add('country', '.invalid_country');
            }
        }

        // user_discord is an accessor for user_jabber
        if ($this->isDirty('user_jabber') && present($this->user_discord)) {
            // This is a basic check and not 100% compliant to Discord's spec, only validates that input:
            // - is a 2-32 char username (excluding chars @#:)
            // - ends with a # and 4-digit discriminator
            if (!preg_match('/^[^@#:]{2,32}#\d{4}$/i', $this->user_discord)) {
                $this->validationErrors()->add('user_discord', '.invalid_discord');
            }
        }

        foreach (self::MAX_FIELD_LENGTHS as $field => $limit) {
            if ($this->isDirty($field)) {
                $val = $this->$field;
                if ($val && mb_strlen($val) > $limit) {
                    $this->validationErrors()->add($field, '.too_long', ['limit' => $limit]);
                }
            }
        }

        return $this->validationErrors()->isEmpty();
    }

    public function validationErrorsTranslationPrefix()
    {
        return 'user';
    }

    public function save(array $options = [])
    {
        if ($options['skipValidations'] ?? false) {
            return parent::save($options);
        }

        return $this->isValid() && parent::save($options);
    }
}<|MERGE_RESOLUTION|>--- conflicted
+++ resolved
@@ -240,29 +240,7 @@
         return Carbon::parse($lastUsage->timestamp)->addDays(static::INACTIVE_DAYS);
     }
 
-<<<<<<< HEAD
     public static function validateUsername($username)
-=======
-    /**
-     * Check for an exsiting inactive username and renames it if
-     * considered inactive.
-     *
-     * @return User if renamed; nil otherwise.
-     */
-    public static function renameUsernameIfInactive($username)
-    {
-        $existing = static::findByUsernameForInactive($username);
-        $available = static::checkWhenUsernameAvailable($username) <= Carbon::now();
-        if ($existing !== null && $available) {
-            $newUsername = "{$existing->username}_old";
-            $existing->tryUpdateUsername(0, $newUsername, $existing->username, 'inactive');
-
-            return $existing;
-        }
-    }
-
-    public static function validateUsername($username, $previousUsername = null)
->>>>>>> 5ca90d5f
     {
         $errors = new ValidationErrors('user');
 
