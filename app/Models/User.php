--- conflicted
+++ resolved
@@ -1005,7 +1005,6 @@
         return $canInvite;
     }
 
-<<<<<<< HEAD
     public function canBeMessagedBy(User $sender)
     {
         // TODO: blocklist/ignore, etc
@@ -1023,13 +1022,13 @@
         $message->target_id = $this->user_id;
         $message->content = $body;
         $message->save();
-=======
+    }
+
     public function scopeDefault($query)
     {
         return $query->where([
             'user_warnings' => 0,
             'user_type' => 0,
         ]);
->>>>>>> ceb19ffb
     }
 }