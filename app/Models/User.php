<?php

// Copyright (c) ppy Pty Ltd <contact@ppy.sh>. Licensed under the GNU Affero General Public License v3.0.
// See the LICENCE file in the repository root for full licence text.

namespace App\Models;

use App\Exceptions\ChangeUsernameException;
use App\Exceptions\ModelNotSavedException;
use App\Jobs\EsIndexDocument;
use App\Libraries\BBCodeForDB;
use App\Libraries\ChangeUsername;
use App\Libraries\Elasticsearch\Indexable;
use App\Libraries\User\DatadogLoginAttempt;
use App\Libraries\UsernameValidation;
use App\Models\Forum\TopicWatch;
use App\Models\OAuth\Client;
use App\Traits\Memoizes;
use App\Traits\UserAvatar;
use App\Traits\Validatable;
use Cache;
use Carbon\Carbon;
use DB;
use Egulias\EmailValidator\EmailValidator;
use Egulias\EmailValidator\Validation\NoRFCWarningsValidation;
use Exception;
use Hash;
use Illuminate\Auth\Authenticatable;
use Illuminate\Contracts\Auth\Authenticatable as AuthenticatableContract;
use Illuminate\Contracts\Translation\HasLocalePreference;
use Illuminate\Database\QueryException as QueryException;
use Laravel\Passport\HasApiTokens;
use Request;

/**
 * @property \Illuminate\Database\Eloquent\Collection $accountHistories UserAccountHistory
 * @property ApiKey $apiKey
 * @property \Illuminate\Database\Eloquent\Collection $badges UserBadge
 * @property \Illuminate\Database\Eloquent\Collection $beatmapDiscussionVotes BeatmapDiscussionVote
 * @property \Illuminate\Database\Eloquent\Collection $beatmapDiscussions BeatmapDiscussion
 * @property \Illuminate\Database\Eloquent\Collection $beatmapPlaycounts BeatmapPlaycount
 * @property \Illuminate\Database\Eloquent\Collection $beatmaps Beatmap
 * @property \Illuminate\Database\Eloquent\Collection $beatmapsetNominations BeatmapsetEvent
 * @property \Illuminate\Database\Eloquent\Collection $beatmapsetRatings BeatmapsetUserRating
 * @property \Illuminate\Database\Eloquent\Collection $beatmapsetWatches BeatmapsetWatch
 * @property \Illuminate\Database\Eloquent\Collection $beatmapsets Beatmapset
 * @property \Illuminate\Database\Eloquent\Collection $blocks static
 * @property \Illuminate\Database\Eloquent\Collection $changelogs Changelog
 * @property \Illuminate\Database\Eloquent\Collection $channels Chat\Channel
 * @property \Illuminate\Database\Eloquent\Collection $clients UserClient
 * @property Country $country
 * @property string $country_acronym
 * @property mixed $current_password
 * @property mixed $displayed_last_visit
 * @property string|null $email
 * @property \Illuminate\Database\Eloquent\Collection $events Event
 * @property \Illuminate\Database\Eloquent\Collection $favourites FavouriteBeatmapset
 * @property \Illuminate\Database\Eloquent\Collection $forumPosts Forum\Post
 * @property \Illuminate\Database\Eloquent\Collection $friends static
 * @property \Illuminate\Database\Eloquent\Collection $githubUsers GithubUser
 * @property \Illuminate\Database\Eloquent\Collection $givenKudosu KudosuHistory
 * @property int $group_id
 * @property mixed $hide_presence
 * @property \Illuminate\Database\Eloquent\Collection $monthlyPlaycounts UserMonthlyPlaycount
 * @property \Illuminate\Database\Eloquent\Collection $oauthClients Client
 * @property int $osu_featurevotes
 * @property int $osu_kudosavailable
 * @property int $osu_kudosdenied
 * @property int $osu_kudostotal
 * @property float $osu_mapperrank
 * @property int $osu_playmode
 * @property int $osu_playstyle
 * @property bool $osu_subscriber
 * @property \Carbon\Carbon|null $osu_subscriptionexpiry
 * @property int $osu_testversion
 * @property mixed $password
 * @property mixed $password_confirmation
 * @property mixed $playmode
 * @property mixed $pm_friends_only
 * @property \Illuminate\Database\Eloquent\Collection $profileBanners ProfileBanner
 * @property Rank $rank
 * @property \Illuminate\Database\Eloquent\Collection $rankHistories RankHistory
 * @property \Illuminate\Database\Eloquent\Collection $receivedKudosu KudosuHistory
 * @property \Illuminate\Database\Eloquent\Collection $relations UserRelation
 * @property string|null $remember_token
 * @property \Illuminate\Database\Eloquent\Collection $replaysWatchedCounts UserReplaysWatchedCount
 * @property UserReport $reportedIn
 * @property \Illuminate\Database\Eloquent\Collection $reportsMade UserReport
 * @property \Illuminate\Database\Eloquent\Collection $storeAddresses Store\Address
 * @property \Illuminate\Database\Eloquent\Collection $supporterTagPurchases UserDonation
 * @property \Illuminate\Database\Eloquent\Collection $supporterTags UserDonation
 * @property \Illuminate\Database\Eloquent\Collection $userAchievements UserAchievement
 * @property \Illuminate\Database\Eloquent\Collection $userGroups UserGroup
 * @property Forum\Post $userPage
 * @property UserProfileCustomization $userProfileCustomization
 * @property string $user_actkey
 * @property int $user_allow_massemail
 * @property bool $user_allow_pm
 * @property int $user_allow_viewemail
 * @property bool $user_allow_viewonline
 * @property string $user_avatar
 * @property int $user_avatar_height
 * @property int $user_avatar_type
 * @property int $user_avatar_width
 * @property string $user_birthday
 * @property string $user_colour
 * @property string $user_dateformat
 * @property mixed $user_discord
 * @property int $user_dst
 * @property string|null $user_email
 * @property mixed $user_email_confirmation
 * @property int $user_emailtime
 * @property string $user_from
 * @property int $user_full_folder
 * @property int $user_id
 * @property int $user_inactive_reason
 * @property int $user_inactive_time
 * @property string|null $user_interests
 * @property string $user_ip
 * @property string $user_jabber
 * @property string $user_lang
 * @property string $user_last_confirm_key
 * @property int $user_last_privmsg
 * @property int $user_last_search
 * @property int $user_last_warning
 * @property string $user_lastfm
 * @property string $user_lastfm_session
 * @property int $user_lastmark
 * @property string $user_lastpage
 * @property int $user_lastpost_time
 * @property int $user_lastvisit
 * @property int $user_login_attempts
 * @property int $user_message_rules
 * @property string $user_msnm
 * @property int $user_new_privmsg
 * @property string $user_newpasswd
 * @property bool $user_notify
 * @property int $user_notify_pm
 * @property int $user_notify_type
 * @property string|null $user_occ
 * @property int $user_options
 * @property int $user_passchg
 * @property string $user_password
 * @property int|null $user_perm_from
 * @property mixed|null $user_permissions
 * @property int $user_post_show_days
 * @property string $user_post_sortby_dir
 * @property string $user_post_sortby_type
 * @property int $user_posts
 * @property int $user_rank
 * @property \Carbon\Carbon $user_regdate
 * @property mixed $user_sig
 * @property string $user_sig_bbcode_bitfield
 * @property string $user_sig_bbcode_uid
 * @property int $user_style
 * @property float $user_timezone
 * @property int $user_topic_show_days
 * @property string $user_topic_sortby_dir
 * @property string $user_topic_sortby_type
 * @property string $user_twitter
 * @property int $user_type
 * @property int $user_unread_privmsg
 * @property int $user_warnings
 * @property string $user_website
 * @property string $username
 * @property \Illuminate\Database\Eloquent\Collection $usernameChangeHistory UsernameChangeHistory
 * @property \Illuminate\Database\Eloquent\Collection $usernameChangeHistoryPublic publically visible UsernameChangeHistory containing only user_id and username_last
 * @property string $username_clean
 * @property string|null $username_previous
 * @property int|null $userpage_post_id
 */
class User extends Model implements AuthenticatableContract, HasLocalePreference, Indexable
{
    use Elasticsearch\UserTrait, Store\UserTrait;
    use Authenticatable, HasApiTokens, Memoizes, Reportable, UserAvatar, UserScoreable, Validatable;

    protected $table = 'phpbb_users';
    protected $primaryKey = 'user_id';

    protected $dates = ['user_regdate', 'user_lastmark', 'user_lastvisit', 'user_lastpost_time'];
    protected $dateFormat = 'U';
    public $timestamps = false;

    protected $visible = ['user_id', 'username', 'username_clean', 'user_rank', 'osu_playstyle', 'user_colour'];

    protected $casts = [
        'osu_subscriber' => 'boolean',
        'user_allow_pm' => 'boolean',
        'user_allow_viewonline' => 'boolean',
        'user_notify' => 'boolean',
        'user_timezone' => 'float',
    ];

    const PLAYSTYLES = [
        'mouse' => 1,
        'keyboard' => 2,
        'tablet' => 4,
        'touch' => 8,
    ];

    const CACHING = [
        'follower_count' => [
            'key' => 'followerCount',
            'duration' => 43200, // 12 hours
        ],
    ];

    const INACTIVE_DAYS = 180;

    const MAX_FIELD_LENGTHS = [
        'user_discord' => 37, // max 32char username + # + 4-digit discriminator
        'user_from' => 30,
        'user_interests' => 30,
        'user_msnm' => 255,
        'user_occ' => 30,
        'user_sig' => 3000,
        'user_twitter' => 255,
        'user_website' => 200,
    ];

    private $validateCurrentPassword = false;
    private $validatePasswordConfirmation = false;
    public $password = null;
    private $passwordConfirmation = null;
    private $currentPassword = null;

    private $emailConfirmation = null;
    private $validateEmailConfirmation = false;

    private $isSessionVerified;

    public function getAuthPassword()
    {
        return $this->user_password;
    }

    public function usernameChangeCost()
    {
        $changesToDate = $this->usernameChangeHistory()
            ->whereIn('type', ['support', 'paid'])
            ->count();

        switch ($changesToDate) {
            case 0:
                return 0;
            case 1:
                return 8;
            case 2:
                return 16;
            case 3:
                return 32;
            case 4:
                return 64;
            default:
                return 100;
        }
    }

    public function revertUsername($type = 'revert'): UsernameChangeHistory
    {
        // TODO: normalize validation with changeUsername.
        if ($this->user_id <= 1) {
            throw new ChangeUsernameException('user_id is not valid');
        }

        if (!presence($this->username_previous)) {
            throw new ChangeUsernameException('username_previous is blank.');
        }

        return $this->updateUsername($this->username_previous, $type);
    }

    public function changeUsername(string $newUsername, string $type): UsernameChangeHistory
    {
        $errors = $this->validateChangeUsername($newUsername, $type);
        if ($errors->isAny()) {
            throw new ChangeUsernameException($errors);
        }

        return $this->getConnection()->transaction(function () use ($newUsername, $type) {
            static::findAndRenameUserForInactive($newUsername);

            return $this->updateUsername($newUsername, $type);
        });
    }

    public function renameIfInactive(): ?UsernameChangeHistory
    {
        if ($this->getUsernameAvailableAt() <= Carbon::now()) {
            $newUsername = "{$this->username}_old";

            return $this->tryUpdateUsername(0, $newUsername, 'inactive');
        }
    }

    private function tryUpdateUsername(int $try, string $newUsername, string $type): UsernameChangeHistory
    {
        $name = $try > 0 ? "{$newUsername}_{$try}" : $newUsername;

        try {
            return $this->updateUsername($name, $type);
        } catch (QueryException $ex) {
            if (!is_sql_unique_exception($ex) || $try > 9) {
                throw $ex;
            }

            return $this->tryUpdateUsername($try + 1, $newUsername, $type);
        }
    }

    private function updateUsername(string $newUsername, string $type): UsernameChangeHistory
    {
        $oldUsername = $type === 'revert' ? null : $this->getOriginal('username');
        $this->username_previous = $oldUsername;
        $this->username = $newUsername;

        return DB::transaction(function () use ($newUsername, $oldUsername, $type) {
            Forum\Forum::where('forum_last_poster_id', $this->user_id)->update(['forum_last_poster_name' => $newUsername]);
            // DB::table('phpbb_moderator_cache')->where('user_id', $this->user_id)->update(['username' => $newUsername]);
            Forum\Post::where('poster_id', $this->user_id)->update(['post_username' => $newUsername]);
            Forum\Topic::where('topic_poster', $this->user_id)
                ->update(['topic_first_poster_name' => $newUsername]);
            Forum\Topic::where('topic_last_poster_id', $this->user_id)
                ->update(['topic_last_poster_name' => $newUsername]);

            $history = $this->usernameChangeHistory()->create([
                'username' => $newUsername,
                'username_last' => $oldUsername,
                'timestamp' => Carbon::now(),
                'type' => $type,
            ]);

            if (!$history->exists) {
                throw new ModelNotSavedException('failed saving model');
            }

            $skipValidations = in_array($type, ['inactive', 'revert'], true);
            $this->saveOrExplode(['skipValidations' => $skipValidations]);
            dispatch(new EsIndexDocument($this));

            return $history;
        });
    }

    public static function cleanUsername($username)
    {
        return strtolower($username);
    }

    public static function findAndRenameUserForInactive($username): ?self
    {
        $existing = static::findByUsernameForInactive($username);
        if ($existing !== null) {
            $existing->renameIfInactive();
            // TODO: throw if expected rename doesn't happen?
        }

        return $existing;
    }

    // TODO: be able to change which connection this runs on?
    public static function findByUsernameForInactive($username): ?self
    {
        return static::whereIn(
            'username',
            [str_replace(' ', '_', $username), str_replace('_', ' ', $username)]
        )->first();
    }

    public static function checkWhenUsernameAvailable($username): Carbon
    {
        $user = static::findByUsernameForInactive($username);
        if ($user !== null) {
            return $user->getUsernameAvailableAt();
        }

        $lastUsage = UsernameChangeHistory::where('username_last', $username)
            ->where('type', '<>', 'inactive') // don't include changes caused by inactives; this validation needs to be removed on normal save.
            ->orderBy('change_id', 'desc')
            ->first();

        if ($lastUsage === null) {
            return Carbon::now();
        }

        return Carbon::parse($lastUsage->timestamp)->addDays(static::INACTIVE_DAYS);
    }

    public function getUsernameAvailableAt(): Carbon
    {
        $playCount = $this->playCount();

        $allGroupIds = array_merge([$this->group_id], $this->groupIds());
        $allowedGroupIds = array_map(function ($groupIdentifier) {
            return app('groups')->byIdentifier($groupIdentifier)->getKey();
        }, config('osu.user.allowed_rename_groups'));

        // only users which groups are all in the whitelist can be renamed
        if (count(array_diff($allGroupIds, $allowedGroupIds)) > 0) {
            return Carbon::now()->addYears(10);
        }

        if ($this->user_type === 1) {
            $minDays = 0;
            $expMod = 0.35;
            $linMod = 0.75;
        } else {
            $minDays = static::INACTIVE_DAYS;
            $expMod = 1;
            $linMod = 1;
        }

        // This is a exponential decay function with the identity 1-e^{-$playCount}.
        // The constant multiplier of 1580 causes the formula to flatten out at around 1580 days (~4.3 years).
        // $playCount is then divided by the constant value 5900 causing it to flatten out at about 40,000 plays.
        // A linear bonus of $playCount * 8 / 5900 is added to reward long-term players.
        // Furthermore, when the user is restricted, the exponential decay function and the linear bonus are lowered.
        // An interactive graph of the formula can be found at https://www.desmos.com/calculator/s7bxytxbbt

        return $this->user_lastvisit
            ->addDays(
                intval(
                    $minDays +
                    1580 * (1 - pow(M_E, $playCount * $expMod * -1 / 5900)) +
                    ($playCount * $linMod * 8 / 5900)
                )
            );
    }

    public function validateChangeUsername(string $username, string $type = 'paid')
    {
        return (new ChangeUsername($this, $username, $type))->validate();
    }

    public static function lookup($usernameOrId, $type = null, $findAll = false): ?self
    {
        if (!present($usernameOrId)) {
            return null;
        }

        switch ($type) {
            case 'string':
                $user = static::where(function ($query) use ($usernameOrId) {
                    $query->where('username', (string) $usernameOrId)->orWhere('username_clean', '=', (string) $usernameOrId);
                });
                break;

            case 'id':
                $user = static::where('user_id', $usernameOrId);
                break;

            default:
                if (ctype_digit((string) $usernameOrId)) {
                    $user = static::lookup($usernameOrId, 'id', $findAll);
                }

                return $user ?? static::lookup($usernameOrId, 'string', $findAll);
        }

        if (!$findAll) {
            $user->where('user_type', 0)->where('user_warnings', 0);
        }

        $user = $user->first();

        if ($user !== null && $user->hasProfile()) {
            return $user;
        }

        return null;
    }

    public static function lookupWithHistory($usernameOrId, $type = null, $findAll = false)
    {
        $user = static::lookup($usernameOrId, $type, $findAll);

        if ($user !== null) {
            return $user;
        }

        $change = UsernameChangeHistory::visible()
            ->where('username_last', $usernameOrId)
            ->orderBy('change_id', 'desc')
            ->first();

        if ($change !== null) {
            return static::lookup($change->user_id, 'id');
        }
    }

    public function addToGroup(Group $group, ?self $actor = null): void
    {
        if ($this->isGroup($group)) {
            return;
        }

        $this->getConnection()->transaction(function () use ($actor, $group) {
            $this->userGroups()->create(['group_id' => $group->getKey()]);
            UserGroupEvent::logUserAdd($actor, $this, $group);
        });
    }

    public function removeFromGroup(Group $group, ?self $actor = null): void
    {
        if (!$this->isGroup($group)) {
            return;
        }

        $this->getConnection()->transaction(function () use ($actor, $group) {
            $this->userGroups()->where(['group_id' => $group->getKey()])->delete();
            UserGroupEvent::logUserRemove($actor, $this, $group);

            if ($this->group_id === $group->getKey()) {
                $this->setDefaultGroup(app('groups')->byIdentifier('default'));
            }
        });
    }

    public function setDefaultGroup(Group $group, ?self $actor = null): void
    {
        if (!$this->isGroup($group)) {
            $this->addToGroup($group, $actor);
        }

        $this->getConnection()->transaction(function () use ($actor, $group) {
            $this->update([
                'group_id' => $group->getKey(),
                'user_colour' => $group->group_colour,
                'user_rank' => $group->group_rank,
            ]);
            UserGroupEvent::logUserSetDefault($actor, $this, $group);
        });
    }

    public function getCountryAcronymAttribute($value)
    {
        return presence($value);
    }

    public function getEmailAttribute()
    {
        return $this->user_email;
    }

    public function getUserFromAttribute($value)
    {
        return presence(html_entity_decode_better($value));
    }

    public function setUserFromAttribute($value)
    {
        $this->attributes['user_from'] = e(unzalgo($value));
    }

    public function getUserInterestsAttribute($value)
    {
        return presence(html_entity_decode_better($value));
    }

    public function setUserInterestsAttribute($value)
    {
        $this->attributes['user_interests'] = e(unzalgo($value));
    }

    public function getUserLangAttribute($value)
    {
        return get_valid_locale($value);
    }

    public function getUserOccAttribute($value)
    {
        return presence(html_entity_decode_better($value));
    }

    public function setUserOccAttribute($value)
    {
        $this->attributes['user_occ'] = e(unzalgo($value));
    }

    public function setUserSigAttribute($value)
    {
        $bbcode = new BBCodeForDB($value);
        $this->attributes['user_sig'] = $bbcode->generate();
        $this->attributes['user_sig_bbcode_uid'] = $bbcode->uid;
    }

    public function getUserWebsiteAttribute($value)
    {
        $value = trim($value);

        if (present($value)) {
            if (starts_with($value, ['http://', 'https://'])) {
                return $value;
            }

            return "https://{$value}";
        }
    }

    public function setUserWebsiteAttribute($value)
    {
        // doubles as casting to empty string for not null constraint
        // allowing zalgo in urls sounds like a terrible idea.
        $value = unzalgo(trim($value), 0);

        // FIXME: this can probably be removed after old site is deactivated
        //        as there's same check in getter function.
        if (present($value) && !starts_with($value, ['http://', 'https://'])) {
            $value = "https://{$value}";
        }

        $this->attributes['user_website'] = $value;
    }

    public function setOsuPlaystyleAttribute($value)
    {
        $styles = 0;

        foreach (self::PLAYSTYLES as $type => $bit) {
            if (in_array($type, $value, true)) {
                $styles += $bit;
            }
        }

        $this->attributes['osu_playstyle'] = $styles;
    }

    public function getPmFriendsOnlyAttribute()
    {
        return !$this->user_allow_pm;
    }

    public function setPmFriendsOnlyAttribute($value)
    {
        $this->user_allow_pm = !$value;
    }

    public function getHidePresenceAttribute()
    {
        return !$this->user_allow_viewonline;
    }

    public function setHidePresenceAttribute($value)
    {
        $this->user_allow_viewonline = !$value;
    }

    public function setUsernameAttribute($value)
    {
        $this->attributes['username'] = $value;
        $this->username_clean = static::cleanUsername($value);
    }

    public function getDisplayedLastVisitAttribute()
    {
        return $this->hide_presence ? null : $this->user_lastvisit;
    }

    public function isLoginBlocked()
    {
        return $this->user_email === null;
    }

    public function isSpecial()
    {
        return $this->user_id !== null && present($this->user_colour);
    }

    public function cover()
    {
        return $this->userProfileCustomization ? $this->userProfileCustomization->cover()->url() : null;
    }

    public function getUserTwitterAttribute($value)
    {
        return presence(ltrim($value, '@'));
    }

    public function setUserTwitterAttribute($value)
    {
        $this->attributes['user_twitter'] = ltrim($value, '@');
    }

    public function getUserLastfmAttribute($value)
    {
        return presence($value);
    }

    public function getUserDiscordAttribute($value)
    {
        return presence($this->user_jabber);
    }

    public function getUserMsnmAttribute($value)
    {
        return presence($value);
    }

    public function setUserMsnmAttribute($value)
    {
        // skype does not allow accents in usernames.
        $this->attributes['user_msnm'] = unzalgo($value, 0);
    }

    public function getOsuPlaystyleAttribute($value)
    {
        $value = (int) $value;

        $styles = [];

        foreach (self::PLAYSTYLES as $type => $bit) {
            if (($value & $bit) !== 0) {
                $styles[] = $type;
            }
        }

        if (empty($styles)) {
            return;
        }

        return $styles;
    }

    public function getUserColourAttribute($value)
    {
        if (present($value)) {
            return "#{$value}";
        }
    }

    public function setUserDiscordAttribute($value)
    {
        $this->attributes['user_jabber'] = $value;
    }

    public function setUserColourAttribute($value)
    {
        // also functions for casting null to string
        $this->attributes['user_colour'] = ltrim($value, '#');
    }

    public function getOsuSubscriptionexpiryAttribute($value)
    {
        if (present($value)) {
            return Carbon::parse($value);
        }
    }

    public function setOsuSubscriptionexpiryAttribute($value)
    {
        // strip time component
        $this->attributes['osu_subscriptionexpiry'] = optional($value)->startOfDay();
    }

    /*
    |--------------------------------------------------------------------------
    | Permission Checker Functions
    |--------------------------------------------------------------------------
    |
    | This checks to see if a user is in a specified group.
    | You should try to be specific.
    |
    */

    public function isNAT()
    {
        return $this->isGroup(app('groups')->byIdentifier('nat'));
    }

    public function isAdmin()
    {
        return $this->isGroup(app('groups')->byIdentifier('admin'));
    }

    public function isGMT()
    {
        return $this->isGroup(app('groups')->byIdentifier('gmt'));
    }

    public function isBNG()
    {
        return $this->isFullBN() || $this->isLimitedBN();
    }

    public function isFullBN()
    {
        return $this->isGroup(app('groups')->byIdentifier('bng'));
    }

    public function isLimitedBN()
    {
        return $this->isGroup(app('groups')->byIdentifier('bng_limited'));
    }

    public function isDev()
    {
        return $this->isGroup(app('groups')->byIdentifier('dev'));
    }

    public function isModerator()
    {
        return $this->isGMT() || $this->isNAT();
    }

    public function isAlumni()
    {
        return $this->isGroup(app('groups')->byIdentifier('alumni'));
    }

    public function isRegistered()
    {
        return $this->isGroup(app('groups')->byIdentifier('default'));
    }

    public function isProjectLoved()
    {
        return $this->isGroup(app('groups')->byIdentifier('loved'));
    }

    public function isBot()
    {
        return $this->group_id === app('groups')->byIdentifier('bot')->getKey();
    }

    public function hasSupported()
    {
        return $this->osu_subscriptionexpiry !== null;
    }

    public function isSupporter()
    {
        return $this->osu_subscriber === true;
    }

    public function isActive()
    {
        return $this->user_lastvisit > Carbon::now()->subMonth();
    }

    /*
     * almost like !isActive but different duration
     *
     * @return bool
     */
    public function isInactive(): bool
    {
        return $this->user_lastvisit->addDays(config('osu.user.inactive_days_verification'))->isPast();
    }

    public function isOnline()
    {
        return !$this->hide_presence
            && $this->user_lastvisit > Carbon::now()->subMinutes(config('osu.user.online_window'));
    }

    public function isPrivileged()
    {
        return $this->isAdmin()
            || $this->isDev()
            || $this->isGMT()
            || $this->isBNG()
            || $this->isNAT();
    }

    public function isBanned()
    {
        return $this->user_type === 1;
    }

    public function isOld()
    {
        return preg_match('/_old(_\d+)?$/', $this->username) === 1;
    }

    public function isRestricted()
    {
        return $this->isBanned() || $this->user_warnings > 0;
    }

    public function isSilenced()
    {
        return $this->memoize(__FUNCTION__, function () {
            if ($this->isRestricted()) {
                return true;
            }

            $lastBan = $this->accountHistories()->bans()->first();

            return $lastBan !== null &&
                $lastBan->period !== 0 &&
                $lastBan->endTime()->isFuture();
        });
    }

    /**
     * User group to be displayed in preference over other groups.
     *
     * @return string
     */
    public function defaultGroup()
    {
        $groups = app('groups');

        if ($this->group_id === $groups->byIdentifier('admin')->getKey()) {
            return $groups->byIdentifier('default');
        }

        return $groups->byId($this->group_id) ?? $groups->byIdentifier('default');
    }

    public function groupIds()
    {
        return $this->memoize(__FUNCTION__, function () {
            return $this->userGroups->pluck('group_id')->toArray();
        });
    }

    // check if a user is in a specific group, by ID
    public function isGroup($group)
    {
        return in_array($group->getKey(), $this->groupIds(), true) && $this->token() === null;
    }

    public function badges()
    {
        return $this->hasMany(UserBadge::class);
    }

    public function githubUsers()
    {
        return $this->hasMany(GithubUser::class);
    }

    public function monthlyPlaycounts()
    {
        return $this->hasMany(UserMonthlyPlaycount::class);
    }

    public function notificationOptions()
    {
        return $this->hasMany(UserNotificationOption::class);
    }

    public function replaysWatchedCounts()
    {
        return $this->hasMany(UserReplaysWatchedCount::class);
    }

    public function reportedIn()
    {
        return $this->morphMany(UserReport::class, 'reportable');
    }

    public function reportsMade()
    {
        return $this->hasMany(UserReport::class, 'reporter_id');
    }

    public function userGroups()
    {
        return $this->hasMany(UserGroup::class);
    }

    public function beatmapDiscussionVotes()
    {
        return $this->hasMany(BeatmapDiscussionVote::class);
    }

    public function beatmapDiscussions()
    {
        return $this->hasMany(BeatmapDiscussion::class);
    }

    public function beatmapsets()
    {
        return $this->hasMany(Beatmapset::class);
    }

    public function beatmapsetWatches()
    {
        return $this->hasMany(BeatmapsetWatch::class);
    }

    public function beatmaps()
    {
        return $this->hasManyThrough(Beatmap::class, Beatmapset::class);
    }

    public function clients()
    {
        return $this->hasMany(UserClient::class);
    }

    public function favourites()
    {
        return $this->hasMany(FavouriteBeatmapset::class);
    }

    public function favouriteBeatmapsets()
    {
        $favouritesTable = (new FavouriteBeatmapset())->getTable();
        $beatmapsetsTable = (new Beatmapset())->getTable();

        return Beatmapset::select("{$beatmapsetsTable}.*")
            ->join($favouritesTable, "{$favouritesTable}.beatmapset_id", '=', "{$beatmapsetsTable}.beatmapset_id")
            ->where("{$favouritesTable}.user_id", '=', $this->user_id)
            ->orderby("{$favouritesTable}.dateadded", 'desc');
    }

    public function beatmapsetNominations()
    {
        return $this->hasMany(BeatmapsetEvent::class)->where('type', BeatmapsetEvent::NOMINATE);
    }

    public function beatmapsetNominationsToday()
    {
        return $this->beatmapsetNominations()->where('created_at', '>', Carbon::now()->subDay())->count();
    }

    public function beatmapPlaycounts()
    {
        return $this->hasMany(BeatmapPlaycount::class);
    }

    public function apiKey()
    {
        return $this->hasOne(ApiKey::class);
    }

    public function profileBanners()
    {
        return $this->hasMany(ProfileBanner::class);
    }

    public function storeAddresses()
    {
        return $this->hasMany(Store\Address::class);
    }

    public function rank()
    {
        return $this->belongsTo(Rank::class, 'user_rank');
    }

    public function rankHistories()
    {
        return $this->hasMany(RankHistory::class);
    }

    public function country()
    {
        return $this->belongsTo(Country::class, 'country_acronym');
    }

    public function statisticsOsu()
    {
        return $this->hasOne(UserStatistics\Osu::class);
    }

    public function statisticsFruits()
    {
        return $this->hasOne(UserStatistics\Fruits::class);
    }

    public function statisticsMania()
    {
        return $this->hasOne(UserStatistics\Mania::class);
    }

    public function statisticsTaiko()
    {
        return $this->hasOne(UserStatistics\Taiko::class);
    }

    public function statistics(string $mode, bool $returnQuery = false)
    {
        if (!Beatmap::isModeValid($mode)) {
            return;
        }

        $relation = 'statistics'.studly_case($mode);

        return $returnQuery ? $this->$relation() : $this->$relation;
    }

    public function scoresOsu()
    {
        return $this->hasMany(Score\Osu::class)->default();
    }

    public function scoresFruits()
    {
        return $this->hasMany(Score\Fruits::class)->default();
    }

    public function scoresMania()
    {
        return $this->hasMany(Score\Mania::class)->default();
    }

    public function scoresTaiko()
    {
        return $this->hasMany(Score\Taiko::class)->default();
    }

    public function scores(string $mode, bool $returnQuery = false)
    {
        if (!Beatmap::isModeValid($mode)) {
            return;
        }

        $relation = 'scores'.studly_case($mode);

        return $returnQuery ? $this->$relation() : $this->$relation;
    }

    public function scoresFirstOsu()
    {
        return $this->belongsToMany(Score\Best\Osu::class, 'osu_leaders')->default();
    }

    public function scoresFirstFruits()
    {
        return $this->belongsToMany(Score\Best\Fruits::class, 'osu_leaders_fruits')->default();
    }

    public function scoresFirstMania()
    {
        return $this->belongsToMany(Score\Best\Mania::class, 'osu_leaders_mania')->default();
    }

    public function scoresFirstTaiko()
    {
        return $this->belongsToMany(Score\Best\Taiko::class, 'osu_leaders_taiko')->default();
    }

    public function scoresFirst(string $mode, bool $returnQuery = false)
    {
        if (!Beatmap::isModeValid($mode)) {
            return;
        }

        $relation = 'scoresFirst'.studly_case($mode);

        return $returnQuery ? $this->$relation() : $this->$relation;
    }

    public function scoresBestOsu()
    {
        return $this->hasMany(Score\Best\Osu::class)->default();
    }

    public function scoresBestFruits()
    {
        return $this->hasMany(Score\Best\Fruits::class)->default();
    }

    public function scoresBestMania()
    {
        return $this->hasMany(Score\Best\Mania::class)->default();
    }

    public function scoresBestTaiko()
    {
        return $this->hasMany(Score\Best\Taiko::class)->default();
    }

    public function scoresBest(string $mode, bool $returnQuery = false)
    {
        if (!Beatmap::isModeValid($mode)) {
            return;
        }

        $relation = 'scoresBest'.studly_case($mode);

        return $returnQuery ? $this->$relation() : $this->$relation;
    }

    public function topicWatches()
    {
        return $this->hasMany(TopicWatch::class);
    }

    public function userProfileCustomization()
    {
        return $this->hasOne(UserProfileCustomization::class);
    }

    public function accountHistories()
    {
        return $this->hasMany(UserAccountHistory::class);
    }

    public function userPage()
    {
        return $this->belongsTo(Forum\Post::class, 'userpage_post_id');
    }

    public function userAchievements()
    {
        return $this->hasMany(UserAchievement::class);
    }

    public function userNotifications()
    {
        return $this->hasMany(UserNotification::class);
    }

    public function usernameChangeHistory()
    {
        return $this->hasMany(UsernameChangeHistory::class);
    }

    public function usernameChangeHistoryPublic()
    {
        return $this->usernameChangeHistory()
            ->visible()
            ->select(['user_id', 'username_last'])
            ->withPresent('username_last')
            ->orderBy('timestamp', 'ASC');
    }

    public function relations()
    {
        return $this->hasMany(UserRelation::class);
    }

    public function blocks()
    {
        return $this
            ->belongsToMany(static::class, 'phpbb_zebra', 'user_id', 'zebra_id')
            ->wherePivot('foe', true)
            ->default();
    }

    public function friends()
    {
        return $this
            ->belongsToMany(static::class, 'phpbb_zebra', 'user_id', 'zebra_id')
            ->wherePivot('friend', true)
            ->default();
    }

    public function channels()
    {
        return $this->hasManyThrough(
            Chat\Channel::class,
            Chat\UserChannel::class,
            'user_id',
            'channel_id',
            'user_id',
            'channel_id'
        );
    }

    public function follows()
    {
        return $this->hasMany(Follow::class);
    }

    public function maxBlocks()
    {
        return ceil($this->maxFriends() / 10);
    }

    public function maxFriends()
    {
        return $this->isSupporter() ? config('osu.user.max_friends_supporter') : config('osu.user.max_friends');
    }

    public function maxMultiplayerRooms()
    {
        return $this->isSupporter() ? config('osu.user.max_multiplayer_rooms_supporter') : config('osu.user.max_multiplayer_rooms');
    }

    public function beatmapsetDownloadAllowance()
    {
        return $this->isSupporter() ? config('osu.beatmapset.download_limit_supporter') : config('osu.beatmapset.download_limit');
    }

    public function beatmapsetFavouriteAllowance()
    {
        return $this->isSupporter() ? config('osu.beatmapset.favourite_limit_supporter') : config('osu.beatmapset.favourite_limit');
    }

    public function uncachedFollowerCount()
    {
        return UserRelation::where('zebra_id', $this->user_id)->where('friend', 1)->count();
    }

    public function cacheFollowerCount()
    {
        $count = $this->uncachedFollowerCount();

        Cache::put(
            self::CACHING['follower_count']['key'].':'.$this->user_id,
            $count,
            self::CACHING['follower_count']['duration']
        );

        return $count;
    }

    public function followerCount()
    {
        return get_int(Cache::get(self::CACHING['follower_count']['key'].':'.$this->user_id)) ?? $this->cacheFollowerCount();
    }

    public function events()
    {
        return $this->hasMany(Event::class);
    }

    public function beatmapsetRatings()
    {
        return $this->hasMany(BeatmapsetUserRating::class);
    }

    public function givenKudosu()
    {
        return $this->hasMany(KudosuHistory::class, 'giver_id');
    }

    public function receivedKudosu()
    {
        return $this->hasMany(KudosuHistory::class, 'receiver_id');
    }

    public function supporterTags()
    {
        return $this->hasMany(UserDonation::class, 'target_user_id');
    }

    public function supporterTagPurchases()
    {
        return $this->hasMany(UserDonation::class);
    }

    public function forumPosts()
    {
        return $this->hasMany(Forum\Post::class, 'poster_id');
    }

    public function changelogs()
    {
        return $this->hasMany(Changelog::class);
    }

    public function oauthClients()
    {
        return $this->hasMany(Client::class);
    }

    public function getPlaymodeAttribute($value)
    {
        return Beatmap::modeStr($this->osu_playmode);
    }

    public function setPlaymodeAttribute($value)
    {
        $this->osu_playmode = Beatmap::modeInt($value);
    }

    public function blockedUserIds()
    {
        return $this->blocks->pluck('user_id');
    }

    public function visibleGroups()
    {
        return $this->memoize(__FUNCTION__, function () {
            if ($this->isBot()) {
                return [app('groups')->byIdentifier('bot')];
            }

            $ids = $this->groupIds();
            array_unshift($ids, $this->defaultGroup()->getKey());

            $groups = [];
            foreach (array_unique($ids) as $id) {
                $group = app('groups')->byId($id);

                if (optional($group)->display_order !== null) {
                    $groups[] = $group;
                }
            }

            usort($groups, function ($a, $b) {
                return $a->display_order - $b->display_order;
            });

            return $groups;
        });
    }

    public function hasBlocked(self $user)
    {
        return $this->blocks->where('user_id', $user->user_id)->count() > 0;
    }

    public function hasFriended(self $user)
    {
        return $this->friends->where('user_id', $user->user_id)->count() > 0;
    }

    public function hasFavourited($beatmapset)
    {
        return $this->favourites->contains('beatmapset_id', $beatmapset->getKey());
    }

    public function remainingHype()
    {
        return $this->memoize(__FUNCTION__, function () {
            $hyped = $this
                ->beatmapDiscussions()
                ->withoutTrashed()
                ->ofType('hype')
                ->where('created_at', '>', Carbon::now()->subWeek())
                ->count();

            return config('osu.beatmapset.user_weekly_hype') - $hyped;
        });
    }

    public function newHypeTime()
    {
        return $this->memoize(__FUNCTION__, function () {
            $earliestWeeklyHype = $this
                ->beatmapDiscussions()
                ->withoutTrashed()
                ->ofType('hype')
                ->where('created_at', '>', Carbon::now()->subWeek())
                ->orderBy('created_at')
                ->first();

            return $earliestWeeklyHype === null ? null : $earliestWeeklyHype->created_at->addWeek();
        });
    }

    public function title(): ?string
    {
<<<<<<< HEAD
        return optional($this->rank)->rank_title;
    }

    public function titleUrl(): ?string
    {
        return optional($this->rank)->url;
=======
        return $this->memoize(__FUNCTION__, function () {
            if ($this->user_rank !== 0 && $this->user_rank !== null) {
                $title = $this->rank->rank_title;
            }

            return $title ?? null;
        });
>>>>>>> 3c0ebf01
    }

    public function hasProfile()
    {
        return $this->user_id !== null
            && $this->group_id !== app('groups')->byIdentifier('no_profile')->getKey();
    }

    public function hasProfileVisible()
    {
        return $this->hasProfile() && !$this->isRestricted();
    }

    public function updatePage($text)
    {
        if ($this->userPage === null) {
            DB::transaction(function () use ($text) {
                $topic = Forum\Topic::createNew(
                    Forum\Forum::find(config('osu.user.user_page_forum_id')),
                    [
                        'title' => "{$this->username}'s user page",
                        'user' => $this,
                        'body' => $text,
                    ]
                );

                $this->update(['userpage_post_id' => $topic->topic_first_post_id]);
            });
        } else {
            $this
                ->userPage
                ->skipBodyPresenceCheck()
                ->update([
                    'post_text' => $text,
                    'post_edit_user' => $this->getKey(),
                ]);

            if ($this->userPage->validationErrors()->isAny()) {
                throw new ModelNotSavedException($this->userPage->validationErrors()->toSentence());
            }
        }

        return $this->fresh();
    }

    public function notificationCount()
    {
        return $this->user_unread_privmsg;
    }

    // TODO: we should rename this to currentUserJson or something.
    public function defaultJson()
    {
        return json_item($this, 'User', ['blocks', 'friends', 'groups', 'is_admin', 'unread_pm_count', 'user_preferences']);
    }

    public function supportLength()
    {
        return $this->memoize(__FUNCTION__, function () {
            $supportLength = 0;

            foreach ($this->supporterTagPurchases as $support) {
                if ($support->cancel === true) {
                    $supportLength -= $support->length;
                } else {
                    $supportLength += $support->length;
                }
            }

            return $supportLength;
        });
    }

    public function supportLevel()
    {
        if ($this->osu_subscriber === false) {
            return 0;
        }

        $length = $this->supportLength();

        if ($length < 12) {
            return 1;
        }

        if ($length < 5 * 12) {
            return 2;
        }

        return 3;
    }

    /**
     * Recommended star difficulty.
     *
     * @param string $mode one of Beatmap::MODES
     *
     * @return float
     */
    public function recommendedStarDifficulty(string $mode)
    {
        $stats = $this->statistics($mode);
        if ($stats) {
            return pow($stats->rank_score, 0.4) * 0.195;
        }

        return 1.0;
    }

    public function refreshForumCache($forum = null, $postsChangeCount = 0)
    {
        if ($forum !== null) {
            if (Forum\Authorize::increasesPostsCount($this, $forum) !== true) {
                $postsChangeCount = 0;
            }

            $newPostsCount = db_unsigned_increment('user_posts', $postsChangeCount);
        } else {
            $newPostsCount = $this->forumPosts()->whereIn('forum_id', Forum\Authorize::postsCountedForums($this))->count();
        }

        $lastPost = $this->forumPosts()->select('post_time')->last();

        // FIXME: not null column, hence default 0. Change column to allow null
        $lastPostTime = $lastPost !== null ? $lastPost->post_time : 0;

        return $this->update([
            'user_posts' => $newPostsCount,
            'user_lastpost_time' => $lastPostTime,
        ]);
    }

    public function scopeDefault($query)
    {
        return $query->where([
            'user_warnings' => 0,
            'user_type' => 0,
        ]);
    }

    public function scopeOnline($query)
    {
        return $query
            ->where('user_allow_viewonline', true)
            ->whereRaw('user_lastvisit > UNIX_TIMESTAMP(DATE_SUB(NOW(), INTERVAL '.config('osu.user.online_window').' MINUTE))');
    }

    public function scopeEagerloadForListing($query)
    {
        return $query->with([
            'country',
            'supporterTagPurchases',
            'userGroups',
            'userProfileCustomization',
        ]);
    }

    public function checkPassword($password)
    {
        return Hash::check($password, $this->getAuthPassword());
    }

    public function validatePasswordConfirmation()
    {
        $this->validatePasswordConfirmation = true;

        return $this;
    }

    public function setPasswordConfirmationAttribute($value)
    {
        $this->passwordConfirmation = $value;
    }

    public function setPasswordAttribute($value)
    {
        // actual user_password assignment is after validation
        $this->password = $value;
    }

    public function validateCurrentPassword()
    {
        $this->validateCurrentPassword = true;

        return $this;
    }

    public function setCurrentPasswordAttribute($value)
    {
        $this->currentPassword = $value;
    }

    public function validateEmailConfirmation()
    {
        $this->validateEmailConfirmation = true;

        return $this;
    }

    public function setUserEmailConfirmationAttribute($value)
    {
        $this->emailConfirmation = $value;
    }

    public static function attemptLogin($user, $password, $ip = null)
    {
        $ip = $ip ?? Request::getClientIp() ?? '0.0.0.0';

        if (LoginAttempt::isLocked($ip)) {
            DatadogLoginAttempt::log('locked_ip');

            return trans('users.login.locked_ip');
        }

        $authError = null;

        if ($user === null) {
            $authError = 'nonexistent_user';
        } else {
            $isLoginBlocked = $user->isLoginBlocked();

            if ($isLoginBlocked) {
                $authError = 'user_login_blocked';
            } else {
                if (!$user->checkPassword($password)) {
                    $authError = 'invalid_password';
                }
            }
        }

        DatadogLoginAttempt::log($authError);

        if ($authError !== null) {
            LoginAttempt::logAttempt($ip, $user, 'fail', $password);

            return trans('users.login.failed');
        }

        LoginAttempt::logLoggedIn($ip, $user);
    }

    public static function findForLogin($username, $allowEmail = false)
    {
        if (!present($username)) {
            return;
        }

        $query = static::where('username', $username);

        if (config('osu.user.allow_email_login') || $allowEmail) {
            $query->orWhere('user_email', strtolower($username));
        }

        return $query->first();
    }

    public static function findForPassport($username)
    {
        return static::findForLogin($username);
    }

    public function validateForPassportPasswordGrant($password)
    {
        return static::attemptLogin($this, $password) === null;
    }

    public function playCount()
    {
        return $this->memoize(__FUNCTION__, function () {
            $unionQuery = null;

            foreach (Beatmap::MODES as $key => $_value) {
                $query = $this->statistics($key, true)->select('playcount');

                if ($unionQuery === null) {
                    $unionQuery = $query;
                } else {
                    $unionQuery->unionAll($query);
                }
            }

            return $unionQuery->get()->sum('playcount');
        });
    }

    public function lastPlayed()
    {
        return $this->memoize(__FUNCTION__, function () {
            $unionQuery = null;

            foreach (Beatmap::MODES as $key => $_value) {
                $query = $this->statistics($key, true)->select('last_played');

                if ($unionQuery === null) {
                    $unionQuery = $query;
                } else {
                    $unionQuery->unionAll($query);
                }
            }

            $lastPlayed = $unionQuery->get()->max('last_played') ?? 0;

            return Carbon::parse($lastPlayed);
        });
    }

    /**
     * User's previous usernames
     *
     * @param bool $includeCurrent true if previous usernames matching the the current one should be included.
     *
     * @return \Illuminate\Database\Eloquent\Collection string
     */
    public function previousUsernames(bool $includeCurrent = false)
    {
        $history = $this->usernameChangeHistoryPublic;

        if (!$includeCurrent) {
            $history = $history->where('username_last', '<>', $this->username);
        }

        return $history->pluck('username_last');
    }

    public function profileCustomization()
    {
        return $this->memoize(__FUNCTION__, function () {
            try {
                return $this
                    ->userProfileCustomization()
                    ->firstOrCreate([]);
            } catch (Exception $ex) {
                if (is_sql_unique_exception($ex)) {
                    // retry on duplicate
                    return $this->profileCustomization();
                }

                throw $ex;
            }
        });
    }

    public function profileBeatmapsetsRankedAndApproved()
    {
        return $this->beatmapsets()
            ->rankedOrApproved()
            ->active()
            ->with('beatmaps');
    }

    public function profileBeatmapsetsFavourite()
    {
        return $this->favouriteBeatmapsets()
            ->active()
            ->with('beatmaps');
    }

    public function profileBeatmapsetsUnranked()
    {
        return $this->beatmapsets()
            ->unranked()
            ->active()
            ->with('beatmaps');
    }

    public function profileBeatmapsetsGraveyard()
    {
        return $this->beatmapsets()
            ->graveyard()
            ->active()
            ->with('beatmaps');
    }

    public function profileBeatmapsetsLoved()
    {
        return $this->beatmapsets()
            ->loved()
            ->active()
            ->with('beatmaps');
    }

    public function isSessionVerified()
    {
        return $this->isSessionVerified;
    }

    public function markSessionVerified()
    {
        $this->isSessionVerified = true;

        return $this;
    }

    public function isValid()
    {
        $this->validationErrors()->reset();

        if ($this->isDirty('username')) {
            $errors = UsernameValidation::validateUsername($this->username);

            if ($errors->isAny()) {
                $this->validationErrors()->merge($errors);
            }
        }

        if ($this->validateCurrentPassword) {
            if (!$this->checkPassword($this->currentPassword)) {
                $this->validationErrors()->add('current_password', '.wrong_current_password');
            }
        }

        if ($this->validatePasswordConfirmation) {
            if ($this->password !== $this->passwordConfirmation) {
                $this->validationErrors()->add('password_confirmation', '.wrong_password_confirmation');
            }
        }

        if (present($this->password)) {
            if (present($this->username)) {
                if (strpos(strtolower($this->password), strtolower($this->username)) !== false) {
                    $this->validationErrors()->add('password', '.contains_username');
                }
            }

            if (strlen($this->password) < 8) {
                $this->validationErrors()->add('password', '.too_short');
            }

            if (WeakPassword::check($this->password)) {
                $this->validationErrors()->add('password', '.weak');
            }

            if ($this->validationErrors()->isEmpty()) {
                $this->user_password = Hash::make($this->password);
            }
        }

        if ($this->validateEmailConfirmation) {
            if ($this->user_email !== $this->emailConfirmation) {
                $this->validationErrors()->add('user_email_confirmation', '.wrong_email_confirmation');
            }
        }

        if ($this->isDirty('user_email') && present($this->user_email)) {
            $this->isValidEmail();
        }

        if ($this->isDirty('country_acronym') && present($this->country_acronym)) {
            if (($country = Country::find($this->country_acronym)) !== null) {
                // ensure matching case
                $this->country_acronym = $country->getKey();
            } else {
                $this->validationErrors()->add('country', '.invalid_country');
            }
        }

        // user_discord is an accessor for user_jabber
        if ($this->isDirty('user_jabber') && present($this->user_discord)) {
            // This is a basic check and not 100% compliant to Discord's spec, only validates that input:
            // - is a 2-32 char username (excluding chars @#:)
            // - ends with a # and 4-digit discriminator
            if (!preg_match('/^[^@#:]{2,32}#\d{4}$/i', $this->user_discord)) {
                $this->validationErrors()->add('user_discord', '.invalid_discord');
            }
        }

        if ($this->isDirty('user_twitter') && present($this->user_twitter)) {
            // https://help.twitter.com/en/managing-your-account/twitter-username-rules
            if (!preg_match('/^[a-zA-Z0-9_]{1,15}$/', $this->user_twitter)) {
                $this->validationErrors()->add('user_twitter', '.invalid_twitter');
            }
        }

        foreach (self::MAX_FIELD_LENGTHS as $field => $limit) {
            if ($this->isDirty($field)) {
                $val = $this->$field;
                if ($val && mb_strlen($val) > $limit) {
                    $this->validationErrors()->add($field, '.too_long', ['limit' => $limit]);
                }
            }
        }

        if ($this->isDirty('group_id') && app('groups')->byId($this->group_id) === null) {
            $this->validationErrors()->add('group_id', 'invalid');
        }

        return $this->validationErrors()->isEmpty();
    }

    public function isValidEmail()
    {
        $emailValidator = new EmailValidator();
        if (!$emailValidator->isValid($this->user_email, new NoRFCWarningsValidation())) {
            $this->validationErrors()->add('user_email', '.invalid_email');

            // no point validating further if address isn't valid.
            return false;
        }

        $banlist = DB::table('phpbb_banlist')->where('ban_end', '>=', now()->timestamp)->orWhere('ban_end', 0);
        foreach (model_pluck($banlist, 'ban_email') as $check) {
            if (preg_match('#^'.str_replace('\*', '.*?', preg_quote($check, '#')).'$#i', $this->user_email)) {
                $this->validationErrors()->add('user_email', '.email_not_allowed');

                return false;
            }
        }

        if (static::where('user_id', '<>', $this->getKey())->where('user_email', '=', $this->user_email)->exists()) {
            $this->validationErrors()->add('user_email', '.email_already_used');

            return false;
        }

        return true;
    }

    public function preferredLocale()
    {
        return $this->user_lang;
    }

    public function url()
    {
        return route('users.show', ['user' => $this->getKey()]);
    }

    public function validationErrorsTranslationPrefix()
    {
        return 'user';
    }

    public function save(array $options = [])
    {
        if ($options['skipValidations'] ?? false) {
            return parent::save($options);
        }

        return $this->isValid() && parent::save($options);
    }

    protected function newReportableExtraParams(): array
    {
        return [
            'reason' => 'Cheating',
            'user_id' => $this->getKey(),
        ];
    }
}<|MERGE_RESOLUTION|>--- conflicted
+++ resolved
@@ -1439,22 +1439,12 @@
 
     public function title(): ?string
     {
-<<<<<<< HEAD
         return optional($this->rank)->rank_title;
     }
 
     public function titleUrl(): ?string
     {
         return optional($this->rank)->url;
-=======
-        return $this->memoize(__FUNCTION__, function () {
-            if ($this->user_rank !== 0 && $this->user_rank !== null) {
-                $title = $this->rank->rank_title;
-            }
-
-            return $title ?? null;
-        });
->>>>>>> 3c0ebf01
     }
 
     public function hasProfile()
