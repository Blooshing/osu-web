--- conflicted
+++ resolved
@@ -1856,8 +1856,8 @@
         }
 
         if ($this->isDirty('user_email') && present($this->user_email)) {
-<<<<<<< HEAD
             $emailValidator = new EmailValidator();
+
             if (!$emailValidator->isValid($this->user_email, new NoRFCWarningsValidation())) {
                 $this->validationErrors()->add('user_email', '.invalid_email');
             }
@@ -1865,9 +1865,6 @@
             if (static::where('user_id', '<>', $this->getKey())->where('user_email', '=', $this->user_email)->exists()) {
                 $this->validationErrors()->add('user_email', '.email_already_used');
             }
-=======
-            $this->isValidEmail();
->>>>>>> e7793cd4
         }
 
         if ($this->isDirty('country_acronym') && present($this->country_acronym)) {
