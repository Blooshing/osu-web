--- conflicted
+++ resolved
@@ -487,16 +487,7 @@
         return $this->hasMany(UserGroup::class);
     }
 
-<<<<<<< HEAD
-    public function beatmapSets()
-=======
-    public function notifications()
-    {
-        return $this->hasMany("App\Models\Notification", 'user_id', 'user_id');
-    }
-
     public function beatmapsets()
->>>>>>> 2ed76773
     {
         return $this->hasMany(Beatmapset::class);
     }
