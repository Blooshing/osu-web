--- conflicted
+++ resolved
@@ -25,13 +25,9 @@
 {
     protected $table = 'osu_countries';
     protected $primaryKey = 'acronym';
-<<<<<<< HEAD
-    public $timestamps = null;
-=======
     public $incrementing = false;
 
     public $timestamps = false;
->>>>>>> 757cbb4e
 
     public function scopeForStore($query)
     {
