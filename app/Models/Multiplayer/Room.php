<?php

// Copyright (c) ppy Pty Ltd <contact@ppy.sh>. Licensed under the GNU Affero General Public License v3.0.
// See the LICENCE file in the repository root for full licence text.

namespace App\Models\Multiplayer;

use App\Casts\PresentString;
use App\Exceptions\InvariantException;
use App\Models\Beatmap;
use App\Models\Chat\Channel;
use App\Models\Model;
use App\Models\Season;
use App\Models\SeasonRoom;
use App\Models\Traits\WithDbCursorHelper;
use App\Models\User;
use App\Traits\Memoizes;
use App\Transformers\Multiplayer\RoomTransformer;
use Carbon\Carbon;
use Ds\Set;
use Illuminate\Database\Eloquent\Collection;
use Illuminate\Database\Eloquent\Relations\HasMany;
use Illuminate\Database\Eloquent\SoftDeletes;

/**
 * @property string $category
 * @property Channel $channel
 * @property int|null $channel_id
 * @property \Carbon\Carbon|null $created_at
 * @property \Carbon\Carbon|null $deleted_at
 * @property \Carbon\Carbon $ends_at
 * @property User $host
 * @property int $id
 * @property int|null $max_attempts
 * @property string $name
 * @property int $participant_count
 * @property \Illuminate\Database\Eloquent\Collection $playlist PlaylistItem
 * @property \Illuminate\Database\Eloquent\Collection $scores Score
 * @property-read Collection<\App\Models\Season> $seasons
 * @property \Carbon\Carbon $starts_at
 * @property \Carbon\Carbon|null $updated_at
 * @property int $user_id
 * @property string $type
 * @property string $queue_mode
 * @property bool $auto_skip
 */
class Room extends Model
{
    use Memoizes, SoftDeletes, WithDbCursorHelper;

    const SORTS = [
        'ended' => [
            ['column' => 'ends_at', 'order' => 'DESC', 'type' => 'time'],
            ['column' => 'id', 'order' => 'DESC', 'type' => 'int'],
        ],
        'created' => [
            ['column' => 'id', 'order' => 'DESC', 'type' => 'int'],
        ],
    ];

    const DEFAULT_SORT = 'created';

    const CATEGORIES = ['normal', 'spotlight', 'featured_artist'];
    const TYPE_GROUPS = [
        'playlists' => [self::PLAYLIST_TYPE],
        'realtime' => self::REALTIME_TYPES,
    ];

    const PLAYLIST_TYPE = 'playlists';
    const REALTIME_DEFAULT_TYPE = 'head_to_head';
    const REALTIME_TYPES = ['head_to_head', 'team_versus'];

    const PLAYLIST_QUEUE_MODE = 'host_only';
    const REALTIME_DEFAULT_QUEUE_MODE = 'host_only';
    const REALTIME_QUEUE_MODES = [ 'host_only', 'all_players', 'all_players_round_robin' ];

    public ?array $preloadedRecentParticipants = null;

    protected $attributes = [
        'participant_count' => 0,
    ];
    protected $casts = [
        'auto_skip' => 'boolean',
        'ends_at' => 'datetime',
        'password' => PresentString::class,
        'starts_at' => 'datetime',
    ];
    protected $table = 'multiplayer_rooms';

    /**
     * Using this requires the collection to be queried with withRecentParticipantIds scope.
     */
    public static function preloadRecentParticipants(Collection $rooms)
    {
        $allUserIds = $rooms->map->recent_participant_ids->flatten();
        $allUsersByKey = User::whereKey($allUserIds)->get()->keyBy('user_id');

        foreach ($rooms as $room) {
            $users = [];
            foreach ($room->recent_participant_ids as $userId) {
                $user = $allUsersByKey[$userId] ?? null;

                if ($user !== null) {
                    $users[] = $user;
                }
            }
            $room->preloadedRecentParticipants = $users;
        }
    }

    public static function responseJson(array $rawParams): array
    {
        $typeGroup = $rawParams['type_group'] ?? null;

        $search = static::search($rawParams, 50);

        [$rooms, $hasMore] = $search['query']->with([
            'playlist.beatmap',
            'host',
        ])->getWithHasMore();

        $rooms->each->findAndSetCurrentPlaylistItem();
        $rooms->loadMissing('currentPlaylistItem.beatmap.beatmapset');

        $response['rooms'] = json_collection($rooms, new RoomTransformer(), ['current_playlist_item.beatmap.beatmapset', 'difficulty_range', 'host', 'playlist_item_stats']);

        if ($typeGroup !== null) {
            $response['type_group'] = $typeGroup;
        }

        return [
            ...$response,
            ...cursor_for_response($search['cursorHelper']->next($rooms, $hasMore)),
        ];
    }

    public static function search(array $rawParams, ?int $maxLimit = null)
    {
        $params = get_params($rawParams, null, [
            'category',
            'limit:int',
            'mode',
            'season_id:int',
            'sort',
            'type_group',
            'user:any',
        ], ['null_missing' => true]);

        $maxLimit ??= 250;
        $user = $params['user'];
        $seasonId = $params['season_id'];
        $sort = $params['sort'];
        $category = $params['category'];
        $typeGroup = $params['type_group'];

        // support old query string param
        // TODO: redirect instead?
        if ($category === 'realtime') {
            $typeGroup = 'realtime';
            $category = null;
        }

        if (!array_key_exists($typeGroup, static::TYPE_GROUPS)) {
            $typeGroup = 'playlists';
        }

        $query = static::whereIn('type', static::TYPE_GROUPS[$typeGroup]);

        if (isset($seasonId)) {
            $query->whereRelation('seasons', 'seasons.id', $seasonId);
        }

        if (in_array($category, static::CATEGORIES, true)) {
            $query->where('category', $category);
        }

        switch ($params['mode']) {
            case 'all':
                break;
            case 'ended':
                $query->ended();
                $sort ??= 'ended';
                break;
            case 'participated':
                $query->hasParticipated($user);
                break;
            case 'owned':
                $query->startedBy($user);
                break;
            default:
                $query->active();
        }

        $cursorHelper = static::makeDbCursorHelper($sort);
        $query->cursorSort($cursorHelper, cursor_from_params($rawParams));

        $limit = clamp($params['limit'] ?? $maxLimit, 1, $maxLimit);
        $query->limit($limit);

        return [
            'cursorHelper' => $cursorHelper,
            'query' => $query,
            'search' => ['limit' => $limit, 'sort' => $cursorHelper->getSortName()],
        ];
    }

    public function channel()
    {
        return $this->belongsTo(Channel::class, 'channel_id');
    }

    /**
     * See getCurrentPlaylistItemIdAttribute.
     */
    public function currentPlaylistItem()
    {
        return $this->belongsTo(PlaylistItem::class, 'current_playlist_item_id');
    }

    public function host()
    {
        return $this->belongsTo(User::class, 'user_id');
    }

    public function playlist()
    {
        return $this->hasMany(PlaylistItem::class);
    }

    public function scores()
    {
        return $this->hasMany(Score::class);
    }

    public function seasons()
    {
        return $this->belongsToMany(Season::class, SeasonRoom::class);
    }

    public function userHighScores()
    {
        return $this->hasMany(UserScoreAggregate::class);
    }

    public function scopeActive($query)
    {
        return $query
            ->where('starts_at', '<', Carbon::now())
            ->where(function ($q) {
                $q->where('ends_at', '>', Carbon::now())->orWhereNull('ends_at');
            });
    }

    public function scopeEnded($query)
    {
        return $query->where('ends_at', '<', Carbon::now());
    }

    public function scopeHasParticipated($query, User $user)
    {
        return $query->whereIn(
            'id',
            // SoftDelete scope is ignored, fixed in 5.8:
            // https://github.com/laravel/framework/pull/26198
            Score::withoutTrashed()->where('user_id', $user->getKey())->select('room_id')
        );
    }

    public function scopeStartedBy($query, User $user)
    {
        return $query->where('user_id', $user->user_id);
    }

    public function scopeWithRecentParticipantIds($query, ?int $limit = null)
    {
        $limit ??= 10;

        if ($query->getQuery()->columns === null) {
            $query = $query->select();
        }

        $highScore = new UserScoreAggregate();

        return $query->selectSub("
            SELECT json_arrayagg(user_id)
            FROM (
                SELECT user_id
                FROM {$highScore->getTable()}
                WHERE
                    {$highScore->qualifyColumn('room_id')} = {$this->qualifyColumn($this->getKeyName())}
                    AND (
                        {$this->qualifyColumn('type')} = {$this->getGrammar()->quoteString(static::PLAYLIST_TYPE)}
                        OR {$highScore->qualifyColumn('in_room')}
                    )
                ORDER BY updated_at DESC
                LIMIT {$limit}
            ) recent_participants
        ", 'recent_participant_ids');
    }

    public function difficultyRange()
    {
        $extraQuery = true;

        if ($this->relationLoaded('playlist')) {
            if ($this->playlist->count() > 0) {
                $firstItem = $this->playlist[0];

                if ($firstItem->relationLoaded('beatmap')) {
                    $extraQuery = false;
                    foreach ($this->playlist as $item) {
                        $rating = $item->beatmap->difficultyrating;
                        $max ??= $rating;
                        $min ??= $rating;

                        if ($max < $rating) {
                            $max = $rating;
                        } elseif ($min > $rating) {
                            $min = $rating;
                        }
                    }
                }
            } else {
                $extraQuery = false;
            }
        }

        if ($extraQuery) {
            $range = Beatmap::selectRaw('
                MIN(difficultyrating) as min_difficulty,
                MAX(difficultyrating) as max_difficulty
            ')->whereIn('beatmap_id', $this->playlist()->select('beatmap_id'))->first();
            $max = $range->max_difficulty;
            $min = $range->min_difficulty;
        }

        return [
            'max' => $max ?? 0,
            'min' => $min ?? 0,
        ];
    }

    public function hasEnded()
    {
        return $this->ends_at !== null && Carbon::now()->gte($this->ends_at);
    }

    public function isRealtime()
    {
        static $realtimeTypes;

        $realtimeTypes ??= new Set(static::REALTIME_TYPES);

        return $realtimeTypes->contains($this->type);
    }

    public function isScoreSubmissionStillAllowed()
    {
        // TODO: move grace period to config or use the beatmap's duration
        return $this->ends_at === null || Carbon::now()->lte($this->ends_at->addMinutes(5));
    }

    /**
     * This allows nested preloading of playlist item relations.
     *
     * playlist should be preloaded beforehand unless it's for single Room model.
     */
    public function getCurrentPlaylistItemIdAttribute(): ?int
    {
        return $this->findAndSetCurrentPlaylistItem()?->getKey();
    }

    public function getRecentParticipantIdsAttribute()
    {
        return $this->memoize(
            __FUNCTION__,
            fn () => json_decode($this->attributes['recent_participant_ids'], true) ?? []
        );
    }

    /**
     * Convenience method to generate missing top scores of the room.
     *
     * @return void
     */
    public function calculateMissingTopScores()
    {
        // just run through all the users, UserScoreAggregate::new will calculate and persist if necessary.
        $users = User::whereIn('user_id', Score::where('room_id', $this->getKey())->select('user_id'));
        $users->each(function ($user) {
            UserScoreAggregate::new($user, $this);
        });
    }

    public function completePlay(Score $score, array $params)
    {
        priv_check_user($score->user, 'MultiplayerScoreSubmit')->ensureCan();

        $this->assertValidCompletePlay();

        return $score->getConnection()->transaction(function () use ($params, $score) {
            $score->complete($params);
            UserScoreAggregate::new($score->user, $this)->addScore($score);

            return $score;
        });
    }

    public function findAndSetCurrentPlaylistItem(): ?PlaylistItem
    {
        return $this->memoize(__FUNCTION__, function () {
            if ($this->playlist->count() === 0) {
                $ret = null;
            } else {
                if ($this->isRealtime()) {
                    $groupedItems = $this->playlist->groupBy('expired');

                    // the key is casted to int
                    $ret = isset($groupedItems[0])
                        ? $groupedItems[0]->reduce(function (?PlaylistItem $prevItem, PlaylistItem $i) {
                            if ($prevItem === null) {
                                return $i;
                            }

                            return $i->playlist_order < $prevItem->playlist_order
                                ? $i
                                : $prevItem;
                        })
                        : $groupedItems[1]->reduce(function (?PlaylistItem $prevItem, PlaylistItem $i) {
                            if ($prevItem === null) {
                                return $i;
                            }

                            return $i->played_at > $prevItem->played_at
                                ? $i
                                : $prevItem;
                        });
                } else {
                    $ret = $this->playlist[0];
                }
            }

            $this->setRelation('currentPlaylistItem', $ret);

            return $ret;
        });
    }

    public function join(User $user)
    {
        $this->channel->addUser($user);
    }

    public function participants(): HasMany
    {
        $query = $this->userHighScores();

        // only return users currently inside for open realtime room
        if ($this->isRealtime() && $this->ends_at === null) {
            $query->where(['in_room' => true]);
        }

        return $query;
    }

    public function playlistItemStats(): array
    {
        $active = $this->playlist->whereStrict('expired', false);
        $activeCount = $active->count();

        return [
            'count_active' => $activeCount,
            'count_total' => $this->playlist->count(),
            'ruleset_ids' => ($activeCount === 0 ? $this->playlist : $active)->pluck('ruleset_id')->unique()->values(),
        ];
    }

    public function recentParticipants(): array
    {
        if ($this->preloadedRecentParticipants !== null) {
            return $this->preloadedRecentParticipants;
        }

        return $this
            ->participants()
            ->select('user_id')
            ->with('user')
            ->orderBy('updated_at', 'DESC')
            ->limit(50)
            ->get()
            ->pluck('user')
            ->all();
    }

    public function startGame(User $host, array $rawParams)
    {
        priv_check_user($host, 'MultiplayerRoomCreate')->ensureCan();

        $params = get_params($rawParams, null, [
            'category',
            'duration:int',
            'ends_at:time',
            'max_attempts:int',
            'name',
            'password',
            'playlist:array',
            'type',
            'queue_mode',
            'auto_start_duration:int',
            'auto_skip:bool',
        ], ['null_missing' => true]);

        $this->fill([
            'max_attempts' => $params['max_attempts'],
            'name' => $params['name'],
            'starts_at' => now(),
            'type' => $params['type'],
            'queue_mode' => $params['queue_mode'],
            'auto_start_duration' => $params['auto_start_duration'],
            'auto_skip' => $params['auto_skip'] ?? false,
            'user_id' => $host->getKey(),
        ]);

        $this->setRelation('host', $host);

        // TODO: remove category params support (and forcing default type) once client sends type parameter
        if ($this->isRealtime() || $params['category'] === 'realtime') {
            if (!in_array($this->type, static::REALTIME_TYPES, true)) {
                $this->type = static::REALTIME_DEFAULT_TYPE;
            }
            if (!in_array($this->queue_mode, static::REALTIME_QUEUE_MODES, true)) {
                $this->queue_mode = static::REALTIME_DEFAULT_QUEUE_MODE;
            }
            if ($this->auto_start_duration === null) {
                $this->auto_start_duration = 0;
            }
            // only for realtime rooms for now
            $this->password = $params['password'];
            $this->ends_at = now()->addSeconds(30);
        } else {
            $this->type = static::PLAYLIST_TYPE;
            $this->queue_mode = static::PLAYLIST_QUEUE_MODE;
            $this->auto_start_duration = 0;
            if ($params['ends_at'] !== null) {
                $this->ends_at = $params['ends_at'];
            } elseif ($params['duration'] !== null) {
                $this->ends_at = $this->starts_at->copy()->addMinutes($params['duration']);
            }
        }

        $this->assertValidStartGame();

        if (!is_array($params['playlist'])) {
            throw new InvariantException("field 'playlist' must an an array");
        }

        $playlistItems = [];
        foreach ($params['playlist'] as $item) {
            $playlistItems[] = PlaylistItem::fromJsonParams($host, $item);
        }

        $playlistItemsCount = count($playlistItems);

        if ($this->isRealtime() && $playlistItemsCount !== 1) {
            throw new InvariantException('realtime room must have exactly one playlist item');
        }

        if ($playlistItemsCount < 1) {
            throw new InvariantException('room must have at least one playlist item');
        }

        PlaylistItem::assertBeatmapsExist($playlistItems);

        $this->getConnection()->transaction(function () use ($host, $playlistItems) {
            $this->save(); // need to persist to get primary key for channel name.

            $channel = Channel::createMultiplayer($this);
            $channel->addUser($host);

            $this->update(['channel_id' => $channel->channel_id]);

            foreach ($playlistItems as $playlistItem) {
                $playlistItem->room()->associate($this);
                $playlistItem->save();
            }
        });

        // to load db-level default attributes
        return $this->fresh();
    }

    public function startPlay(User $user, PlaylistItem $playlistItem)
    {
        priv_check_user($user, 'MultiplayerScoreSubmit')->ensureCan();

        $this->assertValidStartPlay($user, $playlistItem);

        return $this->getConnection()->transaction(function () use ($user, $playlistItem) {
            $agg = UserScoreAggregate::new($user, $this);
<<<<<<< HEAD
            if ($agg->wasRecentlyCreated) {
                // sanity; if the object isn't saved, laravel will increment the entire table.
                if (!$this->exists) {
                    $this->save();
                }

                $this->increment('participant_count');
=======
            if ($agg->isNew) {
                $this->incrementInstance('participant_count');
>>>>>>> 2a57abb9
            }

            $agg->updateUserAttempts();

            return Score::start([
                'user_id' => $user->getKey(),
                'room_id' => $this->getKey(),
                'playlist_item_id' => $playlistItem->getKey(),
                'beatmap_id' => $playlistItem->beatmap_id,
            ]);
        });
    }

    public function topScores()
    {
        return $this->userHighScores()->forRanking()->with('user.country');
    }

    private function assertHostRoomAllowance()
    {
        $query = static::active()->startedBy($this->host);

        if ($this->isRealtime()) {
            $query->whereIn('type', static::REALTIME_TYPES);
            $max = 1;
        } else {
            $query->where('type', static::PLAYLIST_TYPE);
            $max = $this->host->maxMultiplayerRooms();
        }

        if ($query->count() >= $max) {
            throw new InvariantException('number of simultaneously active rooms reached');
        }
    }

    private function assertValidCompletePlay()
    {
        if (!$this->isScoreSubmissionStillAllowed()) {
            throw new InvariantException('Room is no longer accepting scores.');
        }
    }

    private function assertValidStartGame()
    {
        $this->assertHostRoomAllowance();

        foreach (['ends_at', 'name'] as $field) {
            if (!present($this->$field)) {
                throw new InvariantException("'{$field}' is required");
            }
        }

        if (!$this->isRealtime() && $this->starts_at->addMinutes(30)->gt($this->ends_at)) {
            throw new InvariantException("'ends_at' must be at least 30 minutes after 'starts_at'");
        }

        if ($this->starts_at->addDays($this->host->maxMultiplayerDuration())->lt($this->ends_at)) {
            throw new InvariantException(osu_trans('multiplayer.room.errors.duration_too_long'));
        }

        if ($this->max_attempts !== null) {
            $maxAttemptsLimit = config('osu.multiplayer.max_attempts_limit');
            if ($this->max_attempts < 1 || $this->max_attempts > $maxAttemptsLimit) {
                throw new InvariantException("field 'max_attempts' must be between 1 and {$maxAttemptsLimit}");
            }
        }
    }

    private function assertValidStartPlay(User $user, PlaylistItem $playlistItem)
    {
        // todo: check against room's end time (to see if player has enough time to play this beatmap) and is under the room's max attempts limit

        if ($this->hasEnded()) {
            throw new InvariantException('Room has already ended.');
        }

        if ($this->max_attempts !== null) {
            $roomStats = $this->userHighScores()->where('user_id', $user->getKey())->first();
            if ($roomStats !== null && $roomStats->attempts >= $this->max_attempts) {
                throw new InvariantException('You have reached the maximum number of tries allowed.');
            }
        }

        if ($playlistItem->max_attempts !== null) {
            $playlistAttempts = $playlistItem->scores()->where('user_id', $user->getKey())->count();
            if ($playlistAttempts >= $playlistItem->max_attempts) {
                throw new InvariantException('You have reached the maximum number of tries allowed.');
            }
        }

        if ($playlistItem->expired) {
            throw new InvariantException('Cannot play an expired playlist item.');
        }

        if ($playlistItem->played_at !== null) {
            throw new InvariantException('Cannot play a playlist item that has already been played.');
        }
    }
}<|MERGE_RESOLUTION|>--- conflicted
+++ resolved
@@ -597,18 +597,8 @@
 
         return $this->getConnection()->transaction(function () use ($user, $playlistItem) {
             $agg = UserScoreAggregate::new($user, $this);
-<<<<<<< HEAD
             if ($agg->wasRecentlyCreated) {
-                // sanity; if the object isn't saved, laravel will increment the entire table.
-                if (!$this->exists) {
-                    $this->save();
-                }
-
-                $this->increment('participant_count');
-=======
-            if ($agg->isNew) {
                 $this->incrementInstance('participant_count');
->>>>>>> 2a57abb9
             }
 
             $agg->updateUserAttempts();
