<?php

/**
 *    Copyright 2015-2017 ppy Pty. Ltd.
 *
 *    This file is part of osu!web. osu!web is distributed with the hope of
 *    attracting more community contributions to the core ecosystem of osu!.
 *
 *    osu!web is free software: you can redistribute it and/or modify
 *    it under the terms of the Affero GNU General Public License version 3
 *    as published by the Free Software Foundation.
 *
 *    osu!web is distributed WITHOUT ANY WARRANTY; without even the implied
 *    warranty of MERCHANTABILITY or FITNESS FOR A PARTICULAR PURPOSE.
 *    See the GNU Affero General Public License for more details.
 *
 *    You should have received a copy of the GNU Affero General Public License
 *    along with osu!web.  If not, see <http://www.gnu.org/licenses/>.
 */

namespace App\Models\Wiki;

use App;
use App\Exceptions\GitHubNotFoundException;
use App\Jobs\EsDeleteDocument;
use App\Jobs\EsIndexDocument;
use App\Libraries\Elasticsearch\BoolQuery;
use App\Libraries\Elasticsearch\Es;
use App\Libraries\OsuMarkdownProcessor;
use App\Libraries\OsuWiki;
use App\Libraries\Search\BasicSearch;
use Carbon\Carbon;
<<<<<<< HEAD
=======
use Es;
use Exception;
>>>>>>> 37a2c21e

class Page
{
    // in minutes
    const REINDEX_AFTER = 300;
    const VERSION = 1;

    public $locale;
    public $requestedLocale;

    private $cache = [];
    private $defaultTitle;
    private $defaultSubtitle;

    public static function cleanupPath($path)
    {
        return strtolower(str_replace(['-', '/', '_'], ' ', $path));
    }

    public static function searchIndexConfig($params = [])
    {
        return array_merge([
            'index' => config('osu.elasticsearch.index.wiki_pages'),
            'type' => 'wiki_page',
        ], $params);
    }

    public static function searchPath($path, $locale)
    {
        $searchPath = static::cleanupPath($path);

        $localeQuery = [
            ['constant_score' => [
                'boost' => 1000,
                'filter' => [
                    'match' => [
                        'locale' => $locale ?? App::getLocale(),
                    ],
                ],
            ]],
            ['constant_score' => [
                'filter' => [
                    'match' => [
                        'locale' => config('app.fallback_locale'),
                    ],
                ],
            ]],
        ];

        $query = (new BoolQuery())
            ->must(['match' => ['path_clean' => es_query_and_words($searchPath)]])
            ->should($localeQuery)
            ->shouldMatch(1);

        $search = (new BasicSearch(config('osu.elasticsearch.index.wiki_pages')))
            ->source('path')
            ->query($query);

        $response = $search->response();

        if ($response->total() === 0) {
            return;
        }

        foreach ($response as $hit) {
            $resultPath = static::cleanupPath($hit->source('path'));

            if ($resultPath === $searchPath) {
                return $hit->source('path');
            }
        }
    }

    public function __construct($path, $locale, $esCache = null)
    {
        if ($esCache !== null) {
            $path = $esCache['path'];
            $locale = $esCache['locale'];
            $this->cache['page'] = json_decode($esCache['page'], true);
        }

        $this->path = OsuWiki::cleanPath($path);
        $this->requestedLocale = $locale;
        $this->locale = $locale;

        $defaultTitles = explode('/', str_replace('_', ' ', $this->path));
        $this->defaultTitle = array_pop($defaultTitles);
        $this->defaultSubtitle = array_pop($defaultTitles);
    }

    public function editUrl()
    {
        return 'https://github.com/'.OsuWiki::USER.'/'.OsuWiki::REPOSITORY.'/tree/master/wiki/'.$this->pagePath();
    }

    public function esIndexDocument()
    {
        $params = static::searchIndexConfig();

        if ($this->page() === null) {
            $params['body'] = [
                'locale' => null,
                'page' => null,
                'page_text' => null,
                'path' => null,
                'path_clean' => null,
                'title' => null,
                'tags' => [],
            ];
        } else {
            $params['body'] = [
                'locale' => $this->locale,
                'page' => json_encode($this->page()),
                'page_text' => replace_tags_with_spaces($this->page()['output']),
                'path' => $this->path,
                'path_clean' => static::cleanupPath($this->path),
                'title' => $this->title(),
                'tags' => $this->tags(),
            ];
        }

        $params['id'] = $this->pagePath();
        $params['body']['indexed_at'] = json_time(Carbon::now());
        $params['body']['version'] = static::VERSION;

        return Es::getClient()->index($params);
    }

    public function esDeleteDocument()
    {
        return Es::getClient()->delete(static::searchIndexConfig([
            'id' => $this->pagePath(),
            'client' => ['ignore' => 404],
        ]));
    }

    public function isOutdated()
    {
        return $this->page()['header']['outdated'] ?? false;
    }

    public function page()
    {
        if (!array_key_exists('page', $this->cache)) {
            foreach (array_unique([$this->requestedLocale, config('app.fallback_locale')]) as $locale) {
                $this->locale = $locale;

                $response = (new BasicSearch(config('osu.elasticsearch.index.wiki_pages')))
                    ->source(['page', 'indexed_at', 'version'])
                    ->query([
                        'term' => [
                            '_id' => $this->pagePath(),
                        ],
                    ])
                    ->response();

                $page = null;
                $fetch = true;

                if ($response->total() > 0) {
                    $result = $response[0]->source();
                    $expired = Carbon
                        ::parse($result['indexed_at'])
                        ->addMinutes(static::REINDEX_AFTER)
                        ->isPast();
                    $wrongVersion = $result['version'] !== static::VERSION;
                    $fetch = $expired || $wrongVersion;

                    if (!$fetch) {
                        $pageString = $result['page'] ?? null;
                        $page = json_decode($pageString, true);
                    }
                }

                if ($fetch) {
                    try {
                        $body = OsuWiki::fetchContent('wiki/'.$this->pagePath());
                    } catch (Exception $e) {
                        if (!$e instanceof GitHubNotFoundException) {
                            $index = false;

                            log_error($e);
                        }

                        $body = null;
                    }

                    if (present($body)) {
                        $page = OsuMarkdownProcessor::process($body, [
                            'path' => route('wiki.show', $this->path),
                        ]);
                    }
                }

                $this->cache['page'] = $page;

                if ($fetch && ($index ?? true)) {
                    dispatch(new EsIndexDocument($this));
                }

                if ($page !== null) {
                    break;
                }
            }
        }

        return $this->cache['page'];
    }

    public function pagePath()
    {
        return $this->path.'/'.$this->locale.'.md';
    }

    public function refresh()
    {
        dispatch(new EsDeleteDocument($this));
    }

    public function tags()
    {
        return $this->page()['header']['tags'] ?? [];
    }

    public function title($withSubtitle = false)
    {
        if ($this->page() === null) {
            return trans('wiki.show.missing_title');
        }

        $title = presence($this->page()['header']['title'] ?? null) ?? $this->defaultTitle;

        if ($withSubtitle && present($this->subtitle())) {
            $title = $this->subtitle().' / '.$title;
        }

        return $title;
    }

    public function subtitle()
    {
        if ($this->page() === null) {
            return;
        }

        return presence($this->page()['header']['subtitle'] ?? null) ?? $this->defaultSubtitle;
    }
}<|MERGE_RESOLUTION|>--- conflicted
+++ resolved
@@ -30,11 +30,7 @@
 use App\Libraries\OsuWiki;
 use App\Libraries\Search\BasicSearch;
 use Carbon\Carbon;
-<<<<<<< HEAD
-=======
-use Es;
 use Exception;
->>>>>>> 37a2c21e
 
 class Page
 {
