<?php

// Copyright (c) ppy Pty Ltd <contact@ppy.sh>. Licensed under the GNU Affero General Public License v3.0.
// See the LICENCE file in the repository root for full licence text.

namespace App\Models\Chat;

use App\Events\ChatChannelEvent;
use App\Exceptions\API;
use App\Exceptions\InvariantException;
use App\Jobs\Notifications\ChannelAnnouncement;
use App\Jobs\Notifications\ChannelMessage;
use App\Libraries\AuthorizationResult;
use App\Libraries\Chat\MessageTask;
use App\Models\LegacyMatch\LegacyMatch;
use App\Models\Multiplayer\Room;
use App\Models\User;
use App\Traits\Memoizes;
use App\Traits\Validatable;
use Carbon\Carbon;
use ChaseConey\LaravelDatadogHelper\Datadog;
use Illuminate\Database\Eloquent\Collection;
use Illuminate\Support\Str;
use LaravelRedis as Redis;

/**
 * @property string[] $allowed_groups
 * @property int $channel_id
 * @property \Carbon\Carbon $creation_time
 * @property string $description
 * @property \Illuminate\Database\Eloquent\Collection $messages Message
 * @property int|null $match_id
 * @property int $moderated
 * @property string $name
 * @property int|null $room_id
 * @property mixed $type
 */
class Channel extends Model
{
    use Memoizes, Validatable;

    const CHAT_ACTIVITY_TIMEOUT = 60; // in seconds.

    public ?string $uuid = null;

    protected $primaryKey = 'channel_id';

    protected $casts = [
        'moderated' => 'boolean',
    ];

    protected $dates = [
        'creation_time',
    ];

    private ?Collection $pmUsers;
    private array $preloadedUserChannels = [];

    const TYPES = [
        'announce' => 'ANNOUNCE',
        'public' => 'PUBLIC',
        'private' => 'PRIVATE',
        'multiplayer' => 'MULTIPLAYER',
        'spectator' => 'SPECTATOR',
        'temporary' => 'TEMPORARY',
        'pm' => 'PM',
        'group' => 'GROUP',
    ];

    /**
     * Creates a chat broadcast Channel and associated UserChannels.
     *
     * @param Collection $users
     * @param array $rawParams
     * @return Channel
     */
    public static function createAnnouncement(Collection $users, array $rawParams, ?string $uuid = null): self
    {
        $params = get_params($rawParams, null, [
            'description:string',
            'name:string',
        ], ['null_missing' => true]);

        $params['moderated'] = true;
        $params['type'] = static::TYPES['announce'];

        $channel = new static($params);
        $channel->getConnection()->transaction(function () use ($channel, $users, $uuid) {
            $channel->saveOrExplode();
            $channel->uuid = $uuid;
            $userChannels = $channel->userChannels()->createMany($users->map(fn ($user) => ['user_id' => $user->getKey()]));
            foreach ($userChannels as $userChannel) {
                // preset to avoid extra queries during permission check.
                $userChannel->setRelation('channel', $channel);
                $userChannel->channel->setUserChannel($userChannel);
            }

            // TODO: only the sender needs this now.
            foreach ($users as $user) {
                (new ChatChannelEvent($channel, $user, 'join'))->broadcast(true);
            }
        });

        return $channel;
    }

    public static function createMultiplayer(Room $room)
    {
        if (!$room->exists) {
            throw new InvariantException('cannot create Channel for a Room that has not been persisted.');
        }

        return static::create([
            'name' => "#lazermp_{$room->getKey()}",
            'type' => static::TYPES['multiplayer'],
            'description' => $room->name,
        ]);
    }

    public static function createPM($user1, $user2)
    {
        $channel = new static([
            'name' => static::getPMChannelName($user1, $user2),
            'type' => static::TYPES['pm'],
            'description' => '', // description is not nullable
        ]);

        $channel->getConnection()->transaction(function () use ($channel, $user1, $user2) {
            $channel->saveOrExplode();
            $channel->addUser($user1);
            $channel->addUser($user2);
            $channel->setPmUsers([$user1, $user2]);
        });

        return $channel;
    }

    public static function findPM($user1, $user2)
    {
        $channelName = static::getPMChannelName($user1, $user2);

        $channel = static::where('name', $channelName)->first();

        $channel?->setPmUsers([$user1, $user2]);

        return $channel;
    }

    public static function getAckKey(int $channelId)
    {
        return "chat:channel:{$channelId}";
    }

    /**
     * @param User $user1
     * @param User $user2
     *
     * @return string
     */
    public static function getPMChannelName($user1, $user2)
    {
        $userIds = [$user1->getKey(), $user2->getKey()];
        sort($userIds);

        return '#pm_'.implode('-', $userIds);
    }

    public function activeUserIds()
    {
        return $this->isPublic()
            ? Redis::zrangebyscore(static::getAckKey($this->getKey()), now()->subSeconds(static::CHAT_ACTIVITY_TIMEOUT)->timestamp, 'inf')
            : $this->userIds();
    }

    /**
     * This check is used for whether the user can enter into the input box for the channel,
     * not if a message is actually allowed to be sent.
     */
    public function checkCanMessage(User $user): AuthorizationResult
    {
        return priv_check_user($user, 'ChatChannelCanMessage', $this);
    }

    public function displayIconFor(?User $user): ?string
    {
        return $this->pmTargetFor($user)?->user_avatar;
    }

    public function displayNameFor(?User $user): ?string
    {
        if (!$this->isPM()) {
            return $this->name;
        }

        return $this->pmTargetFor($user)?->username;
    }

    public function setDescriptionAttribute(?string $value)
    {
        $this->attributes['description'] = $value !== null ? trim($value) : null;
    }

    public function setNameAttribute(?string $value)
    {
        $this->attributes['name'] = presence(trim($value));
    }

    public function isVisibleFor(User $user): bool
    {
        if (!$this->isPM()) {
            return true;
        }

        $targetUser = $this->pmTargetFor($user);

        return !(
            $targetUser === null
            || $user->hasBlocked($targetUser)
            && !($targetUser->isBot() || $targetUser->isModerator() || $targetUser->isAdmin())
        );
    }

    /**
     * Preset the UserChannel with Channel::setUserChannel when handling multiple channels.
     * UserChannelList will automatically do this.
     */
    public function lastReadIdFor(?User $user): ?int
    {
        if ($user === null) {
            return null;
        }

        return $this->userChannelFor($user)?->last_read_id;
    }

    public function messages()
    {
        return $this->hasMany(Message::class);
    }

    public function filteredMessages()
    {
        $messages = $this->messages();

        if ($this->isPublic()) {
            $messages = $messages->where('timestamp', '>', Carbon::now()->subHours(config('osu.chat.public_backlog_limit')));
        }

        // TODO: additional message filtering

        return $messages;
    }

    public function userChannels()
    {
        return $this->hasMany(UserChannel::class);
    }

    public function userIds(): array
    {
        return $this->memoize(__FUNCTION__, function () {
            // 4 = strlen('#pm_')
            if ($this->isPM() && substr($this->name, 0, 4) === '#pm_') {
                $userIds = get_arr(explode('-', substr($this->name, 4)), 'get_int');
            }

            return $userIds ?? $this->userChannels()->pluck('user_id')->all();
        });
    }

    public function users(): Collection
    {
        return $this->memoize(__FUNCTION__, function () {
            if ($this->isPM() && isset($this->pmUsers)) {
                return $this->pmUsers;
            }

            // This isn't a has-many-through because the User and UserChannel are in different databases.
            return User::whereIn('user_id', $this->userIds())->get();
        });
    }

    public function visibleUsers(?User $user)
    {
        if ($this->isPM() || $this->isAnnouncement() && priv_check_user($user, 'ChatAnnounce', $this)->can()) {
            return $this->users();
        }

        return new Collection();
    }

    public function scopePublic($query)
    {
        return $query->where('type', static::TYPES['public']);
    }

    public function scopePM($query)
    {
        return $query->where('type', static::TYPES['pm']);
    }

    public function getAllowedGroupsAttribute($allowed_groups)
    {
        return $allowed_groups === null ? [] : array_map('intval', explode(',', $allowed_groups));
    }

    public function isAnnouncement()
    {
        return $this->type === static::TYPES['announce'];
    }

    public function isHideable()
    {
        return $this->isPM() || $this->isAnnouncement();
    }

    public function isMultiplayer()
    {
        return $this->type === static::TYPES['multiplayer'];
    }

    public function isPublic()
    {
        return $this->type === static::TYPES['public'];
    }

    public function isPrivate()
    {
        return $this->type === static::TYPES['private'];
    }

    public function isPM()
    {
        return $this->type === static::TYPES['pm'];
    }

    public function isGroup()
    {
        return $this->type === static::TYPES['group'];
    }

    public function isBanchoMultiplayerChat()
    {
        return $this->type === static::TYPES['temporary'] && starts_with($this->name, ['#mp_', '#spect_']);
    }

    public function getMatchIdAttribute()
    {
        // TODO: add lazer mp support?
        if ($this->isBanchoMultiplayerChat()) {
            return intval(str_replace('#mp_', '', $this->name));
        }
    }

    public function isValid()
    {
        $this->validationErrors()->reset();

        if ($this->name === null) {
            $this->validationErrors()->add('name', 'required');
        }

        if ($this->description === null) {
            $this->validationErrors()->add('description', 'required');
        }

        return $this->validationErrors()->isEmpty();
    }

    public function getRoomIdAttribute()
    {
        // 9 = strlen('#lazermp_')
        if ($this->isMultiplayer() && substr($this->name, 0, 9) === '#lazermp_') {
            return get_int(substr($this->name, 9));
        }
    }

    public function multiplayerMatch()
    {
        return $this->belongsTo(LegacyMatch::class, 'match_id');
    }

    public function pmTargetFor(?User $user): ?User
    {
        if (!$this->isPM() || $user === null) {
            return null;
        }

        $userId = $user->getKey();

        return $this->memoize(__FUNCTION__.':'.$userId, function () use ($userId) {
            return $this->users()->firstWhere('user_id', '<>', $userId);
        });
    }

    public function receiveMessage(User $sender, ?string $content, bool $isAction = false, ?string $uuid = null)
    {
        if (!$this->isAnnouncement()) {
            $content = str_replace(["\r", "\n"], ' ', trim($content));
        }

        if (!present($content)) {
            throw new API\ChatMessageEmptyException(osu_trans('api.error.chat.empty'));
        }

        if (!$this->isAnnouncement() && mb_strlen($content, 'UTF-8') >= config('osu.chat.message_length_limit')) {
            throw new API\ChatMessageTooLongException(osu_trans('api.error.chat.too_long'));
        }

        if ($this->isPM()) {
            $limit = config('osu.chat.rate_limits.private.limit');
            $window = config('osu.chat.rate_limits.private.window');
            $keySuffix = 'PM';
        } else {
            $limit = config('osu.chat.rate_limits.public.limit');
            $window = config('osu.chat.rate_limits.public.window');
            $keySuffix = 'PUBLIC';
        }

        $key = "message_throttle:{$sender->user_id}:{$keySuffix}";
        $now = now();

        // This works by keeping a sorted set of when the last messages were sent by the user (per message type).
        // The timestamp of the message is used as the score, which allows for zremrangebyscore to cull old messages
        // in a rolling window fashion.
        [,$sent] = Redis::transaction()
            ->zremrangebyscore($key, 0, $now->timestamp - $window)
            ->zrange($key, 0, -1, 'WITHSCORES')
            ->zadd($key, $now->timestamp, (string) Str::uuid())
            ->expire($key, $window)
            ->exec();

        if (count($sent) >= $limit) {
            throw new API\ExcessiveChatMessagesException(osu_trans('api.error.chat.limit_exceeded'));
        }

        $chatFilters = app('chat-filters')->all();

        foreach ($chatFilters as $filter) {
            $content = str_replace($filter->match, $filter->replacement, $content);
        }

        $message = new Message([
            'content' => $content,
            'is_action' => $isAction,
            'timestamp' => $now,
        ]);

        $message->sender()->associate($sender)->channel()->associate($this)
            ->uuid = $uuid; // relay any message uuid back.

        $message->getConnection()->transaction(function () use ($message, $sender) {
            $message->save();

            $this->update(['last_message_id' => $message->getKey()]);

            $userChannel = $this->userChannelFor($sender);

            if ($userChannel) {
                $userChannel->markAsRead($message->message_id);
            }

<<<<<<< HEAD
            $this->unhide();

            if ($this->isPM()) {
=======
            if ($this->isPM()) {
                $this->unhide();
>>>>>>> 26380fbc
                (new ChannelMessage($message, $sender))->dispatch();
            } elseif ($this->isAnnouncement()) {
                (new ChannelAnnouncement($message, $sender))->dispatch();
            }

            MessageTask::dispatch($message);
        });

        Datadog::increment('chat.channel.send', 1, ['target' => $this->type]);

        return $message;
    }

    public function addUser(User $user)
    {
        $userChannel = $this->userChannelFor($user);

        if ($userChannel !== null) {
            // No check for sending join event, assumming non-hideable channels don't get hidden.
            if (!$userChannel->isHidden()) {
                return;
            }

            $userChannel->update(['hidden' => false]);
        } else {
            $userChannel = new UserChannel();
            $userChannel->user()->associate($user);
            $userChannel->channel()->associate($this);
            $userChannel->save();
            $this->resetMemoized();
        }

        (new ChatChannelEvent($this, $user, 'join'))->broadcast(true);

        Datadog::increment('chat.channel.join', 1, ['type' => $this->type]);
    }

    public function removeUser(User $user)
    {
        $userChannel = UserChannel::where([
            'channel_id' => $this->channel_id,
            'user_id' => $user->user_id,
            'hidden' => false,
        ])->first();

        if (!$userChannel) {
            return;
        }

        if ($this->isHideable()) {
            $userChannel->update(['hidden' => true]);
        } else {
            $userChannel->delete();
        }

        (new ChatChannelEvent($this, $user, 'part'))->broadcast(true);

        Datadog::increment('chat.channel.part', 1, ['type' => $this->type]);
    }

    public function hasUser(User $user)
    {
        return UserChannel::where([
            'channel_id' => $this->channel_id,
            'user_id' => $user->user_id,
            'hidden' => false,
        ])->exists();
    }

    public function save(array $options = [])
    {
        return $this->isValid() && parent::save($options);
    }

    public function setPmUsers(array $users)
    {
        $this->pmUsers = new Collection($users);
    }

    public function setUserChannel(UserChannel $userChannel)
    {
        if ($userChannel->channel_id !== $this->getKey()) {
            throw new InvariantException('userChannel does not belong to the channel.');
        }

        $this->preloadedUserChannels[$userChannel->user_id] = $userChannel;
    }

    /**
     * Unhides UserChannels as necessary when receiving messages.
     *
     * @return void
     */
    public function unhide(?User $user = null)
    {
        if (!$this->isHideable()) {
            return;
        }

        $params = ['channel_id' => $this->channel_id, 'hidden' => true];
        if ($user !== null) {
            $params['user_id'] = $user->getKey();
        }

        // using only subquery causes the test to fail
        $users = User::whereIn('user_id', UserChannel::where($params)->select('user_id')->pluck('user_id'))->get();
        if (!$users->isEmpty()) {
            UserChannel::where($params)->update(['hidden' => false]);

            foreach ($users as $user) {
                (new ChatChannelEvent($this, $user, 'join'))->broadcast(true);
            }

            Datadog::increment('chat.channel.join', 1, ['type' => $this->type], $users->count());
        }
    }

    public function validationErrorsTranslationPrefix()
    {
        return 'chat.channel';
    }

    private function userChannelFor(User $user)
    {
        $userId = $user->getKey();

        return $this->memoize(__FUNCTION__.':'.$userId, function () use ($user, $userId) {
            $userChannel = $this->preloadedUserChannels[$userId] ?? UserChannel::where([
                'channel_id' => $this->channel_id,
                'user_id' => $userId,
            ])->first();

            $userChannel?->setRelation('user', $user);

            return $userChannel;
        });
    }
}<|MERGE_RESOLUTION|>--- conflicted
+++ resolved
@@ -460,14 +460,9 @@
                 $userChannel->markAsRead($message->message_id);
             }
 
-<<<<<<< HEAD
             $this->unhide();
 
             if ($this->isPM()) {
-=======
-            if ($this->isPM()) {
-                $this->unhide();
->>>>>>> 26380fbc
                 (new ChannelMessage($message, $sender))->dispatch();
             } elseif ($this->isAnnouncement()) {
                 (new ChannelAnnouncement($message, $sender))->dispatch();
