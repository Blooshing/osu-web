<?php

// Copyright (c) ppy Pty Ltd <contact@ppy.sh>. Licensed under the GNU Affero General Public License v3.0.
// See the LICENCE file in the repository root for full licence text.

namespace App\Models\Chat;

use App\Events\ChatChannelEvent;
use App\Exceptions\API;
use App\Exceptions\InvariantException;
use App\Jobs\Notifications\ChannelMessage;
use App\Libraries\AuthorizationResult;
use App\Libraries\Chat\MessageTask;
use App\Models\LegacyMatch\LegacyMatch;
use App\Models\Multiplayer\Room;
use App\Models\User;
use App\Traits\Memoizes;
use App\Traits\Validatable;
use Carbon\Carbon;
use ChaseConey\LaravelDatadogHelper\Datadog;
use Illuminate\Support\Collection;
use Illuminate\Support\Str;
use LaravelRedis as Redis;

/**
 * @property string[] $allowed_groups
 * @property int $channel_id
 * @property \Carbon\Carbon $creation_time
 * @property string $description
 * @property \Illuminate\Database\Eloquent\Collection $messages Message
 * @property int|null $match_id
 * @property int $moderated
 * @property string $name
 * @property int|null $room_id
 * @property mixed $type
 */
class Channel extends Model
{
    use Memoizes, Validatable;

    const CHAT_ACTIVITY_TIMEOUT = 60; // in seconds.

    protected $primaryKey = 'channel_id';

    protected $casts = [
        'moderated' => 'boolean',
    ];

    protected $dates = [
        'creation_time',
    ];

    private ?Collection $pmUsers;
    private array $preloadedUserChannels = [];

    const TYPES = [
        'announce' => 'ANNOUNCE',
        'public' => 'PUBLIC',
        'private' => 'PRIVATE',
        'multiplayer' => 'MULTIPLAYER',
        'spectator' => 'SPECTATOR',
        'temporary' => 'TEMPORARY',
        'pm' => 'PM',
        'group' => 'GROUP',
    ];

    /**
     * Creates a chat broadcast Channel and associated UserChannels.
     *
     * @param Collection $users
     * @param array $rawParams
     * @return Channel
     */
    public static function createAnnouncement(Collection $users, array $rawParams): self
    {
        $params = get_params($rawParams, null, [
            'description:string',
            'name:string',
        ], ['null_missing' => true]);

        $params['moderated'] = true;
        $params['type'] = static::TYPES['announce'];

        $channel = new static($params);
        $channel->getConnection()->transaction(function () use ($channel, $users) {
            $channel->saveOrExplode();
            $userChannels = $channel->userChannels()->createMany($users->map(fn ($user) => ['user_id' => $user->getKey()]));
            foreach ($userChannels as $userChannel) {
                // preset to avoid extra queries during permission check.
                $userChannel->setRelation('channel', $channel);
                $userChannel->channel->setUserChannel($userChannel);
            }

            foreach ($users as $user) {
                // TODO: update after #8447
                event(new ChatChannelEvent($channel, $user, 'join'));
            }
        });

        return $channel;
    }

    public static function createMultiplayer(Room $room)
    {
        if (!$room->exists) {
            throw new InvariantException('cannot create Channel for a Room that has not been persisted.');
        }

        return static::create([
            'name' => "#lazermp_{$room->getKey()}",
            'type' => static::TYPES['multiplayer'],
            'description' => $room->name,
        ]);
    }

    public static function createPM($user1, $user2)
    {
        $channel = new static([
            'name' => static::getPMChannelName($user1, $user2),
            'type' => static::TYPES['pm'],
            'description' => '', // description is not nullable
        ]);

        $channel->getConnection()->transaction(function () use ($channel, $user1, $user2) {
            $channel->saveOrExplode();
            $channel->addUser($user1);
            $channel->addUser($user2);
            $channel->setPmUsers([$user1, $user2]);
        });

        return $channel;
    }

    public static function findPM($user1, $user2)
    {
        $channelName = static::getPMChannelName($user1, $user2);

        $channel = static::where('name', $channelName)->first();

        $channel?->setPmUsers([$user1, $user2]);

        return $channel;
    }

    public static function getAckKey(int $channelId)
    {
        return "chat:channel:{$channelId}";
    }

    /**
     * @param User $user1
     * @param User $user2
     *
     * @return string
     */
    public static function getPMChannelName($user1, $user2)
    {
        $userIds = [$user1->getKey(), $user2->getKey()];
        sort($userIds);

        return '#pm_'.implode('-', $userIds);
    }

    public function activeUserIds()
    {
        return $this->isPublic()
            ? Redis::zrangebyscore(static::getAckKey($this->getKey()), now()->subSeconds(static::CHAT_ACTIVITY_TIMEOUT)->timestamp, 'inf')
            : $this->userIds();
    }

    /**
     * This check is used for whether the user can enter into the input box for the channel,
     * not if a message is actually allowed to be sent.
     */
    public function checkCanMessage(User $user): AuthorizationResult
    {
        return priv_check_user($user, 'ChatChannelCanMessage', $this);
    }

    public function displayIconFor(?User $user): ?string
    {
        return $this->pmTargetFor($user)?->user_avatar;
    }

    public function displayNameFor(?User $user): ?string
    {
        if (!$this->isPM()) {
            return $this->name;
        }

        return $this->pmTargetFor($user)?->username;
    }

    public function setDescriptionAttribute(?string $value)
    {
        $this->attributes['description'] = $value !== null ? trim($value) : null;
    }

    public function setNameAttribute(?string $value)
    {
        $this->attributes['name'] = presence(trim($value));
    }

    public function isVisibleFor(User $user): bool
    {
        if (!$this->isPM()) {
            return true;
        }

        $targetUser = $this->pmTargetFor($user);

        return !(
            $targetUser === null
            || $user->hasBlocked($targetUser)
            && !($targetUser->isBot() || $targetUser->isModerator() || $targetUser->isAdmin())
        );
    }

    /**
     * Preset the UserChannel with Channel::setUserChannel when handling multiple channels.
     * UserChannelList will automatically do this.
     */
    public function lastReadIdFor(?User $user): ?int
    {
        if ($user === null) {
            return null;
        }

        return $this->userChannelFor($user)?->last_read_id;
    }

    public function messages()
    {
        return $this->hasMany(Message::class);
    }

    public function filteredMessages()
    {
        $messages = $this->messages();

        if ($this->isPublic()) {
            $messages = $messages->where('timestamp', '>', Carbon::now()->subHours(config('osu.chat.public_backlog_limit')));
        }

        // TODO: additional message filtering

        return $messages;
    }

    public function userChannels()
    {
        return $this->hasMany(UserChannel::class);
    }

    public function userIds(): array
    {
        return $this->memoize(__FUNCTION__, function () {
            // 4 = strlen('#pm_')
            if ($this->isPM() && substr($this->name, 0, 4) === '#pm_') {
                $userIds = get_arr(explode('-', substr($this->name, 4)), 'get_int');
            }

            return $userIds ?? $this->userChannels()->pluck('user_id')->all();
        });
    }

    public function users()
    {
        return $this->memoize(__FUNCTION__, function () {
            if ($this->isPM() && isset($this->pmUsers)) {
                return $this->pmUsers;
            }

            // This isn't a has-many-through because the relationship is cross-database.
            return User::whereIn('user_id', $this->userIds())->get();
        });
    }

    public function visibleUsers()
    {
        if ($this->isPM()) {
            return $this->users();
        }

        return collect();
    }

    public function scopePublic($query)
    {
        return $query->where('type', static::TYPES['public']);
    }

    public function scopePM($query)
    {
        return $query->where('type', static::TYPES['pm']);
    }

    public function getAllowedGroupsAttribute($allowed_groups)
    {
        return $allowed_groups === null ? [] : array_map('intval', explode(',', $allowed_groups));
    }

    public function isAnnouncement()
    {
        return $this->type === static::TYPES['announce'];
    }

    public function isMultiplayer()
    {
        return $this->type === static::TYPES['multiplayer'];
    }

    public function isPublic()
    {
        return $this->type === static::TYPES['public'];
    }

    public function isPrivate()
    {
        return $this->type === static::TYPES['private'];
    }

    public function isPM()
    {
        return $this->type === static::TYPES['pm'];
    }

    public function isGroup()
    {
        return $this->type === static::TYPES['group'];
    }

    public function isBanchoMultiplayerChat()
    {
        return $this->type === static::TYPES['temporary'] && starts_with($this->name, ['#mp_', '#spect_']);
    }

    public function getMatchIdAttribute()
    {
        // TODO: add lazer mp support?
        if ($this->isBanchoMultiplayerChat()) {
            return intval(str_replace('#mp_', '', $this->name));
        }
    }

    public function isValid()
    {
        $this->validationErrors()->reset();

        if ($this->name === null) {
            $this->validationErrors()->add('name', 'required');
        }

        if ($this->description === null) {
            $this->validationErrors()->add('description', 'required');
        }

        return $this->validationErrors()->isEmpty();
    }

    public function getRoomIdAttribute()
    {
        // 9 = strlen('#lazermp_')
        if ($this->isMultiplayer() && substr($this->name, 0, 9) === '#lazermp_') {
            return get_int(substr($this->name, 9));
        }
    }

    public function multiplayerMatch()
    {
        return $this->belongsTo(LegacyMatch::class, 'match_id');
    }

    public function pmTargetFor(?User $user): ?User
    {
        if (!$this->isPM() || $user === null) {
            return null;
        }

        $userId = $user->getKey();

        return $this->memoize(__FUNCTION__.':'.$userId, function () use ($userId) {
            return $this->users()->firstWhere('user_id', '<>', $userId);
        });
    }

    public function receiveMessage(User $sender, ?string $content, bool $isAction = false, ?string $uuid = null)
    {
        $content = str_replace(["\r", "\n"], ' ', trim($content));

        if (!present($content)) {
            throw new API\ChatMessageEmptyException(osu_trans('api.error.chat.empty'));
        }

        if (mb_strlen($content, 'UTF-8') >= config('osu.chat.message_length_limit')) {
            throw new API\ChatMessageTooLongException(osu_trans('api.error.chat.too_long'));
        }

        if ($this->isPM()) {
            $limit = config('osu.chat.rate_limits.private.limit');
            $window = config('osu.chat.rate_limits.private.window');
            $keySuffix = 'PM';
        } else {
            $limit = config('osu.chat.rate_limits.public.limit');
            $window = config('osu.chat.rate_limits.public.window');
            $keySuffix = 'PUBLIC';
        }

        $key = "message_throttle:{$sender->user_id}:{$keySuffix}";
        $now = now();

        // This works by keeping a sorted set of when the last messages were sent by the user (per message type).
        // The timestamp of the message is used as the score, which allows for zremrangebyscore to cull old messages
        // in a rolling window fashion.
        [,$sent] = Redis::transaction()
            ->zremrangebyscore($key, 0, $now->timestamp - $window)
            ->zrange($key, 0, -1, 'WITHSCORES')
            ->zadd($key, $now->timestamp, (string) Str::uuid())
            ->expire($key, $window)
            ->exec();

        if (count($sent) >= $limit) {
            throw new API\ExcessiveChatMessagesException(osu_trans('api.error.chat.limit_exceeded'));
        }

        $chatFilters = app('chat-filters')->all();

        foreach ($chatFilters as $filter) {
            $content = str_replace($filter->match, $filter->replacement, $content);
        }

        $message = new Message([
            'content' => $content,
            'is_action' => $isAction,
            'timestamp' => $now,
        ]);

        $message->sender()->associate($sender)->channel()->associate($this)
            ->uuid = $uuid; // relay any message uuid back.

        $message->getConnection()->transaction(function () use ($message, $sender) {
            $message->save();

            $this->update(['last_message_id' => $message->getKey()]);

            $userChannel = $this->userChannelFor($sender);

            if ($userChannel) {
                $userChannel->markAsRead($message->message_id);
            }

<<<<<<< HEAD
        if ($this->isPM() || $this->isAnnouncement()) {
            if ($this->unhide()) {
                // assume a join event has to be sent if any channels need to need to be unhidden.
                event(new ChatChannelEvent($this, $this->pmTargetFor($sender), 'join'));
=======
            if ($this->isPM()) {
                if ($this->unhide()) {
                    // assume a join event has to be sent if any channels need to need to be unhidden.
                    (new ChatChannelEvent($this, $this->pmTargetFor($sender), 'join'))->broadcast(true);
                }

                (new ChannelMessage($message, $sender))->dispatch();
>>>>>>> 280a6b41
            }

            $message->getConnection()->transaction(fn () => MessageTask::dispatch($message));
        });

        Datadog::increment('chat.channel.send', 1, ['target' => $this->type]);

        return $message;
    }

    public function addUser(User $user)
    {
        $userChannel = $this->userChannelFor($user);

        if ($userChannel) {
            // already in channel, just broadcast event.
            if (!$userChannel->isHidden()) {
                (new ChatChannelEvent($this, $user, 'join'))->broadcast(true);

                return;
            }

            $userChannel->update(['hidden' => false]);
        } else {
            $userChannel = new UserChannel();
            $userChannel->user()->associate($user);
            $userChannel->channel()->associate($this);
            $userChannel->save();
            $this->resetMemoized();
        }

        (new ChatChannelEvent($this, $user, 'join'))->broadcast(true);

        Datadog::increment('chat.channel.join', 1, ['type' => $this->type]);
    }

    public function removeUser(User $user)
    {
        $userChannel = UserChannel::where([
            'channel_id' => $this->channel_id,
            'user_id' => $user->user_id,
            'hidden' => false,
        ])->first();

        if (!$userChannel) {
            return;
        }

        if ($this->isPM()) {
            $userChannel->update(['hidden' => true]);
        } else {
            $userChannel->delete();
        }

        (new ChatChannelEvent($this, $user, 'part'))->broadcast(true);

        Datadog::increment('chat.channel.part', 1, ['type' => $this->type]);
    }

    public function hasUser(User $user)
    {
        return UserChannel::where([
            'channel_id' => $this->channel_id,
            'user_id' => $user->user_id,
            'hidden' => false,
        ])->exists();
    }

    public function save(array $options = [])
    {
        return $this->isValid() && parent::save($options);
    }

    public function setPmUsers(array $users)
    {
        $this->pmUsers = collect($users);
    }

    public function setUserChannel(UserChannel $userChannel)
    {
        if ($userChannel->channel_id !== $this->getKey()) {
            throw new InvariantException('userChannel does not belong to the channel.');
        }

        $this->preloadedUserChannels[$userChannel->user_id] = $userChannel;
    }

    public function validationErrorsTranslationPrefix()
    {
        return 'chat.channel';
    }

    private function unhide()
    {
        if (!$this->isPM()) {
            return;
        }

        return UserChannel::where([
            'channel_id' => $this->channel_id,
            'hidden' => true,
        ])->update([
            'hidden' => false,
        ]);
    }

    private function userChannelFor(User $user)
    {
        $userId = $user->getKey();

        return $this->memoize(__FUNCTION__.':'.$userId, function () use ($user, $userId) {
            $userChannel = $this->preloadedUserChannels[$userId] ?? UserChannel::where([
                'channel_id' => $this->channel_id,
                'user_id' => $userId,
            ])->first();

            $userChannel?->setRelation('user', $user);

            return $userChannel;
        });
    }
}<|MERGE_RESOLUTION|>--- conflicted
+++ resolved
@@ -449,20 +449,13 @@
                 $userChannel->markAsRead($message->message_id);
             }
 
-<<<<<<< HEAD
-        if ($this->isPM() || $this->isAnnouncement()) {
-            if ($this->unhide()) {
-                // assume a join event has to be sent if any channels need to need to be unhidden.
-                event(new ChatChannelEvent($this, $this->pmTargetFor($sender), 'join'));
-=======
-            if ($this->isPM()) {
+            if ($this->isPM() || $this->isAnnouncement()) {
                 if ($this->unhide()) {
                     // assume a join event has to be sent if any channels need to need to be unhidden.
-                    (new ChatChannelEvent($this, $this->pmTargetFor($sender), 'join'))->broadcast(true);
+                    event(new ChatChannelEvent($this, $this->pmTargetFor($sender), 'join'));
                 }
 
                 (new ChannelMessage($message, $sender))->dispatch();
->>>>>>> 280a6b41
             }
 
             $message->getConnection()->transaction(fn () => MessageTask::dispatch($message));
