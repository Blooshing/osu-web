--- conflicted
+++ resolved
@@ -495,9 +495,6 @@
         });
     }
 
-<<<<<<< HEAD
-    public function deleteWithDependencies()
-=======
     public function pin($pin)
     {
         DB::transaction(function () use ($pin) {
@@ -515,8 +512,7 @@
         });
     }
 
-    public function deleteWithCover()
->>>>>>> 3a765750
+    public function deleteWithDependencies()
     {
         if ($this->cover !== null) {
             $this->cover->deleteWithFile();
