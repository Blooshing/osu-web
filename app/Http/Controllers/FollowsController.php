<?php

// Copyright (c) ppy Pty Ltd <contact@ppy.sh>. Licensed under the GNU Affero General Public License v3.0.
// See the LICENCE file in the repository root for full licence text.

namespace App\Http\Controllers;

use App\Exceptions\ModelNotSavedException;
use App\Jobs\UpdateUserMappingFollowerCountCache;
use App\Models\Follow;
use App\Models\Forum\Topic;
use App\Models\Forum\TopicTrack;
use App\Models\Forum\TopicWatch;
use Exception;

class FollowsController extends Controller
{
    public function __construct()
    {
        parent::__construct();

        $this->middleware('auth');
    }

    public function destroy()
    {
        $params = $this->getParams();
        $follow = Follow::where($params)->first();

        if ($follow !== null) {
            $follow->delete();
        }

        return response([], 204);
    }

    public function index($subtype = null)
    {
        view()->share('subtype', $subtype);

        switch ($subtype) {
            case 'forum_topic':
                return $this->indexForumTopic();
            case 'modding':
                return $this->indexModding();
            default:
                return ujs_redirect(route('follows.index', ['subtype' => Follow::DEFAULT_SUBTYPE]));
        }
    }

    public function store()
    {
        $params = $this->getParams();
        $follow = new Follow($params);

        try {
            $follow->saveOrExplode();
        } catch (Exception $e) {
            if ($e instanceof ModelNotSavedException) {
                return error_popup($e->getMessage());
            }

            if (!is_sql_unique_exception($e)) {
                throw $e;
            }
        }

        if ($params['subtype'] === 'mapping') {
            dispatch(new UpdateUserMappingFollowerCountCache($params['notifiable_id']));
        }

        return response([], 204);
    }

    private function getParams()
    {
        $params = get_params(request()->all(), 'follow', ['notifiable_type:string', 'notifiable_id:int', 'subtype:string']);
        $params['user_id'] = auth()->user()->getKey();

        return $params;
    }

<<<<<<< HEAD
        if ($follow->subtype === 'mapping') {
            dispatch(new UpdateUserMappingFollowerCountCache($follow->notifiable_id));
        }

        return response([], 204);
=======
    private function indexForumTopic()
    {
        $user = auth()->user();
        $topics = Topic::watchedByUser($user)->paginate(50);
        $topicReadStatus = TopicTrack::readStatus($user, $topics);
        $topicWatchStatus = TopicWatch::watchStatus($user, $topics);

        $counts = [
            'total' => $topics->total(),
            'unread' => TopicWatch::unreadCount($user),
        ];

        return ext_view(
            'follows.forum_topic',
            compact('topics', 'topicReadStatus', 'topicWatchStatus', 'counts')
        );
>>>>>>> ac2a44f6
    }

    private function indexModding()
    {
        $user = auth()->user();
        $watches = $user->beatmapsetWatches()->visible()->paginate(50);
        $totalCount = $watches->total();
        $unreadCount = $user->beatmapsetWatches()->visible()->unread()->count();

        return ext_view('follows.modding', compact('watches', 'totalCount', 'unreadCount'));
    }
}<|MERGE_RESOLUTION|>--- conflicted
+++ resolved
@@ -29,6 +29,10 @@
 
         if ($follow !== null) {
             $follow->delete();
+        }
+
+        if ($follow->subtype === 'mapping') {
+            dispatch(new UpdateUserMappingFollowerCountCache($follow->notifiable_id));
         }
 
         return response([], 204);
@@ -80,13 +84,6 @@
         return $params;
     }
 
-<<<<<<< HEAD
-        if ($follow->subtype === 'mapping') {
-            dispatch(new UpdateUserMappingFollowerCountCache($follow->notifiable_id));
-        }
-
-        return response([], 204);
-=======
     private function indexForumTopic()
     {
         $user = auth()->user();
@@ -103,7 +100,6 @@
             'follows.forum_topic',
             compact('topics', 'topicReadStatus', 'topicWatchStatus', 'counts')
         );
->>>>>>> ac2a44f6
     }
 
     private function indexModding()
