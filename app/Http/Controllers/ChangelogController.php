<?php

/**
 *    Copyright 2015-2018 ppy Pty. Ltd.
 *
 *    This file is part of osu!web. osu!web is distributed with the hope of
 *    attracting more community contributions to the core ecosystem of osu!.
 *
 *    osu!web is free software: you can redistribute it and/or modify
 *    it under the terms of the Affero GNU General Public License version 3
 *    as published by the Free Software Foundation.
 *
 *    osu!web is distributed WITHOUT ANY WARRANTY; without even the implied
 *    warranty of MERCHANTABILITY or FITNESS FOR A PARTICULAR PURPOSE.
 *    See the GNU Affero General Public License for more details.
 *
 *    You should have received a copy of the GNU Affero General Public License
 *    along with osu!web.  If not, see <http://www.gnu.org/licenses/>.
 */

namespace App\Http\Controllers;

use App\Libraries\GithubImporter;
use App\Models\Build;
use App\Models\BuildPropagationHistory;
use App\Models\Changelog;
use App\Models\UpdateStream;
use Cache;

class ChangelogController extends Controller
{
    protected $section = 'home';
    protected $actionPrefix = 'changelog-';

    private $latestBuilds = null;

    public function index()
    {
        $this->getBuilds();

        $chartConfig = Cache::remember(
            'chart_config_global',
            config('osu.changelog.build_history_interval'),
            function () {
                return $this->chartConfig(null);
            }
        );

        $search = [
            'stream' => presence(request('stream')),
            'from' => presence(request('from')),
            'to' => presence(request('to')),
            'max_id' => get_int(request('max_id')),
            'limit' => 21,
        ];

        $builds = Build::search($search)
            ->default()
            ->with([
                'updateStream',
                'defaultChangelogs.user',
                'defaultChangelogEntries.githubUser.user',
<<<<<<< HEAD
            ])->orderBy('build_id', 'DESC')
            ->get();
=======
                'defaultChangelogEntries.repository',
            ])->orderBy('build_id', 'DESC')->paginate(),
            'Build',
            ['changelog_entries', 'changelog_entries.github_user']
        );
>>>>>>> 16b9e743

        if (count($builds) === 1 && request('no_redirect') !== '1') {
            return ujs_redirect(build_url($builds[0]));
        }

        $buildsJson = json_collection($builds, 'Build', [
            'changelog_entries',
            'changelog_entries.github_user',
        ]);

        $indexJson = [
            'builds' => $buildsJson,
            'search' => $search,
        ];

        if (request()->expectsJson()) {
            return $indexJson;
        } else {
            return view('changelog.index', compact('chartConfig', 'indexJson'));
        }
    }

    public function github()
    {
        $token = config('osu.changelog.github_token');

        list($algo, $signature) = explode('=', request()->header('X-Hub-Signature'));
        $hash = hash_hmac($algo, request()->getContent(), $token);

        if (!hash_equals((string) $hash, (string) $signature)) {
            abort(403);
        }

        (new GithubImporter([
            'eventType' => request()->header('X-GitHub-Event'),
            'data' => request()->json()->all(),
        ]))->import();

        return [];
    }

    public function show($version)
    {
        $build = Build::default()->where('version', '=', $version)->firstOrFail();

        if ($build === null) {
            $normalizedVersion = preg_replace('#[^0-9.]#', '', $normalizedVersion);

            $build = Build::default()->where('version', '=', $normalizedVersion)->firstOrFail();
        }

        return ujs_redirect(build_url($build));
    }

    public function build($streamName, $version)
    {
        $this->getBuilds();

        $stream = UpdateStream::where('name', '=', $streamName)->firstOrFail();
        $build = json_item(
            $stream->builds()->default()->where('version', $version)->firstOrFail(),
            'Build',
            ['changelog_entries', 'changelog_entries.github_user', 'versions']
        );

        $chartConfig = Cache::remember(
            "chart_config_{$build['update_stream']['id']}",
            config('osu.changelog.build_history_interval'),
            function () use ($build) {
                return $this->chartConfig($build['update_stream']);
            });

        return view('changelog.build', compact('build', 'chartConfig'));
    }

    private function getBuilds()
    {
        $this->latestBuilds = json_collection(
            Build::latestByStream(config('osu.changelog.update_streams'))
                ->get()
                ->sortBy(function ($i) {
                    return $i->isFeatured() ? 0 : 1;
                }),
            'Build'
        );

        view()->share('latestBuilds', $this->latestBuilds);
    }

    private function chartConfig($stream)
    {
        $history = BuildPropagationHistory::changelog($stream['id'] ?? null, config('osu.changelog.chart_days'))->get();

        if ($stream === null) {
            $chartOrder = array_map(function ($b) {
                return $b['update_stream']['display_name'];
            }, $this->latestBuilds);
        } else {
            $chartOrder = $this->buildChartOrder($history);
            $streamName = kebab_case($stream['display_name']);
        }

        return [
            'build_history' => json_collection($history, 'BuildHistoryChart'),
            'order' => $chartOrder,
            'stream_name' => $streamName ?? null,
        ];
    }

    private function buildChartOrder($history)
    {
        return $history
            ->unique('label')
            ->pluck('label')
            ->sortByDesc(function ($label) {
                $parts = explode('.', $label);

                if (count($parts) >= 1 && strlen($parts[0]) >= 8) {
                    $date = substr($parts[0], 0, 8);
                } elseif (count($parts) >= 2 && strlen($parts[0]) === 4 && strlen($parts[1]) >= 3 && strlen($parts[1]) <= 4) {
                    $date = $parts[0].str_pad($parts[1], 4, '0', STR_PAD_LEFT);
                }

                return $date ?? null;
            })->values();
    }
}<|MERGE_RESOLUTION|>--- conflicted
+++ resolved
@@ -60,16 +60,9 @@
                 'updateStream',
                 'defaultChangelogs.user',
                 'defaultChangelogEntries.githubUser.user',
-<<<<<<< HEAD
+                'defaultChangelogEntries.repository',
             ])->orderBy('build_id', 'DESC')
             ->get();
-=======
-                'defaultChangelogEntries.repository',
-            ])->orderBy('build_id', 'DESC')->paginate(),
-            'Build',
-            ['changelog_entries', 'changelog_entries.github_user']
-        );
->>>>>>> 16b9e743
 
         if (count($builds) === 1 && request('no_redirect') !== '1') {
             return ujs_redirect(build_url($builds[0]));
