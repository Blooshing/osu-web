<?php

/**
 *    Copyright (c) ppy Pty Ltd <contact@ppy.sh>.
 *
 *    This file is part of osu!web. osu!web is distributed with the hope of
 *    attracting more community contributions to the core ecosystem of osu!.
 *
 *    osu!web is free software: you can redistribute it and/or modify
 *    it under the terms of the Affero GNU General Public License version 3
 *    as published by the Free Software Foundation.
 *
 *    osu!web is distributed WITHOUT ANY WARRANTY; without even the implied
 *    warranty of MERCHANTABILITY or FITNESS FOR A PARTICULAR PURPOSE.
 *    See the GNU Affero General Public License for more details.
 *
 *    You should have received a copy of the GNU Affero General Public License
 *    along with osu!web.  If not, see <http://www.gnu.org/licenses/>.
 */

namespace App\Http\Controllers;

use App\Exceptions\ModelNotSavedException;
use App\Exceptions\ValidationException;
use App\Libraries\CommentBundle;
use App\Libraries\CommentBundleParams;
use App\Libraries\MorphMap;
use App\Models\Comment;
use App\Models\Log;
use App\Models\Notification;
use Carbon\Carbon;
use Exception;
use Illuminate\Pagination\LengthAwarePaginator;

/**
 * @group Comments
 */
class CommentsController extends Controller
{
    protected $section = 'community';
    protected $actionPrefix = 'comments-';

    public function __construct()
    {
        parent::__construct();

        $this->middleware('auth', ['except' => ['index', 'show']]);
    }

    /**
     * Delete Comment
     *
     * Deletes the specified comment.
     *
     * ---
     *
     * ### Response Format
     *
     * Returns [CommentBundle](#commentbundle)
     *
     * @authenticated
     */
    public function destroy($id)
    {
        $comment = Comment::findOrFail($id);

        priv_check('CommentDestroy', $comment)->ensureCan();

        $comment->softDelete(auth()->user());

        if ($comment->user_id !== auth()->user()->getKey()) {
            $this->logModerate('LOG_COMMENT_DELETE', $comment);
        }

        return CommentBundle::forComment($comment)->toArray();
    }

    /**
     * Get Comments
     *
     * Returns a list comments and their replies up to 2 levels deep.
     *
     * ---
     *
     * ### Response Format
     *
     * Returns [CommentBundle](#commentbundle)
     *
     * @authenticated
     *
     * @queryParam commentable_type The type of resource to get comments for.
     * @queryParam commentable_id The id of the resource to get comments for.
     */
    public function index()
    {
        $type = request('commentable_type');
        $id = request('commentable_id');

        if (isset($type) && isset($id)) {
            if (!Comment::isValidType($type)) {
                abort(422);
            }

            $class = MorphMap::getClass($type);
            $commentable = $class::findOrFail($id);
        }

        $params = request()->all();
        $params['sort'] = $params['sort'] ?? CommentBundleParams::DEFAULT_SORT;
        $commentBundle = new CommentBundle(
            $commentable ?? null,
            ['params' => $params]
        );

        if (is_json_request()) {
            return $commentBundle->toArray();
        } else {
            $commentBundle->depth = 0;
            $commentBundle->includeCommentableMeta = true;

            $commentPagination = new LengthAwarePaginator(
                [],
                Comment::count(),
                $commentBundle->params->limit,
                $commentBundle->params->page,
                [
                    'path' => LengthAwarePaginator::resolveCurrentPath(),
                    'query' => $commentBundle->params->forUrl(),
                ]
            );

            return view('comments.index', compact('commentBundle', 'commentPagination'));
        }
    }

<<<<<<< HEAD
=======
    /**
     * Report Comment
     *
     * Reports the specified comment for spam.
     *
     * ---
     *
     * @authenticated
     *
     * @queryParam comments A description or comment to attach to the report.
     *
     * @response 204
     */
    public function report($id)
    {
        $comment = Comment::findOrFail($id);

        try {
            $comment->reportBy(auth()->user(), [
                'comments' => trim(request('comments')),
            ]);
        } catch (ValidationException $e) {
            return error_popup($e->getMessage());
        }

        return response(null, 204);
    }

>>>>>>> 6e9c5463
    public function restore($id)
    {
        $comment = Comment::findOrFail($id);

        priv_check('CommentRestore', $comment)->ensureCan();

        $comment->restore();

        $this->logModerate('LOG_COMMENT_RESTORE', $comment);

        return CommentBundle::forComment($comment)->toArray();
    }

    /**
     * Get a Comment
     *
     * Gets a comment and its replies up to 2 levels deep.
     *
     * ---
     *
     * ### Response Format
     *
     * Returns [CommentBundle](#commentbundle)
     *
     * @authenticated
     */
    public function show($id)
    {
        $comment = Comment::findOrFail($id);

        $commentBundle = CommentBundle::forComment($comment, true);

        if (is_json_request()) {
            return $commentBundle->toArray();
        }

        return view('comments.show', compact('commentBundle'));
    }

    /**
     * Post a new comment
     *
     * Posts a new comment to a comment thread.
     *
     * ---
     *
     * ### Response Formant
     *
     * Returns [CommentBundle](#commentbundle)
     *
     * @authenticated
     *
     * @queryParam comment.commentable_id Resource ID the comment thread is attached to
     * @queryParam comment.commentable_type Resource type the comment thread is attached to
     * @queryParam comment.message Text of the comment
     * @queryParam comment.parent_id The id of the comment to reply to, null if not a reply
     */
    public function store()
    {
        $user = auth()->user();

        $params = get_params(request(), 'comment', [
            'commentable_id:int',
            'commentable_type',
            'message',
            'parent_id:int',
        ]);
        $params['user_id'] = optional($user)->getKey();

        $comment = new Comment($params);

        priv_check('CommentStore', $comment)->ensureCan();

        try {
            $comment->saveOrExplode();
        } catch (ModelNotSavedException $e) {
            return error_popup($e->getMessage());
        }

        broadcast_notification(Notification::COMMENT_NEW, $comment, $user);

        return CommentBundle::forComment($comment)->toArray();
    }

    /**
     * Edit Comment
     *
     * Edit an existing comment.
     *
     * ---
     *
     * ### Response Formant
     *
     * Returns [CommentBundle](#commentbundle)
     *
     * @authenticated
     *
     * @queryParam comment.message New text of the comment
     */
    public function update($id)
    {
        $comment = Comment::findOrFail($id);

        priv_check('CommentUpdate', $comment)->ensureCan();

        $params = get_params(request(), 'comment', ['message']);
        $params['edited_by_id'] = auth()->user()->getKey();
        $params['edited_at'] = Carbon::now();
        $comment->update($params);

        if ($comment->user_id !== auth()->user()->getKey()) {
            $this->logModerate('LOG_COMMENT_UPDATE', $comment);
        }

        return CommentBundle::forComment($comment)->toArray();
    }

    /**
     * Remove Comment vote
     *
     * Un-upvotes a comment.
     *
     * ---
     *
     * ### Response Formant
     *
     * Returns [CommentBundle](#commentbundle)
     *
     * @authenticated
     */
    public function voteDestroy($id)
    {
        $comment = Comment::findOrFail($id);

        priv_check('CommentVote', $comment)->ensureCan();

        $vote = $comment->votes()->where([
            'user_id' => auth()->user()->getKey(),
        ])->first();

        optional($vote)->delete();

        return CommentBundle::forComment($comment->fresh(), false)->toArray();
    }

    /**
     * Add Comment vote
     *
     * Upvotes a comment.
     *
     * ---
     *
     * ### Response Formant
     *
     * Returns [CommentBundle](#commentbundle)
     *
     * @authenticated
     */
    public function voteStore($id)
    {
        $comment = Comment::findOrFail($id);

        priv_check('CommentVote', $comment)->ensureCan();

        try {
            $comment->votes()->create([
                'user_id' => auth()->user()->getKey(),
            ]);
        } catch (Exception $e) {
            if (!is_sql_unique_exception($e)) {
                throw $e;
            }
        }

        return CommentBundle::forComment($comment->fresh(), false)->toArray();
    }

    private function logModerate($operation, $comment)
    {
        $this->log([
            'log_type' => Log::LOG_COMMENT_MOD,
            'log_operation' => $operation,
            'log_data' => [
                'commentable_type' => $comment->commentable_type,
                'commentable_id' => $comment->commentable_id,
                'id' => $comment->getKey(),
            ],
        ]);
    }
}<|MERGE_RESOLUTION|>--- conflicted
+++ resolved
@@ -21,7 +21,6 @@
 namespace App\Http\Controllers;
 
 use App\Exceptions\ModelNotSavedException;
-use App\Exceptions\ValidationException;
 use App\Libraries\CommentBundle;
 use App\Libraries\CommentBundleParams;
 use App\Libraries\MorphMap;
@@ -133,37 +132,6 @@
         }
     }
 
-<<<<<<< HEAD
-=======
-    /**
-     * Report Comment
-     *
-     * Reports the specified comment for spam.
-     *
-     * ---
-     *
-     * @authenticated
-     *
-     * @queryParam comments A description or comment to attach to the report.
-     *
-     * @response 204
-     */
-    public function report($id)
-    {
-        $comment = Comment::findOrFail($id);
-
-        try {
-            $comment->reportBy(auth()->user(), [
-                'comments' => trim(request('comments')),
-            ]);
-        } catch (ValidationException $e) {
-            return error_popup($e->getMessage());
-        }
-
-        return response(null, 204);
-    }
-
->>>>>>> 6e9c5463
     public function restore($id)
     {
         $comment = Comment::findOrFail($id);
