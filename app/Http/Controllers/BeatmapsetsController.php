--- conflicted
+++ resolved
@@ -301,41 +301,24 @@
             return $search->records();
         }, config('datadog-helper.prefix_web').'.search', ['type' => 'beatmapset']);
 
-<<<<<<< HEAD
-        return array_merge([
-            'beatmapsets' => json_collection(
-                $records,
-                new BeatmapsetTransformer(),
-                'beatmaps.max_combo'
-            ),
-            'search' => [
-                'sort' => $search->getParams()->getSort(),
-            ],
-            'recommended_difficulty' => $params->getRecommendedDifficulty(),
-            'error' => search_error_message($search->getError()),
-            'total' => $search->count(),
-        ], cursor_for_response($search->getSortCursor()));
-=======
         $error = $search->getError();
 
         return [
-            'content' => [
+            'content' => array_merge([
                 'beatmapsets' => json_collection(
                     $records,
                     new BeatmapsetTransformer(),
                     'beatmaps.max_combo'
                 ),
-                'cursor' => $search->getSortCursor(),
                 'search' => [
                     'sort' => $search->getParams()->getSort(),
                 ],
                 'recommended_difficulty' => $params->getRecommendedDifficulty(),
                 'error' => search_error_message($error),
                 'total' => $search->count(),
-            ],
+            ], cursor_for_response($search->getSortCursor())),
             'status' => $error === null ? 200 : ExceptionsHandler::statusCode($error),
         ];
->>>>>>> fe891467
     }
 
     private function showJson($beatmapset)
