<?php

/**
 *    Copyright 2015 ppy Pty. Ltd.
 *
 *    This file is part of osu!web. osu!web is distributed with the hope of
 *    attracting more community contributions to the core ecosystem of osu!.
 *
 *    osu!web is free software: you can redistribute it and/or modify
 *    it under the terms of the Affero GNU General Public License version 3
 *    as published by the Free Software Foundation.
 *
 *    osu!web is distributed WITHOUT ANY WARRANTY; without even the implied
 *    warranty of MERCHANTABILITY or FITNESS FOR A PARTICULAR PURPOSE.
 *    See the GNU Affero General Public License for more details.
 *
 *    You should have received a copy of the GNU Affero General Public License
 *    along with osu!web.  If not, see <http://www.gnu.org/licenses/>.
 */
namespace App\Http\Controllers\API;

use Auth;
use Request;
use App\Models\Chat\Channel;
use App\Models\Chat\Message;
use App\Models\Chat\PrivateMessage;
use App\Transformers\API\Chat\MessageTransformer;
use App\Transformers\API\Chat\PrivateMessageTransformer;
use App\Transformers\API\Chat\ChannelTransformer;
use App\Models\User;

class ChatController extends Controller
{
    public function channels()
    {
        $channels = Channel::where('type', 'Public')->get();

        return fractal_api_serialize_collection(
            $channels,
            new ChannelTransformer()
        );
    }

    public function messages()
    {
        $channel_ids = array_map('intval', explode(',', Request::input('channels')));
        $since = intval(Request::input('since'));
        $limit = min(50, intval(Request::input('limit', 50)));

        $channels = Channel::whereIn('channel_id', $channel_ids)
            ->get()
            ->filter(function ($channel) {
                return authz('ChatChannelRead', $channel)->can();
            });

        $messages = Message::whereIn('channel_id', $channel_ids)->with('user');

        if ($since) {
            $messages = $messages->where('message_id', '>', $since);
        }

        $collection = fractal_api_serialize_collection(
            $messages->orderBy('message_id', $since ? 'asc' : 'desc')
                ->limit($limit)
                ->get(),
            new MessageTransformer()
        );

        return $since ? $collection : array_reverse($collection);
    }

    public function privateMessages()
    {
        $since = intval(Request::input('since'));
        $limit = min(50, intval(Request::input('limit', 50)));

<<<<<<< HEAD
        $messages = PrivateMessage::where('message_id', '>', $since)
            ->toOrFrom(Auth::user()->user_id)
=======
        $messages = PrivateMessage::toOrFrom($this->current_user->user_id)
>>>>>>> d6b8b497
            ->with('sender')
            ->with('receiver');

        if ($since) {
            $messages = $messages->where('message_id', '>', $since);
        }

        $collection = fractal_api_serialize_collection(
            $messages->orderBy('message_id', $since ? 'asc' : 'desc')
                ->limit($limit)
                ->get(),
            new PrivateMessageTransformer()
        );

        return $since ? $collection : array_reverse($collection);
    }

    public function postMessage()
    {
        switch (Request::input('target_type')) {
            case 'channel':
                $target = Channel::findOrFail(Request::input('channel_id'));
                break;
            case 'user':
                $target = User::findOrFail(Request::input('user_id'));
                break;
            default:
                abort(422);
        }

        authz('ChatMessageSend', $target)->ensureCan();

        $target->sendMessage(Auth::user(), Request::input('message'));

        return json_encode('ok');
    }
}<|MERGE_RESOLUTION|>--- conflicted
+++ resolved
@@ -74,12 +74,7 @@
         $since = intval(Request::input('since'));
         $limit = min(50, intval(Request::input('limit', 50)));
 
-<<<<<<< HEAD
-        $messages = PrivateMessage::where('message_id', '>', $since)
-            ->toOrFrom(Auth::user()->user_id)
-=======
         $messages = PrivateMessage::toOrFrom($this->current_user->user_id)
->>>>>>> d6b8b497
             ->with('sender')
             ->with('receiver');
 
