<?php

/**
 *    Copyright (c) ppy Pty Ltd <contact@ppy.sh>.
 *
 *    This file is part of osu!web. osu!web is distributed with the hope of
 *    attracting more community contributions to the core ecosystem of osu!.
 *
 *    osu!web is free software: you can redistribute it and/or modify
 *    it under the terms of the Affero GNU General Public License version 3
 *    as published by the Free Software Foundation.
 *
 *    osu!web is distributed WITHOUT ANY WARRANTY; without even the implied
 *    warranty of MERCHANTABILITY or FITNESS FOR A PARTICULAR PURPOSE.
 *    See the GNU Affero General Public License for more details.
 *
 *    You should have received a copy of the GNU Affero General Public License
 *    along with osu!web.  If not, see <http://www.gnu.org/licenses/>.
 */

namespace App\Http\Controllers;

use App\Models\Beatmap;
use App\Models\CountryStatistics;
use App\Models\Spotlight;
use App\Models\UserStatistics;
use DB;
use Illuminate\Pagination\LengthAwarePaginator;

/**
 * @group Ranking
 */
class RankingController extends Controller
{
    protected $section = 'rankings';

    private $country;

    const PAGE_SIZE = 50;
    const MAX_RESULTS = 10000;
    const RANKING_TYPES = ['performance', 'charts', 'score', 'country'];
    const SPOTLIGHT_TYPES = ['charts'];

    public function __construct()
    {
        parent::__construct();

        $mode = request('mode');
        $type = request('type');

        view()->share('hasPager', !in_array($type, static::SPOTLIGHT_TYPES, true));
        view()->share('currentAction', $type);
        view()->share('mode', $mode);
        view()->share('type', $type);
        view()->share('spotlight', null); // so variable capture in selector function doesn't die.

        $this->middleware(function ($request, $next) use ($mode, $type) {
            if ($mode === null) {
                return ujs_redirect(route('rankings', ['mode' => 'osu', 'type' => 'performance']));
            }

            if (!Beatmap::isModeValid($mode)) {
                abort(404);
            }

            if ($type === null) {
                return ujs_redirect(route('rankings', ['mode' => $mode, 'type' => 'performance']));
            }

            if (!in_array($type, static::RANKING_TYPES, true)) {
                abort(404);
            }

            if (request()->has('country') && $type === 'performance') {
                $countryStats = CountryStatistics::where('display', 1)
                    ->where('country_code', request('country'))
                    ->first();

                if ($countryStats === null) {
                    return redirect(route('rankings', ['mode' => $mode, 'type' => $type]));
                }

                $this->country = $countryStats->country;
            }

            view()->share('country', $this->country);

            return $next($request);
        });
    }

    /**
     * Get Ranking
     *
     * Gets the current ranking for the specified type and game mode.
     *
     * ---
     *
     * ### Response Format
     *
     * Returns [Ranking Response](#ranking-response)
     *
     * ### Route Parameters
     *
     * Field  | Status   | Type
     * -------| ---------| -----------------
     * mode   | required | [GameMode](#gamemode)
     * type   | required | [RankingType](#rankingtype)
     *
     * @authenticated
     *
     * @queryParam spotlight The id of the spotlight if `type` is `charts`
     */
    public function index($mode, $type)
    {
        if ($type === 'charts') {
            return $this->spotlight($mode);
        }

        return with_db_fallback('mysql-readonly', function ($connection) use ($mode, $type) {
            $modeInt = Beatmap::modeInt($mode);

            if ($type === 'country') {
                $stats = CountryStatistics::where('display', 1)
                    ->with('country')
                    ->where('mode', $modeInt)
                    ->orderBy('performance', 'desc');
            } else {
                $class = UserStatistics\Model::getClass($mode);
                $table = (new $class)->getTable();
                $stats = $class
                    ::on($connection)
                    ->with(['user', 'user.country'])
                    ->whereHas('user', function ($userQuery) {
                        $userQuery->default();
                    });

                if ($type === 'performance') {
                    if ($this->country !== null) {
                        $stats
                            ->where('country_acronym', $this->country['acronym'])
                            // preferrable to rank_score when filtering by country
                            ->from(DB::raw("{$table} FORCE INDEX (country_acronym_2)"));
                    } else {
                        // force to order by rank_score instead of sucking down entire users table first.
                        $stats->from(DB::raw("{$table} FORCE INDEX (rank_score)"));
                    }

                    $stats->orderBy('rank_score', 'desc');
                } else { // 'score'
                    $stats
                        // force to order by ranked_score instead of sucking down entire users table first.
                        ->from(DB::raw("{$table} FORCE INDEX (ranked_score)"))
                        ->orderBy('ranked_score', 'desc');
                }

                if (is_api_request()) {
                    $stats->with(['user.userProfileCustomization']);
                }
            }

            $maxResults = $this->maxResults($modeInt);
            $maxPages = ceil($maxResults / static::PAGE_SIZE);
            $page = clamp(get_int(request('cursor.page') ?? request('page')), 1, $maxPages);

            $stats = $stats->limit(static::PAGE_SIZE)
                ->offset(static::PAGE_SIZE * ($page - 1))
                ->get();

            if (is_api_request()) {
                switch ($type) {
                    case 'country':
                        $ranking = json_collection($stats, 'CountryStatistics', ['country']);
                        break;

                    default:
                        $ranking = json_collection($stats, 'UserStatistics', ['user', 'user.cover', 'user.country']);
                        break;
                }

                return [
                    // TODO: switch to offset?
                    'cursor' => empty($ranking) || ($page >= $maxPages) ? null : ['page' => $page + 1],
                    'ranking' => $ranking,
                    'total' => $maxResults,
                ];
            }

            $scores = new LengthAwarePaginator(
                $stats,
                $maxPages * static::PAGE_SIZE,
                static::PAGE_SIZE,
                $page,
                ['path' => route('rankings', ['mode' => $mode, 'type' => $type])]
            );

<<<<<<< HEAD
            return view("rankings.{$type}", compact('scores'));
        });
=======
        return ext_view("rankings.{$type}", compact('scores'));
>>>>>>> 2231b535
    }

    public function spotlight($mode)
    {
        $chartId = get_int(request('spotlight'));

        $spotlights = Spotlight::orderBy('chart_id', 'desc')->get();
        if ($chartId === null) {
            $spotlight = $spotlights->first();
        } else {
            $spotlight = Spotlight::findOrFail($chartId);
        }

        if ($spotlight->hasMode($mode)) {
            $beatmapsets = $spotlight->beatmapsets($mode)->with('beatmaps')->get();
            $scores = $spotlight->ranking($mode);

            if (is_api_request()) {
                $scores = $scores->with(['user.userProfileCustomization'])->get();

                return [
                    // transformer can't do nested includes with params properly.
                    // https://github.com/thephpleague/fractal/issues/239
                    'beatmapsets' => json_collection($beatmapsets, 'Beatmapset', ['beatmaps']),
                    'ranking' => json_collection($scores, 'UserStatistics', ['user', 'user.cover', 'user.country']),
                    'spotlight' => json_item($spotlight, 'Spotlight', ["participant_count:mode({$mode})"]),
                ];
            } else {
                $scores = $scores->get();
                $scoreCount = $spotlight->participantCount($mode);
            }
        } else {
            if (is_api_request()) {
                abort(404);
            }

            $beatmapsets = collect();
            $scores = collect();
            $scoreCount = 0;
        }

        $selectOptions = [
            'selected' => $this->optionFromSpotlight($spotlight),
            'options' => $spotlights->map(function ($s) {
                return $this->optionFromSpotlight($s);
            }),
        ];

        return ext_view(
            'rankings.charts',
            compact('scores', 'scoreCount', 'selectOptions', 'spotlight', 'beatmapsets')
        );
    }

    private function optionFromSpotlight(Spotlight $spotlight): array
    {
        return ['id' => $spotlight->chart_id, 'text' => $spotlight->name];
    }

    private function maxResults($modeInt)
    {
        if (request('type') === 'country') {
            return CountryStatistics::where('display', 1)
                ->where('mode', $modeInt)
                ->count();
        }

        return min(
            $this->country !== null ? $this->country->usercount : static::MAX_RESULTS,
            static::MAX_RESULTS
        );
    }
}<|MERGE_RESOLUTION|>--- conflicted
+++ resolved
@@ -194,12 +194,8 @@
                 ['path' => route('rankings', ['mode' => $mode, 'type' => $type])]
             );
 
-<<<<<<< HEAD
-            return view("rankings.{$type}", compact('scores'));
+            return ext_view("rankings.{$type}", compact('scores'));
         });
-=======
-        return ext_view("rankings.{$type}", compact('scores'));
->>>>>>> 2231b535
     }
 
     public function spotlight($mode)
