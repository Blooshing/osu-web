--- conflicted
+++ resolved
@@ -238,35 +238,6 @@
         ));
     }
 
-<<<<<<< HEAD
-=======
-    public function discussions()
-    {
-        $user = $this->user;
-
-        $search = BeatmapDiscussion::search($this->searchParams);
-        unset($search['params']['user']);
-        $discussions = new LengthAwarePaginator(
-            $search['query']->with([
-                    'user',
-                    'beatmapset',
-                    'startingPost',
-                ])->get(),
-            $search['query']->realCount(),
-            $search['params']['limit'],
-            $search['params']['page'],
-            [
-                'path' => LengthAwarePaginator::resolveCurrentPath(),
-                'query' => $search['params'],
-            ]
-        );
-
-        $showUserSearch = false;
-
-        return view('beatmap_discussions.index', compact('discussions', 'search', 'user', 'showUserSearch'));
-    }
-
->>>>>>> b14ae179
     public function events()
     {
         $user = $this->user;
