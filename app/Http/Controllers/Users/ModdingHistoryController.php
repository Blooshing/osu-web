--- conflicted
+++ resolved
@@ -47,7 +47,6 @@
                 abort(404);
             }
 
-<<<<<<< HEAD
             if ((string) $this->user->user_id !== (string) request('user')) {
                 return ujs_redirect(route(
                     $request->route()->getName(),
@@ -55,10 +54,7 @@
                 ));
             }
 
-            $this->searchParams = request()->all();
-=======
             $this->searchParams = array_merge(['user' => $this->user->user_id], request()->query());
->>>>>>> a4848aee
             $this->searchParams['is_moderator'] = $this->isModerator;
 
             if (!$this->isModerator) {
