--- conflicted
+++ resolved
@@ -193,14 +193,10 @@
         try {
             $user = $user->updatePage(Request::input('body'));
 
-<<<<<<< HEAD
-        return ['html' => $user->userPage->bodyHTML(['withoutImageDimensions' => true, 'modifiers' => ['profile-page']])];
-=======
-            return ['html' => $user->userPage->bodyHTML()];
+            return ['html' => $user->userPage->bodyHTML(['withoutImageDimensions' => true, 'modifiers' => ['profile-page']])];
         } catch (ModelNotSavedException $e) {
             return error_popup($e->getMessage());
         }
->>>>>>> eb012e0c
     }
 
     public function updatePassword()
