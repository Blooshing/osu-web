--- conflicted
+++ resolved
@@ -167,7 +167,7 @@
             ::with([
                 'forum.cover',
                 'pollOptions.votes',
-<<<<<<< HEAD
+                'pollOptions.post',
             ]);
 
         if (priv_check('ForumTopicModerate')->can()) {
@@ -175,11 +175,6 @@
         }
 
         $topic = $topic->findOrFail($id);
-=======
-                'pollOptions.post',
-            ])
-            ->findOrFail($id);
->>>>>>> 74d50e8b
 
         priv_check('ForumView', $topic->forum)->ensureCan();
 
