--- conflicted
+++ resolved
@@ -297,16 +297,8 @@
 
         $cursorHelper = Post::makeDbCursorHelper($params['sort']);
 
-<<<<<<< HEAD
-        $postsQueryBase = $topic->posts()->showDeleted($showDeleted)->limit(20);
+        $postsQueryBase = $topic->posts()->showDeleted($showDeleted)->limit($params['limit']);
         $posts = (clone $postsQueryBase)->cursorSort($cursorHelper, $params['cursor'])->get();
-=======
-        $postsQueryBase = $topic->posts()->showDeleted($showDeleted)->limit($params['limit']);
-        $posts = (clone $postsQueryBase)->cursorSort(
-            $cursorHelper->getSort(),
-            $cursorHelper->prepare($params['cursor'])
-        )->get();
->>>>>>> 0aaf65a3
 
         $isJsonRequest = is_api_request();
 
