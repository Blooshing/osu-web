<?php

// Copyright (c) ppy Pty Ltd <contact@ppy.sh>. Licensed under the GNU Affero General Public License v3.0.
// See the LICENCE file in the repository root for full licence text.

namespace App\Http\Controllers\Forum;

use App\Exceptions\ModelNotSavedException;
use App\Jobs\Notifications\ForumTopicReply;
use App\Libraries\DbCursorHelper;
use App\Libraries\NewForumTopic;
use App\Models\Forum\FeatureVote;
use App\Models\Forum\Forum;
use App\Models\Forum\PollOption;
use App\Models\Forum\Post;
use App\Models\Forum\Topic;
use App\Models\Forum\TopicCover;
use App\Models\Forum\TopicPoll;
use App\Models\Forum\TopicWatch;
use App\Transformers\Forum\TopicCoverTransformer;
use Auth;
use DB;
use Request;

/**
 * @group Forum
 */
class TopicsController extends Controller
{
    public function __construct()
    {
        parent::__construct();

        $this->middleware('auth', ['only' => [
            'create',
            'lock',
            'preview',
            'reply',
            'store',
        ]]);

        $this->middleware('require-scopes:public', ['only' => ['show']]);
        $this->middleware('require-scopes:forum.write', ['only' => ['reply', 'store', 'update']]);
    }

    public function create()
    {
        $forum = Forum::findOrFail(request('forum_id'));

        priv_check('ForumTopicStore', $forum)->ensureCan();

        return ext_view(
            'forum.topics.create',
            (new NewForumTopic($forum, Auth::user()))->toArray()
        );
    }

    public function destroy($id)
    {
        $topic = Topic::withTrashed()->findOrFail($id);

        priv_check('ForumTopicDelete', $topic)->ensureCan();

        DB::transaction(function () use ($topic) {
            if ((auth()->user()->user_id ?? null) !== $topic->topic_poster) {
                $this->logModerate(
                    'LOG_DELETE_TOPIC',
                    [$topic->topic_title],
                    $topic
                );
            }

            if (!$topic->delete()) {
                throw new ModelNotSavedException($topic->validationErrors()->toSentence());
            }
        });

        if (priv_check('ForumModerate', $topic->forum)->can()) {
            return ext_view('forum.topics.delete', ['post' => $topic->firstPost], 'js');
        } else {
            return ujs_redirect(route('forum.forums.show', $topic->forum));
        }
    }

    public function restore($id)
    {
        $topic = Topic::withTrashed()->findOrFail($id);

        priv_check('ForumModerate', $topic->forum)->ensureCan();

        DB::transaction(function () use ($topic) {
            $this->logModerate(
                'LOG_RESTORE_TOPIC',
                [$topic->topic_title],
                $topic
            );

            if (!$topic->restore()) {
                throw new ModelNotSavedException($topic->validationErrors()->toSentence());
            }
        });

        return ext_view('forum.topics.restore', ['post' => $topic->firstPost], 'js');
    }

    public function editPollGet($topicId)
    {
        $topic = Topic::findOrFail($topicId);

        priv_check('ForumTopicPollEdit', $topic)->ensureCan();

        return ext_view('forum.topics._edit_poll', compact('topic'));
    }

    public function editPollPost($topicId)
    {
        $topic = Topic::findOrFail($topicId);

        priv_check('ForumTopicPollEdit', $topic)->ensureCan();

        $poll = (new TopicPoll())->fill($this->getPollParams());
        $poll->setTopic($topic);

        $topic->getConnection()->transaction(function () use ($poll, $topic) {
            if (!$poll->save()) {
                return;
            }

            if (Auth::user()->getKey() !== $topic->topic_poster) {
                $this->logModerate(
                    'LOG_EDIT_POLL',
                    [$topic->poll_title],
                    $topic
                );
            }
        });

        if ($poll->validationErrors()->isAny()) {
            return error_popup($poll->validationErrors()->toSentence());
        }

        $pollSummary = PollOption::summary($topic, Auth::user());
        $canEditPoll = $poll->canEdit();

        return ext_view('forum.topics._poll', compact('canEditPoll', 'pollSummary', 'topic'));
    }

    public function issueTag($id)
    {
        $topic = Topic::findOrFail($id);

        priv_check('ForumModerate', $topic->forum)->ensureCan();

        $issueTag = presence(Request::input('issue_tag'));
        $state = get_bool(Request::input('state'));
        $type = 'issue_tag_'.$issueTag;

        if ($issueTag === null || !$topic->isIssue() || !in_array($issueTag, $topic::ISSUE_TAGS, true)) {
            abort(422);
        }

        $this->logModerate('LOG_ISSUE_TAG', compact('issueTag', 'state'), $topic);

        $method = $state ? 'setIssueTag' : 'unsetIssueTag';

        $topic->$method($issueTag);

        return ext_view('forum.topics.replace_button', compact('topic', 'type', 'state'), 'js');
    }

    public function lock($id)
    {
        $topic = Topic::withTrashed()->findOrFail($id);

        priv_check('ForumModerate', $topic->forum)->ensureCan();

        $type = 'lock';
        $state = get_bool(Request::input('lock'));
        $this->logModerate($state ? 'LOG_LOCK' : 'LOG_UNLOCK', [$topic->topic_title], $topic);
        $topic->lock($state);

        return ext_view('forum.topics.replace_button', compact('topic', 'type', 'state'), 'js');
    }

    public function move($id)
    {
        $topic = Topic::withTrashed()->findOrFail($id);
        $originForum = $topic->forum;
        $destinationForum = Forum::findOrFail(Request::input('destination_forum_id'));

        priv_check('ForumModerate', $originForum)->ensureCan();
        priv_check('ForumModerate', $destinationForum)->ensureCan();

        $this->logModerate('LOG_MOVE', [$originForum->forum_name], $topic);
        if ($topic->moveTo($destinationForum)) {
            return ext_view('layout.ujs-reload', [], 'js');
        } else {
            abort(422);
        }
    }

    public function pin($id)
    {
        $topic = Topic::withTrashed()->findOrFail($id);

        priv_check('ForumModerate', $topic->forum)->ensureCan();

        $type = 'moderate_pin';
        $state = get_int(Request::input('pin'));
        DB::transaction(function () use ($topic, $state) {
            $topic->pin($state);

            $this->logModerate(
                'LOG_TOPIC_TYPE',
                ['title' => $topic->topic_title, 'type' => $topic->topic_type],
                $topic
            );
        });

        return ext_view('forum.topics.replace_button', compact('topic', 'type', 'state'), 'js');
    }

    /**
     * Reply topic
     *
     * Create a post replying to the specified topic.
     *
     * ---
     *
     * ### Response Format
     *
     * [ForumPost](#forum-post) with `body` included.
     *
     * @urlParam topic required Id of the topic to be replied to. Example: 1
     *
     * @bodyParam body string required Content of the reply post. Example: hello
     */
    public function reply($id)
    {
        $topic = Topic::findOrFail($id);

        priv_check('ForumTopicReply', $topic)->ensureCan();

<<<<<<< HEAD
        $post = Post::createNew($topic, auth()->user(), get_string(request('body')));
=======
        try {
            $post = Post::createNew($topic, auth()->user(), get_string(request('body')));
        } catch (ModelNotSavedException $e) {
            return error_popup($e->getMessage());
        }

        $posts = collect([$post]);
        $firstPostPosition = $topic->postPosition($post->getKey());
>>>>>>> d54e0abd

        $post->markRead(Auth::user());
        (new ForumTopicReply($post, auth()->user()))->dispatch();

        if (is_api_request()) {
            return json_item($post, 'Forum\Post', ['body']);
        } else {
            return ext_view('forum.topics._posts', [
                'firstPostPosition' => $topic->postPosition($post->post_id),
                'posts' => collect([$post]),
                'topic' => $topic,
            ]);
        }
    }

    /**
     * Get Topic and Posts
     *
     * Get topic and its posts.
     *
     * ---
     *
     * ### Response Format
     *
     * Field  | Type                       | Notes
     * ------ | -------------------------- | -----
     * cursor | [Cursor](#cursor)          | |
     * search |                            | Parameters used for current request excluding cursor.
     * posts  | [ForumPost](#forum-post)[] | Includes `body`.
     * topic  | [ForumTopic](#forum-topic) | |
     *
     * @urlParam topic Id of the topic. Example: 1
     *
     * @queryParam cursor [Cursor](#cursor) for pagination. No-example
     * @queryParam sort Post sorting option. Valid values are `id_asc` (default) and `id_desc`. No-example
     * @queryParam limit Maximum number of posts to be returned (20 default, 50 at most). No-example
     * @queryParam start First post id to be returned with `sort` set to `id_asc`. This parameter is ignored if `cursor` is specified. No-example
     * @queryParam end First post id to be returned with `sort` set to `id_desc`. This parameter is ignored if `cursor` is specified. No-example
     *
     * @response {
     *   "topic": { "id": 1, "...": "..." },
     *   "posts": [
     *     { "id": 1, "...": "..." },
     *     { "id": 2, "...": "..." }
     *   ],
     *   "cursor": { "post_id": 1 },
     *   "sort": "id_asc"
     * }
     */
    public function show($id)
    {
        $topic = Topic::with(['forum'])->withTrashed()->findOrFail($id);

        $userCanModerate = priv_check('ForumModerate', $topic->forum)->can();

        if ($topic->trashed() && !$userCanModerate) {
            abort(404);
        }

        if ($topic->forum === null) {
            abort(404);
        }

        priv_check('ForumView', $topic->forum)->ensureCan();

        $currentUser = auth()->user();
        $params = $this->getIndexParams($topic, $currentUser, $userCanModerate);

        $skipLayout = $params['skip_layout'];
        $showDeleted = $params['with_deleted'];

        $cursorHelper = new DbCursorHelper(Post::SORTS, Post::DEFAULT_SORT, $params['sort']);

        $postsQueryBase = $topic->posts()->showDeleted($showDeleted)->limit($params['limit']);
        $posts = (clone $postsQueryBase)->cursorSort(
            $cursorHelper->getSort(),
            $cursorHelper->prepare($params['cursor'])
        )->get();

        $isJsonRequest = is_api_request();

        if (!$isJsonRequest && $posts->count() === 0) {
            if ($skipLayout) {
                return response(null, 204);
            } else {
                return ujs_redirect(route('forum.topics.show', $topic));
            }
        }

        if ($isJsonRequest || $skipLayout) {
            $jumpTo = null;
        } else {
            $firstPost = $posts->first();
            $jumpTo = $firstPost->getKey();

            if ($cursorHelper->getSortName() === 'id_asc') {
                if ($jumpTo !== $topic->topic_first_post_id) {
                    $extraSort = 'id_desc';
                }
            } else {
                $extraSort = 'id_asc';
            }
            if (isset($extraSort)) {
                $extraCursorHelper = new DbCursorHelper(Post::SORTS, $extraSort);
                $extraPosts = (clone $postsQueryBase)
                    ->cursorSort(
                        $extraCursorHelper->getSort(),
                        $extraCursorHelper->prepare(['id' => $jumpTo])
                    )->get()
                    ->reverse();

                $posts = $extraPosts->concat($posts);
            }
        }

        $posts = $posts
            ->load([
                'lastEditor',
                'user.country',
                'user.rank',
                'user.supporterTagPurchases',
                'user.userGroups',
            ])->each(function ($item) use ($topic) {
                $item
                    ->setRelation('forum', $topic->forum)
                    ->setRelation('topic', $topic);
            });

        if ($isJsonRequest) {
            return [
                'cursor' => $cursorHelper->next($posts),
                'posts' => json_collection($posts, 'Forum\Post', ['body']),
                'search' => ['limit' => $params['limit'], 'sort' => $cursorHelper->getSortName()],
                'topic' => json_item($topic, 'Forum\Topic'),
            ];
        }

        if ($cursorHelper->getSortName() === 'id_desc') {
            $posts = $posts->reverse();
        }

        $firstShownPostId = $posts->first()->getKey();
        // position of the first post, incremented in the view
        // to generate positions of further posts
        $firstPostPosition = $topic->postPosition($firstShownPostId);

        if ($skipLayout) {
            return ext_view('forum.topics._posts', compact('posts', 'firstPostPosition', 'topic'));
        }

        $poll = $topic->poll();
        if ($poll->exists()) {
            $topic->load([
                'pollOptions.votes',
                'pollOptions.post',
            ]);
            $canEditPoll = $poll->canEdit() && priv_check('ForumTopicPollEdit', $topic)->can();
        } else {
            $canEditPoll = false;
        }

        $pollSummary = PollOption::summary($topic, $currentUser);

        $posts->last()->markRead($currentUser);

        $coverModel = $topic->cover()->firstOrNew([]);
        $coverModel->setRelation('topic', $topic);
        $cover = json_item($coverModel, new TopicCoverTransformer());

        $watch = TopicWatch::lookup($topic, $currentUser);

        $featureVotes = $this->groupFeatureVotes($topic);
        $noindex = !$topic->forum->enable_indexing;

        return ext_view('forum.topics.show', compact(
            'canEditPoll',
            'cover',
            'watch',
            'jumpTo',
            'pollSummary',
            'posts',
            'featureVotes',
            'firstPostPosition',
            'noindex',
            'topic',
            'userCanModerate',
            'showDeleted'
        ));
    }


    /**
     * Create Topic
     *
     * Create a new topic.
     *
     * ---
     *
     * ### Response Format
     *
     * Field  | Type                       | Includes
     * ------ | -------------------------- | --------
     * topic  | [ForumTopic](#forum-topic) | |
     * post   | [ForumPost](#forum-post)   | body
     *
     * @bodyParam body string required Content of the topic. Example: hello
     * @bodyParam forum_id number required Forum to create the topic in. Example: 1
     * @bodyParam title string required Title of the topic. Example: untitled
     * @bodyParam with_poll boolean Enable this to also create poll in the topic (default: false). Example: 1
     * @bodyParam forum_topic_poll[hide_results] boolean Enable this to hide result until voting period ends (default: false). No-example
     * @bodyParam forum_topic_poll[length_days] number Number of days for voting period. 0 means the voting will never ends (default: 0). This parameter is required if `hide_results` option is enabled. No-example
     * @bodyParam forum_topic_poll[max_options] number Maximum number of votes each user can cast (default: 1). No-example
     * @bodyParam forum_topic_poll[options] string required Newline-separated list of voting options. BBCode is supported. Example: item A...
     * @bodyParam forum_topic_poll[title] string required Title of the poll. Example: my poll
     * @bodyParam forum_topic_poll[vote_change] boolean Enable this to allow user to change their votes (default: false). No-example
     */
    public function store()
    {
        $params = get_params(request()->all(), null, [
            'body:string',
            'cover_id:int',
            'forum_id:int',
            'title:string',
            'with_poll:bool',
        ], ['null_missing' => true]);

        $forum = Forum::findOrFail($params['forum_id']);
        $user = auth()->user();

        priv_check('ForumTopicStore', $forum)->ensureCan();

        if ($params['with_poll']) {
            $poll = (new TopicPoll())->fill($this->getPollParams());

            if (!$poll->isValid()) {
                return error_popup($poll->validationErrors()->toSentence());
            }
        }

        $topicParams = [
            'title' => $params['title'],
            'user' => $user,
            'body' => $params['body'],
            'cover' => TopicCover::findForUse($params['cover_id'], $user),
        ];

        $topic = Topic::createNew($forum, $topicParams, $poll ?? null);

        if ($user->user_notify || $forum->isHelpForum()) {
            TopicWatch::setState($topic, $user, 'watching_mail');
        }

        $post = $topic->posts->last();
        $post->markRead($user);

        if (is_api_request()) {
            return [
                'topic' => json_item($topic, 'Forum\Topic'),
                'post' => json_item($post, 'Forum\Post', ['body']),
            ];
        } else {
            return ujs_redirect(route('forum.topics.show', $topic));
        }
    }

    /**
     * Edit Topic
     *
     * Edit topic. Only title can be edited through this endpoint.
     *
     * ---
     *
     * ### Response Format
     *
     * The edited [ForumTopic](#forum-topic).
     *
     * @urlParam topic required Id of the topic. Example: 1
     * @bodyParam forum_topic[topic_title] string New topic title. Example: titled
     */
    public function update($id)
    {
        $topic = Topic::withTrashed()->findOrFail($id);

        if (!priv_check('ForumTopicEdit', $topic)->can()) {
            abort(403);
        }

        $params = get_params(request()->all(), 'forum_topic', ['topic_title']);

        if ($topic->update($params)) {
            if ((Auth::user()->user_id ?? null) !== $topic->topic_poster) {
                $this->logModerate(
                    'LOG_EDIT_TOPIC',
                    [$topic->topic_title],
                    $topic
                );
            }

            if (is_api_request()) {
                return json_item($topic, 'Forum\Topic');
            } else {
                return response(null, 204);
            }
        } else {
            return error_popup($topic->validationErrors()->toSentence());
        }
    }

    public function vote($topicId)
    {
        $topic = Topic::findOrFail($topicId);

        priv_check('ForumTopicVote', $topic)->ensureCan();

        $params = get_params(Request::input(), 'forum_topic_vote', ['option_ids:int[]']);
        $params['user_id'] = Auth::user()->user_id;
        $params['ip'] = Request::ip();

        if ($topic->vote()->fill($params)->save()) {
            return ujs_redirect(route('forum.topics.show', $topic->topic_id));
        } else {
            return error_popup($topic->vote()->validationErrors()->toSentence());
        }
    }

    public function voteFeature($topicId)
    {
        $star = FeatureVote::createNew([
            'user_id' => Auth::user()->user_id,
            'topic_id' => $topicId,
        ]);

        if ($star->getKey() !== null) {
            return ujs_redirect(route('forum.topics.show', $topicId));
        } else {
            return error_popup($star->validationErrors()->toSentence());
        }
    }

    private function getIndexParams($topic, $currentUser, $userCanModerate)
    {
        $params = get_params(request()->all(), null, [
            'start', // either number or "unread"
            'end:int',
            'n:int',

            'skip_layout:bool',
            'with_deleted:bool',

            'sort:string',
            'cursor:any',
            'limit:int',
        ], ['null_missing' => true]);

        $params['skip_layout'] = $params['skip_layout'] ?? false;
        $params['limit'] = clamp($params['limit'] ?? 20, 1, 50);

        if ($userCanModerate) {
            $params['with_deleted'] = $params['with_deleted'] ?? $currentUser->profileCustomization()->forum_posts_show_deleted;
        } else {
            $params['with_deleted'] = false;
        }

        if (!is_array($params['cursor'])) {
            if ($params['start'] === 'unread') {
                $params['start'] = Post::lastUnreadByUser($topic, $currentUser);
            } else {
                $params['start'] = get_int($params['start']);
            }

            if ($params['n'] !== null) {
                $post = $topic->nthPost($params['n']);
                if ($post !== null) {
                    $params['cursor'] = ['id' => $post->getKey() - 1];
                    $params['sort'] = 'id_asc';
                }
            } elseif ($params['start'] !== null) {
                $params['cursor'] = ['id' => $params['start'] - 1];
                $params['sort'] = 'id_asc';
            } elseif ($params['end'] !== null) {
                $params['cursor'] = ['id' => $params['end'] + 1];
                $params['sort'] = 'id_desc';
            }
        }

        return $params;
    }

    private function getPollParams()
    {
        return get_params(request()->all(), 'forum_topic_poll', [
            'hide_results:bool',
            'length_days:int',
            'max_options:int',
            'options:string_split',
            'title',
            'vote_change:bool',
        ]);
    }

    private function groupFeatureVotes($topic)
    {
        if (!$topic->isFeatureTopic()) {
            return [];
        }

        $ret = [];

        foreach ($topic->featureVotes()->with('user')->get() as $vote) {
            $username = optional($vote->user)->username;
            $ret[$username] ?? ($ret[$username] = 0);
            $ret[$username] += $vote->voteIncrement();
        }

        arsort($ret);

        return $ret;
    }
}<|MERGE_RESOLUTION|>--- conflicted
+++ resolved
@@ -241,18 +241,7 @@
 
         priv_check('ForumTopicReply', $topic)->ensureCan();
 
-<<<<<<< HEAD
         $post = Post::createNew($topic, auth()->user(), get_string(request('body')));
-=======
-        try {
-            $post = Post::createNew($topic, auth()->user(), get_string(request('body')));
-        } catch (ModelNotSavedException $e) {
-            return error_popup($e->getMessage());
-        }
-
-        $posts = collect([$post]);
-        $firstPostPosition = $topic->postPosition($post->getKey());
->>>>>>> d54e0abd
 
         $post->markRead(Auth::user());
         (new ForumTopicReply($post, auth()->user()))->dispatch();
