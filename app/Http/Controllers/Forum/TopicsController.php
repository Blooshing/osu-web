<?php

/**
 *    Copyright 2015-2017 ppy Pty. Ltd.
 *
 *    This file is part of osu!web. osu!web is distributed with the hope of
 *    attracting more community contributions to the core ecosystem of osu!.
 *
 *    osu!web is free software: you can redistribute it and/or modify
 *    it under the terms of the Affero GNU General Public License version 3
 *    as published by the Free Software Foundation.
 *
 *    osu!web is distributed WITHOUT ANY WARRANTY; without even the implied
 *    warranty of MERCHANTABILITY or FITNESS FOR A PARTICULAR PURPOSE.
 *    See the GNU Affero General Public License for more details.
 *
 *    You should have received a copy of the GNU Affero General Public License
 *    along with osu!web.  If not, see <http://www.gnu.org/licenses/>.
 */

namespace App\Http\Controllers\Forum;

use App\Exceptions\ModelNotSavedException;
use App\Libraries\ForumUpdateNotifier;
use App\Models\Forum\FeatureVote;
use App\Models\Forum\Forum;
use App\Models\Forum\PollOption;
use App\Models\Forum\Post;
use App\Models\Forum\Topic;
use App\Models\Forum\TopicCover;
use App\Models\Forum\TopicPoll;
use App\Models\Forum\TopicWatch;
use App\Transformers\Forum\TopicCoverTransformer;
use Auth;
use Carbon\Carbon;
use DB;
use Illuminate\Http\Request as HttpRequest;
use Request;

class TopicsController extends Controller
{
    protected $section = 'community';

    public function __construct()
    {
        parent::__construct();

        view()->share('currentAction', 'forum-topics-'.current_action());

        $this->middleware('auth', ['only' => [
            'create',
            'lock',
            'preview',
            'reply',
            'store',
        ]]);
    }

    public function create()
    {
        $forum = Forum::findOrFail(Request::input('forum_id'));

        priv_check('ForumTopicStore', $forum)->ensureCan();

        $cover = json_item(
            TopicCover::findForUse(Request::old('cover_id'), Auth::user()),
            new TopicCoverTransformer()
        );

        $post = new Post([
            'post_text' => Request::old('body'),
            'user' => Auth::user(),
            'post_time' => Carbon::now(),
        ]);

        return view('forum.topics.create', compact('forum', 'cover', 'post'));
    }

    public function issueTag($id)
    {
        $topic = Topic::findOrFail($id);

        priv_check('ForumModerate', $topic->forum)->ensureCan();

        $issueTag = presence(Request::input('issue_tag'));
        $state = get_bool(Request::input('state'));
        $type = 'issue_tag_'.$issueTag;

        if ($issueTag === null || !$topic->isIssue() || !in_array($issueTag, $topic::ISSUE_TAGS, true)) {
            abort(422);
        }

        $this->logModerate('LOG_ISSUE_TAG', compact('issueTag', 'state'), $topic);

        $method = $state ? 'setIssueTag' : 'unsetIssueTag';

        $topic->$method($issueTag);

        return js_view('forum.topics.replace_button', compact('topic', 'type', 'state'));
    }

    public function lock($id)
    {
        $topic = Topic::withTrashed()->findOrFail($id);

        $moderationPriv = priv_check('ForumModerate', $topic->forum);

        $moderationPriv->ensureCan();
        $userCanModerate = $moderationPriv->can();

        $type = 'lock';
        $state = get_bool(Request::input('lock'));
        $this->logModerate($state ? 'LOG_LOCK' : 'LOG_UNLOCK', [$topic->topic_title], $topic);
        $topic->lock($state);

        return js_view('forum.topics.replace_button', compact('topic', 'type', 'state', 'userCanModerate'));
    }

    public function move($id)
    {
        $topic = Topic::withTrashed()->findOrFail($id);
        $originForum = $topic->forum;
        $destinationForum = Forum::findOrFail(Request::input('destination_forum_id'));

        priv_check('ForumModerate', $originForum)->ensureCan();
        priv_check('ForumModerate', $destinationForum)->ensureCan();

        $this->logModerate('LOG_MOVE', [$originForum->forum_name], $topic);
        if ($topic->moveTo($destinationForum)) {
            return js_view('layout.ujs-reload');
        } else {
            abort(422);
        }
    }

    public function pin($id)
    {
        $topic = Topic::withTrashed()->findOrFail($id);

        priv_check('ForumModerate', $topic->forum)->ensureCan();

        $type = 'moderate_pin';
        $state = get_int(Request::input('pin'));
        DB::transaction(function () use ($topic, $type, $state) {
            $topic->pin($state);

            $this->logModerate(
                'LOG_TOPIC_TYPE',
                ['title' => $topic->topic_title, 'type' => $topic->topic_type],
                $topic
            );
        });

        return js_view('forum.topics.replace_button', compact('topic', 'type', 'state'));
    }

    public function reply(HttpRequest $request, $id)
    {
        $topic = Topic::findOrFail($id);

        priv_check('ForumTopicReply', $topic)->ensureCan();

<<<<<<< HEAD
        $post = $topic->addPostOrExplode(Auth::user(), Request::input('body'));
=======
        try {
            $post = $topic->addPostOrExplode(Auth::user(), request('body'));
        } catch (ModelNotSavedException $e) {
            return error_popup($e->getMessage());
        }
>>>>>>> f9847f68

        if ($post->post_id !== null) {
            $posts = collect([$post]);
            $firstPostPosition = $topic->postPosition($post->post_id);

            $post->markRead(Auth::user());
            ForumUpdateNotifier::onReply([
                'topic' => $topic,
                'post' => $post,
                'user' => Auth::user(),
            ]);

            return view('forum.topics._posts', compact('posts', 'firstPostPosition', 'topic'));
        }
    }

    public function show($id)
    {
        $postStartId = Request::input('start');
        $postEndId = get_int(Request::input('end'));
        $nthPost = get_int(Request::input('n'));
        $skipLayout = Request::input('skip_layout') === '1';
        $jumpTo = null;

        $topic = Topic
            ::with([
                'forum.cover',
                'pollOptions.votes',
                'pollOptions.post',
            ])->withTrashed()->findOrFail($id);

        $userCanModerate = priv_check('ForumModerate', $topic->forum)->can();

        if ($topic->trashed() && !$userCanModerate) {
            abort(404);
        }

        if ($topic->forum === null) {
            abort(404);
        }

        priv_check('ForumView', $topic->forum)->ensureCan();

        $posts = $topic->posts()->showDeleted($userCanModerate);

        if ($postStartId === 'unread') {
            $postStartId = Post::lastUnreadByUser($topic, Auth::user());
        } else {
            $postStartId = get_int($postStartId);
        }

        if ($nthPost !== null) {
            $post = $topic->nthPost($nthPost);
            if ($post) {
                $postStartId = $post->post_id;
            }
        }

        if (!$skipLayout) {
            foreach ([$postStartId, $postEndId, 0] as $jumpPoint) {
                if ($jumpPoint === null) {
                    continue;
                }

                $jumpTo = $jumpPoint;
                break;
            }
        }

        if ($postStartId !== null && !$skipLayout) {
            // move starting post up by ten to avoid hitting
            // page autoloader right after loading the page.
            $postPosition = $topic->postPosition($postStartId);
            $post = $topic->nthPost($postPosition - 10);
            $postStartId = $post->post_id;
        }

        if ($postStartId !== null) {
            $posts = $posts
                ->where('post_id', '>=', $postStartId);
        } elseif ($postEndId !== null) {
            $posts = $posts
                ->where('post_id', '<=', $postEndId)
                ->orderBy('post_id', 'desc');
        }

        $posts = $posts
            ->take(20)
            ->with('forum')
            ->with('topic')
            ->with('user.rank')
            ->with('user.country')
            ->with('user.supporterTags')
            ->get()
            ->sortBy('post_id');

        if ($posts->count() === 0) {
            abort($skipLayout ? 204 : 404);
        }

        $firstPostId = $topic->posts()
            ->showDeleted($userCanModerate)
            ->orderBy('post_id', 'asc')
            ->select('post_id')
            ->first()
            ->post_id;

        $firstShownPostId = $posts->first()->post_id;

        // position of the first post, incremented in the view
        // to generate positions of further posts
        $firstPostPosition = $topic->postPosition($firstShownPostId);

        $pollSummary = PollOption::summary($topic, Auth::user());

        $posts->last()->markRead(Auth::user());

        $template = $skipLayout ? '_posts' : 'show';

        $cover = json_item(
            $topic->cover()->firstOrNew([]),
            new TopicCoverTransformer()
        );

        $watch = TopicWatch::lookup($topic, Auth::user());

        return view(
            "forum.topics.{$template}",
            compact(
                'cover',
                'watch',
                'jumpTo',
                'pollSummary',
                'posts',
                'firstPostPosition',
                'firstPostId',
                'topic',
                'userCanModerate'
            )
        );
    }

    public function store(HttpRequest $request)
    {
        $forum = Forum::findOrFail($request->get('forum_id'));

        priv_check('ForumTopicStore', $forum)->ensureCan();

        if (get_bool($request->get('with_poll'))) {
            $pollParams = get_params($request, 'forum_topic_poll', [
                'length_days:int',
                'max_options:int',
                'options:string_split',
                'title',
                'vote_change:bool',
            ]);

            $poll = (new TopicPoll())->fill($pollParams);

            if (!$poll->isValid()) {
                return error_popup($poll->validationErrors()->toSentence());
            }
        }

        $params = [
            'title' => $request->get('title'),
            'user' => Auth::user(),
            'body' => $request->get('body'),
            'cover' => TopicCover::findForUse(presence($request->input('cover_id')), Auth::user()),
        ];

        try {
            $topic = Topic::createNew($forum, $params, $poll ?? null);
        } catch (ModelNotSavedException $e) {
            return error_popup($e->getMessage());
        }

        ForumUpdateNotifier::onNew([
            'topic' => $topic,
            'post' => $topic->posts->last(),
            'user' => Auth::user(),
        ]);

        return ujs_redirect(route('forum.topics.show', $topic));
    }

    public function update($id)
    {
        $topic = Topic::withTrashed()->findOrFail($id);

        if (!priv_check('ForumTopicEdit', $topic)->can()) {
            abort(403);
        }

        $params = get_params(request(), 'forum_topic', ['topic_title']);

        if ($topic->update($params)) {
            if ((Auth::user()->user_id ?? null) !== $topic->topic_poster) {
                $this->logModerate(
                    'LOG_EDIT_TOPIC',
                    [$topic->topic_title],
                    $topic
                );
            }

            return [];
        } else {
            return error_popup($topic->validationErrors()->toSentence());
        }
    }

    public function vote($topicId)
    {
        $topic = Topic::findOrFail($topicId);

        priv_check('ForumTopicVote', $topic)->ensureCan();

        $params = get_params(Request::input(), 'forum_topic_vote', ['option_ids:int[]']);
        $params['user_id'] = Auth::user()->user_id;
        $params['ip'] = Request::ip();

        if ($topic->vote()->fill($params)->save()) {
            return ujs_redirect(route('forum.topics.show', $topic->topic_id));
        } else {
            return error_popup($topic->vote()->validationErrors()->toSentence());
        }
    }

    public function voteFeature($topicId)
    {
        $star = FeatureVote::createNew([
            'user_id' => Auth::user()->user_id,
            'topic_id' => $topicId,
        ]);

        if ($star->getKey() !== null) {
            return ujs_redirect(route('forum.topics.show', $topicId));
        } else {
            return error_popup($star->validationErrors()->toSentence());
        }
    }
}<|MERGE_RESOLUTION|>--- conflicted
+++ resolved
@@ -160,15 +160,11 @@
 
         priv_check('ForumTopicReply', $topic)->ensureCan();
 
-<<<<<<< HEAD
-        $post = $topic->addPostOrExplode(Auth::user(), Request::input('body'));
-=======
         try {
             $post = $topic->addPostOrExplode(Auth::user(), request('body'));
         } catch (ModelNotSavedException $e) {
             return error_popup($e->getMessage());
         }
->>>>>>> f9847f68
 
         if ($post->post_id !== null) {
             $posts = collect([$post]);
