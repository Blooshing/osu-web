--- conflicted
+++ resolved
@@ -417,9 +417,8 @@
         $watch = TopicWatch::lookup($topic, $currentUser);
 
         $featureVotes = $this->groupFeatureVotes($topic);
-<<<<<<< HEAD
-
-        $noindex = !$topic->esShouldIndex();
+
+        $noindex = !$topic->forum->enable_indexing;
         $template = $skipLayout ? '_posts' : 'show';
 
         $firstPostId = $topic->topic_first_post_id;
@@ -428,9 +427,6 @@
         // position of the first post, incremented in the view
         // to generate positions of further posts
         $firstPostPosition = $topic->postPosition($firstShownPostId);
-=======
-        $noindex = !$topic->forum->enable_indexing;
->>>>>>> 8a26322e
 
         return ext_view(
             "forum.topics.{$template}",
