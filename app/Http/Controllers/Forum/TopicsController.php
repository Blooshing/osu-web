--- conflicted
+++ resolved
@@ -276,29 +276,6 @@
      */
     public function show($id)
     {
-<<<<<<< HEAD
-        $params = get_params(request()->all(), null, [
-            'start', // either number or "unread"
-            'end:int',
-            'n:int',
-
-            'skip_layout:bool',
-            'with_deleted:bool',
-
-            'sort:string',
-            'cursor:any',
-            'limit:int',
-        ], ['null_missing' => true]);
-
-        $isJsonRequest = is_api_request();
-        $skipLayout = $params['skip_layout'] ?? false;
-        $showDeleted = $params['with_deleted'];
-        $jumpTo = null;
-        $currentUser = auth()->user();
-        $limit = clamp($params['limit'] ?? 20, 1, 50);
-
-=======
->>>>>>> 9e16198f
         $topic = Topic::with(['forum'])->withTrashed()->findOrFail($id);
 
         $userCanModerate = priv_check('ForumModerate', $topic->forum)->can();
@@ -313,65 +290,29 @@
 
         priv_check('ForumView', $topic->forum)->ensureCan();
 
-<<<<<<< HEAD
-        if ($params['cursor'] === null) {
-            if ($params['start'] === 'unread') {
-                $params['start'] = Post::lastUnreadByUser($topic, $currentUser);
-            } else {
-                $params['start'] = get_int($params['start']);
-            }
-
-            if ($params['n'] !== null) {
-                $post = $topic->nthPost($params['n']);
-                if ($post !== null) {
-                    $params['cursor'] = ['post_id' => $post->post_id - 1];
-                    $params['sort'] = 'id_asc';
-                }
-            } elseif ($params['start'] !== null) {
-                $params['cursor'] = ['post_id' => $params['start'] - 1];
-                $params['sort'] = 'id_asc';
-            } elseif ($params['end'] !== null) {
-                $params['cursor'] = ['post_id' => $params['end'] + 1];
-                $params['sort'] = 'id_desc';
-            }
-        }
+        $currentUser = auth()->user();
+        $params = $this->getIndexParams($topic, $currentUser, $userCanModerate);
+
+        $skipLayout = $params['skip_layout'];
+        $showDeleted = $params['with_deleted'];
 
         $cursorHelper = new DbCursorHelper(Post::SORTS, Post::DEFAULT_SORT, $params['sort']);
 
-        $postsQueryBase = $topic->posts()->showDeleted($showDeleted)->limit($limit);
+        $postsQueryBase = $topic->posts()->showDeleted($showDeleted)->limit($params['limit']);
         $posts = (clone $postsQueryBase)->cursorSort(
             $cursorHelper->getSort(),
             $cursorHelper->prepare($params['cursor'])
         )->get();
 
-        if (!$isJsonRequest && $posts->count() === 0) {
-            abort($skipLayout ? 204 : 404);
-        }
-
-        if (!$isJsonRequest && !$skipLayout) {
-=======
-        $currentUser = auth()->user();
-        $params = $this->getIndexParams($topic, $currentUser, $userCanModerate);
-
-        $skipLayout = $params['skip_layout'];
-        $showDeleted = $params['with_deleted'];
-
-        $cursorHelper = new DbCursorHelper(Post::SORTS, Post::DEFAULT_SORT, $params['sort']);
-
-        $postsQueryBase = $topic->posts()->showDeleted($showDeleted)->limit(20);
-        $posts = (clone $postsQueryBase)->cursorSort(
-            $cursorHelper->getSort(),
-            $cursorHelper->prepare($params['cursor'])
-        )->get();
-
         if ($posts->count() === 0) {
             abort(404);
         }
 
-        if ($skipLayout) {
+        $isJsonRequest = is_api_request();
+
+        if ($isJsonRequest || $skipLayout) {
             $jumpTo = null;
         } else {
->>>>>>> 9e16198f
             $firstPost = $posts->first();
             $jumpTo = $firstPost->getKey();
 
@@ -382,20 +323,12 @@
             } else {
                 $extraSort = 'id_asc';
             }
-<<<<<<< HEAD
-            if (isset($extraCursorHelper)) {
-=======
             if (isset($extraSort)) {
->>>>>>> 9e16198f
                 $extraCursorHelper = new DbCursorHelper(Post::SORTS, $extraSort);
                 $extraPosts = (clone $postsQueryBase)
                     ->cursorSort(
                         $extraCursorHelper->getSort(),
-<<<<<<< HEAD
-                        $extraCursorHelper->prepare(['post_id' => $jumpTo])
-=======
                         $extraCursorHelper->prepare(['id' => $jumpTo])
->>>>>>> 9e16198f
                     )->get()
                     ->reverse();
 
@@ -416,29 +349,18 @@
                     ->setRelation('topic', $topic);
             });
 
-<<<<<<< HEAD
         if ($isJsonRequest) {
             return [
                 'topic' => json_item($topic, 'Forum\Topic'),
                 'posts' => json_collection($posts, 'Forum\Post', ['body']),
                 'cursor' => $cursorHelper->next($posts),
-                'params' => ['limit' => $limit, 'sort' => $cursorHelper->getSortName()],
+                'params' => ['limit' => $params['limit'], 'sort' => $cursorHelper->getSortName()],
             ];
         }
 
         if ($cursorHelper->getSortName() === 'id_desc') {
             $posts = $posts->reverse();
         }
-
-        $posts->last()->markRead($currentUser);
-=======
-        if ($cursorHelper->getSortName() === 'id_desc') {
-            $posts = $posts->reverse();
-        }
-
-        $firstPostId = $topic->topic_first_post_id;
-        $firstShownPostId = $posts->first()->getKey();
->>>>>>> 9e16198f
 
         $coverModel = $topic->cover()->firstOrNew([]);
         $coverModel->setRelation('topic', $topic);
@@ -459,6 +381,8 @@
         $watch = TopicWatch::lookup($topic, $currentUser);
 
         $featureVotes = $this->groupFeatureVotes($topic);
+
+        $posts->last()->markRead($currentUser);
 
         $noindex = !$topic->forum->enable_indexing;
         $template = $skipLayout ? '_posts' : 'show';
@@ -604,9 +528,11 @@
 
             'sort:string',
             'cursor:any',
+            'limit:int',
         ], ['null_missing' => true]);
 
         $params['skip_layout'] = $params['skip_layout'] ?? false;
+        $params['limit'] = clamp($params['limit'] ?? 20, 1, 50);
 
         if ($userCanModerate) {
             $params['with_deleted'] = $params['with_deleted'] ?? $currentUser->profileCustomization()->forum_posts_show_deleted;
