<?php

// Copyright (c) ppy Pty Ltd <contact@ppy.sh>. Licensed under the GNU Affero General Public License v3.0.
// See the LICENCE file in the repository root for full licence text.

namespace App\Http\Controllers\Multiplayer\Rooms\Playlist;

use App\Exceptions\InvariantException;
use App\Http\Controllers\Controller as BaseController;
use App\Libraries\DbCursorHelper;
use App\Libraries\Multiplayer\Mod;
use App\Models\Multiplayer\PlaylistItem;
use App\Models\Multiplayer\PlaylistItemUserHighScore;
use App\Models\Multiplayer\Room;
use Carbon\Carbon;

class ScoresController extends BaseController
{
    public function __construct()
    {
        $this->middleware('auth');
        $this->middleware('require-scopes:public', ['only' => ['index']]);
    }

    public function index($roomId, $playlistId)
    {
        static $includes = ['user.country', 'user.cover'];

        $playlist = PlaylistItem::where('room_id', $roomId)->where('id', $playlistId)->firstOrFail();
        $params = request()->all();
        $cursorHelper = new DbCursorHelper(
            PlaylistItemUserHighScore::SORTS,
            PlaylistItemUserHighScore::DEFAULT_SORT,
            get_string($params['sort'] ?? null)
        );

        $sort = $cursorHelper->getSort();
        $cursor = $cursorHelper->prepare($params['cursor'] ?? null);
        $limit = clamp(get_int($params['limit'] ?? null) ?? 50, 1, 50);

        $highScores = $playlist
            ->highScores()
            ->cursorSort($sort, $cursor)
            ->with(['score.user.userProfileCustomization', 'score.user.country'])
<<<<<<< HEAD
            ->limit($limit + 1) // an extra to check for pagination
            ->get();

        $hasMore = count($highScores) === $limit + 1;
        if ($hasMore) {
            $highScores->pop();
        }
        $scoresJson = json_collection($highScores->pluck('score'),
            'Multiplayer\Score',
            $includes
=======
            ->get()
            ->pluck('score'),
            'Multiplayer\Score',
            ['user.country', 'user.cover']
>>>>>>> 1d054f10
        );
        $total = $playlist->highScores()->count();

        $user = auth()->user();

        if ($user !== null) {
            $userHighScore = $playlist->highScores()->where('user_id', $user->getKey())->first();

            if ($userHighScore !== null) {
                $userScoreJson = json_item($userHighScore->score, 'Multiplayer\Score', $includes);
            }
        }

        return [
            'scores' => $scoresJson,
            'total' => $total,
            'user_score' => $userScoreJson ?? null,
            'cursor' => $hasMore ? $cursorHelper->next($highScores) : null,
        ];
    }

    public function store($roomId, $playlistId)
    {
        $room = Room::findOrFail($roomId);
        $playlistItem = $room->playlist()->where('id', $playlistId)->firstOrFail();
        $score = $room->startPlay(auth()->user(), $playlistItem);

        return json_item(
            $score,
            'Multiplayer\Score'
        );
    }

    public function update($roomId, $playlistId, $scoreId)
    {
        $room = Room::findOrFail($roomId);
        // todo: check against room's end time, check within window of start_time + beatmap_length + x

        $playlistItem = $room->playlist()
            ->where('id', $playlistId)
            ->firstOrFail();

        $roomScore = $playlistItem->scores()
            ->where('user_id', auth()->user()->getKey())
            ->where('id', $scoreId)
            ->firstOrFail();

        try {
            $score = $room->completePlay(
                $roomScore,
                $this->extractScoreParams(request()->all(), $playlistItem)
            );

            return json_item(
                $score,
                'Multiplayer\Score',
                ['user.country']
            );
        } catch (InvariantException $e) {
            return error_popup($e->getMessage(), $e->getStatusCode());
        }
    }

    private function extractScoreParams(array $params, PlaylistItem $playlistItem)
    {
        $mods = Mod::parseInputArray(
            $params['mods'] ?? [],
            $playlistItem->ruleset_id
        );

        return [
            'rank' => $params['rank'] ?? null,
            'total_score' => get_int($params['total_score'] ?? null),
            'accuracy' => get_float($params['accuracy'] ?? null),
            'max_combo' => get_int($params['max_combo'] ?? null),
            'ended_at' => Carbon::now(),
            'passed' => get_bool($params['passed'] ?? null),
            'mods' => $mods,
            'statistics' => $params['statistics'] ?? null,
        ];
    }
}<|MERGE_RESOLUTION|>--- conflicted
+++ resolved
@@ -42,7 +42,6 @@
             ->highScores()
             ->cursorSort($sort, $cursor)
             ->with(['score.user.userProfileCustomization', 'score.user.country'])
-<<<<<<< HEAD
             ->limit($limit + 1) // an extra to check for pagination
             ->get();
 
@@ -53,12 +52,6 @@
         $scoresJson = json_collection($highScores->pluck('score'),
             'Multiplayer\Score',
             $includes
-=======
-            ->get()
-            ->pluck('score'),
-            'Multiplayer\Score',
-            ['user.country', 'user.cover']
->>>>>>> 1d054f10
         );
         $total = $playlist->highScores()->count();
 
