<?php

/**
 *    Copyright 2015 ppy Pty. Ltd.
 *
 *    This file is part of osu!web. osu!web is distributed with the hope of
 *    attracting more community contributions to the core ecosystem of osu!.
 *
 *    osu!web is free software: you can redistribute it and/or modify
 *    it under the terms of the Affero GNU General Public License version 3
 *    as published by the Free Software Foundation.
 *
 *    osu!web is distributed WITHOUT ANY WARRANTY; without even the implied
 *    warranty of MERCHANTABILITY or FITNESS FOR A PARTICULAR PURPOSE.
 *    See the GNU Affero General Public License for more details.
 *
 *    You should have received a copy of the GNU Affero General Public License
 *    along with osu!web.  If not, see <http://www.gnu.org/licenses/>.
 */
namespace App\Http\Controllers;

use App\Models\Achievement;
use App\Models\LoginAttempt;
use App\Models\User;
use App\Transformers\AchievementTransformer;
use App\Transformers\UserTransformer;
use Auth;
use Request;

class UsersController extends Controller
{
    protected $section = 'user';

    public function __construct()
    {
        $this->middleware('guest', ['only' => [
            'login',
        ]]);

        $this->middleware('auth', ['only' => [
            'checkUsernameAvailability',
        ]]);

        return parent::__construct();
    }

    public function disabled()
    {
        return view('users.disabled');
    }

    public function checkUsernameAvailability()
    {
        $username = Request::input('username');

        $errors = Auth::user()->validateUsernameChangeTo($username);

        $available = count($errors) === 0;
        $message = $available ? "Username '".e($username)."' is available!" : implode(' ', $errors);
        $cost = $available ? Auth::user()->usernameChangeCost() : 0;

        return [
            'username' => Request::input('username'),
            'available' => $available,
            'message' => $message,
            'cost' => $cost,
            'costString' => currency($cost),
        ];
    }

    public function login()
    {
        $ip = Request::getClientIp();

        if (LoginAttempt::isLocked($ip)) {
            return error_popup('your IP address is locked. Please wait a few minutes.');
        } else {
            $username = Request::input('username');
            $password = Request::input('password');
            $remember = Request::input('remember') === 'yes';

            Auth::attempt(['username' => $username, 'password' => $password], $remember);

            if (Auth::check()) {
                return Auth::user()->defaultJson();
            } else {
                LoginAttempt::failedAttempt($ip, $username);

                return error_popup('wrong password or username');
            }
        }
    }

    public function logout()
    {
        if (Auth::check()) {
            Auth::logout();
        }

        return [];
    }

    public function show($id)
    {
        $user = User::lookup($id);

        if ($user === null || !$user->hasProfile()) {
            abort(404);
        }

        $achievements = fractal_collection_array(
            Achievement::achievable()->orderBy('grouping')->orderBy('ordering')->get(),
            new AchievementTransformer()
        );

        $userArray = fractal_item_array(
            $user,
<<<<<<< HEAD
            new UserTransformer(),
            'allStatistics,allScoresBest,allScoresFirst,page,recentAchievements,recentActivities,recentlyReceivedKudosu,rankedAndApprovedBeatmapSets.difficulties,favouriteBeatmapSets.difficulties'
=======
            new UserTransformer(), implode(',', [
                'allAchievements',
                'allScores',
                'allScoresBest',
                'allScoresFirst',
                'allStatistics',
                'beatmapPlaycounts',
                'page',
                'recentActivities',
                'recentlyReceivedKudosu',
                'rankedAndApprovedBeatmapSets.difficulties',
                'favouriteBeatmapSets.difficulties',
            ])
>>>>>>> 00e75b22
        );

        return view('users.show', compact('user', 'userArray', 'achievements'));
    }
}<|MERGE_RESOLUTION|>--- conflicted
+++ resolved
@@ -115,10 +115,6 @@
 
         $userArray = fractal_item_array(
             $user,
-<<<<<<< HEAD
-            new UserTransformer(),
-            'allStatistics,allScoresBest,allScoresFirst,page,recentAchievements,recentActivities,recentlyReceivedKudosu,rankedAndApprovedBeatmapSets.difficulties,favouriteBeatmapSets.difficulties'
-=======
             new UserTransformer(), implode(',', [
                 'allAchievements',
                 'allScores',
@@ -132,7 +128,6 @@
                 'rankedAndApprovedBeatmapSets.difficulties',
                 'favouriteBeatmapSets.difficulties',
             ])
->>>>>>> 00e75b22
         );
 
         return view('users.show', compact('user', 'userArray', 'achievements'));
