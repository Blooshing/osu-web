<?php

// Copyright (c) ppy Pty Ltd <contact@ppy.sh>. Licensed under the GNU Affero General Public License v3.0.
// See the LICENCE file in the repository root for full licence text.

namespace App\Http\Controllers;

use App\Exceptions\ModelNotSavedException;
use App\Exceptions\ValidationException;
use App\Libraries\Search\ForumSearch;
use App\Libraries\Search\ForumSearchRequestParams;
use App\Libraries\UserRegistration;
use App\Models\Achievement;
use App\Models\Beatmap;
use App\Models\BeatmapDiscussion;
use App\Models\Country;
use App\Models\IpBan;
use App\Models\Log;
use App\Models\User;
use App\Models\UserAccountHistory;
use App\Models\UserNotFound;
use App\Transformers\UserCompactTransformer;
use App\Transformers\UserTransformer;
use Auth;
use Elasticsearch\Common\Exceptions\ElasticsearchException;
use Illuminate\Cache\RateLimiter;
use Illuminate\Database\Eloquent\Relations\MorphTo;
use Request;
use Sentry\State\Scope;

/**
 * @group Users
 */
class UsersController extends Controller
{
    protected $maxResults = 100;

    public function __construct()
    {
        $this->middleware('guest', ['only' => 'store']);
        $this->middleware('auth', ['only' => [
            'checkUsernameAvailability',
            'checkUsernameExists',
            'report',
            'me',
            'posts',
            'updatePage',
        ]]);

        $this->middleware('throttle:60,10', ['only' => ['store']]);

        $this->middleware('require-scopes:identify', ['only' => ['me']]);
        $this->middleware('require-scopes:public', ['only' => [
            'beatmapsets',
            'kudosu',
            'recentActivity',
            'scores',
            'show',
        ]]);

        $this->middleware(function ($request, $next) {
            $this->parsePaginationParams();

            return $next($request);
        }, [
            'only' => ['scores', 'beatmapsets', 'kudosu', 'recentActivity'],
        ]);

        return parent::__construct();
    }

    public function card($id)
    {
        $user = $this->lookupUser($id) ?? UserNotFound::instance();

        return json_item($user, 'UserCompact', UserCompactTransformer::CARD_INCLUDES);
    }

    public function disabled()
    {
        return ext_view('users.disabled');
    }

    public function checkUsernameAvailability()
    {
        $username = Request::input('username') ?? '';

        $errors = Auth::user()->validateChangeUsername($username);

        $available = $errors->isEmpty();
        $message = $available ? "Username '".e($username)."' is available!" : $errors->toSentence();
        $cost = $available ? Auth::user()->usernameChangeCost() : 0;

        return [
            'username' => Request::input('username'),
            'available' => $available,
            'message' => $message,
            'cost' => $cost,
            'costString' => currency($cost),
        ];
    }

    public function checkUsernameExists()
    {
        $username = Request::input('username');
        $user = User::lookup($username, 'username') ?? UserNotFound::instance();

        return json_item($user, 'UserCompact', ['cover', 'country']);
    }

    public function store()
    {
        if (!config('osu.user.allow_registration')) {
            return abort(403, 'User registration is currently disabled');
        }

        $ip = Request::ip();

        if (IpBan::where('ip', '=', $ip)->exists()) {
            return error_popup('Banned IP', 403);
        }

        // Prevents browser-based form submission.
        // Javascript-side is prevented using CORS.
        if (!starts_with(Request::header('User-Agent'), config('osu.client.user_agent'))) {
            return error_popup('Wrong client', 403);
        }

        $params = get_params(request()->all(), 'user', ['username', 'user_email', 'password']);
        $countryCode = request_country();
        $country = Country::find($countryCode);
        $params['user_ip'] = $ip;
        $params['country_acronym'] = $country === null ? '' : $country->getKey();

        $registration = new UserRegistration($params);

        try {
            $registration->assertValid();

            if (get_bool(request('check'))) {
                return response(null, 204);
            }

            $throttleKey = "registration:{$ip}";

            if (app(RateLimiter::class)->tooManyAttempts($throttleKey, 10)) {
                abort(429);
            }

            $registration->save();
            app(RateLimiter::class)->hit($throttleKey, 600);

            if ($country === null) {
                app('sentry')->getClient()->captureMessage(
                    'User registered from unknown country: '.$countryCode,
                    null,
                    (new Scope())
                        ->setExtra('country', $countryCode)
                        ->setExtra('ip', $ip)
                        ->setExtra('user_id', $registration->user()->getKey())
                );
            }

            return $registration->user()->fresh()->defaultJson();
        } catch (ValidationException $e) {
            return response(['form_error' => [
                'user' => $registration->user()->validationErrors()->all(),
            ]], 422);
        }
    }

    /**
     * Get User Beatmaps
     *
     * Returns the beatmaps of specified user.
     *
     * | Type        | Notes
     * |------------ | -----
     * | favourite   | |
     * | graveyard   | |
     * | loved       | |
     * | most_played | |
     * | pending     | Previously `unranked`
     * | ranked      | Previously `ranked_and_approved`
     *
     * ---
     *
     * ### Response format
     *
     * Array of [BeatmapPlaycount](#beatmapplaycount) when `type` is `most_played`;
     * array of [Beatmapset](#beatmapset), otherwise.
     *
     * @urlParam user integer required Id of the user. Example: 1
     * @urlParam type string required Beatmap type. Example: favourite
     *
     * @queryParam limit Maximum number of results.
     * @queryParam offset Result offset for pagination. Example: 1
     *
     * @response [
     *   {
     *     "id": 1,
     *     "other": "attributes..."
     *   },
     *   {
     *     "id": 2,
     *     "other": "attributes..."
     *   }
     * ]
     */
    public function beatmapsets($_userId, $type)
    {
        static $mapping = [
            'favourite' => 'favouriteBeatmapsets',
            'graveyard' => 'graveyardBeatmapsets',
            'loved' => 'lovedBeatmapsets',
            'most_played' => 'beatmapPlaycounts',
            'ranked' => 'rankedBeatmapsets',
            'pending' => 'pendingBeatmapsets',

            // TODO: deprecated
            'ranked_and_approved' => 'rankedBeatmapsets',
            'unranked' => 'pendingBeatmapsets',
        ];

        $page = $mapping[$type] ?? abort(404);

        // Override per page restriction in parsePaginationParams to allow infinite paging
        $perPage = $this->sanitizedLimitParam();

        return $this->getExtra($this->user, $page, [], $perPage, $this->offset);
    }

    /**
     * Get Users
     *
     * Returns list of users.
     *
     * ---
     *
     * ### Response format
     *
     * Field | Type                          | Description
     * ----- | ----------------------------- | -----------
     * users | [UserCompact](#usercompact)[] | Includes: country, cover, groups, statistics_fruits, statistics_mania, statistics_osu, statistics_taiko.
     *
     * @queryParam ids[] User id to be returned. Specify once for each user id requested. Up to 50 users can be requested at once. Example: 1
     *
     * @response {
     *   "users": [
     *     {
     *       "id": 1,
     *       "other": "attributes..."
     *     },
     *     {
     *       "id": 2,
     *       "other": "attributes..."
     *     }
     *   ]
     * }
     */
    public function index()
    {
        $params = get_params(request()->all(), null, ['ids:int[]']);

        $includes = UserCompactTransformer::CARD_INCLUDES;

        if (isset($params['ids'])) {
            $preload = UserCompactTransformer::CARD_INCLUDES_PRELOAD;

            foreach (Beatmap::MODES as $modeStr => $modeInt) {
                $includes[] = "statistics_rulesets.{$modeStr}";
                $preload[] = camel_case("statistics_{$modeStr}");
            }

            $users = User
                ::whereIn('user_id', array_slice($params['ids'], 0, 50))
                ->default()
                ->with($preload)
                ->get();
        }

        return [
            'users' => json_collection($users ?? [], 'UserCompact', $includes),
        ];
    }

    public function posts($id)
    {
        $user = User::lookup($id, 'id', true);
        if ($user === null || !priv_check('UserShow', $user)->can()) {
            abort(404);
        }

        $params = request()->all();
        $params['username'] = $id;
        $search = (new ForumSearch(new ForumSearchRequestParams($params)))->size(50);

        return ext_view('users.posts', compact('search', 'user'));
    }

    /**
     * Get User Kudosu
     *
     * Returns kudosu history.
     *
     * ---
     *
     * ### Response format
     *
     * Array of [KudosuHistory](#kudosuhistory).
     *
     * @urlParam user integer required Id of the user. Example: 1
     *
     * @queryParam limit Maximum number of results.
     * @queryParam offset Result offset for pagination. Example: 1
     *
     * @response [
     *   {
     *     "id": 1,
     *     "other": "attributes..."
     *   },
     *   {
     *     "id": 2,
     *     "other": "attributes..."
     *   }
     * ]
     */
    public function kudosu($_userId)
    {
        return $this->getExtra($this->user, 'recentlyReceivedKudosu', [], $this->perPage, $this->offset);
    }

    /**
     * Get User Recent Activity
     *
     * Returns recent activity.
     *
     * ---
     *
     * ### Response format
     *
     * Array of [Event](#event).
     *
     * @urlParam user integer required Id of the user. Example: 1
     *
     * @queryParam limit Maximum number of results.
     * @queryParam offset Result offset for pagination. Example: 1
     *
     * @response [
     *   {
     *     "id": 1,
     *     "other": "attributes..."
     *   },
     *   {
     *     "id": 2,
     *     "other": "attributes..."
     *   }
     * ]
     */
    public function recentActivity($_userId)
    {
        return $this->getExtra($this->user, 'recentActivity', [], $this->perPage, $this->offset);
    }

    /**
     * Get User Scores
     *
     * This endpoint returns the scores of specified user.
     *
     * ---
     *
     * ### Response format
     *
     * Array of [Score](#score).
     * Following attributes are included in the response object when applicable.
     *
     * Attribute  | Notes
     * -----------|----------------------
     * beatmap    | |
     * beatmapset | |
     * weight     | Only for type `best`.
     * user       | |
     *
     * @urlParam user integer required Id of the user. Example: 1
     * @urlParam type string required Score type. Must be one of these: `best`, `firsts`, `recent`. Example: best
     *
     * @queryParam include_fails Only for recent scores, include scores of failed plays. Set to 1 to include them. Defaults to 0. Example: 0
     * @queryParam mode [GameMode](#gamemode) of the scores to be returned. Defaults to the specified `user`'s mode. Example: osu
     * @queryParam limit Maximum number of results.
     * @queryParam offset Result offset for pagination. Example: 1
     *
     * @response [
     *   {
     *     "id": 1,
     *     "other": "attributes..."
     *   },
     *   {
     *     "id": 2,
     *     "other": "attributes..."
     *   }
     * ]
     */
    public function scores($_userId, $type)
    {
        static $mapping = [
            'best' => 'scoresBest',
            'firsts' => 'scoresFirsts',
            'recent' => 'scoresRecent',
        ];

        $page = $mapping[$type] ?? abort(404);

        $perPage = $this->perPage;

        if ($type === 'firsts') {
            // Override per page restriction in parsePaginationParams to allow infinite paging
            $perPage = $this->sanitizedLimitParam();
        }

        $options = [
            'mode' => $this->mode,
            'includeFails' => get_bool(request('include_fails')) ?? false,
        ];

        $json = $this->getExtra($this->user, $page, $options, $perPage, $this->offset);

        return response($json, is_null($json['error'] ?? null) ? 200 : 504);
    }

    /**
     * Get Own Data
     *
     * Similar to [Get User](#get-user) but with authenticated user (token owner) as user id.
     *
     * ---
     *
     * ### Response format
     *
     * See [Get User](#get-user).
     *
     * @urlParam mode string [GameMode](#gamemode). User default mode will be used if not specified. Example: osu
     *
     * @response "See User object section"
     */
    public function me($mode = null)
    {
        return static::show(auth()->user()->user_id, $mode);
    }

    /**
     * Get User
     *
     * This endpoint returns the detail of specified user.
     *
     * <aside class="notice">
     * It's highly recommended to pass <code>key</code> parameter to avoid getting unexpected result (mainly when looking up user with numeric username or nonexistent user id).
     * </aside>
     *
     * ---
     *
     * ### Response format
     *
     * Returns [User](#user) object.
<<<<<<< HEAD
     * The following [optional attributes on UserCompact](#usercompact-optionalattributes) are included:
     *
     * - account_history
     * - active_tournament_banner
     * - badges
     * - beatmap_playcounts_count
     * - favourite_beatmapset_count
     * - follower_count
     * - graveyard_beatmapset_count
     * - groups
     * - loved_beatmapset_count
     * - mapping_follower_count
     * - monthly_playcounts
     * - page
     * - previous_usernames
     * - rank_history
     * - ranked_and_approved_beatmapset_count
     * - replays_watched_counts
     * - scores_best_count
     * - scores_first_count
     * - scores_recent_count
     * - statistics
     * - statistics.country_rank
     * - statistics.rank
     * - statistics.variants
     * - support_level
     * - unranked_beatmapset_count
     * - user_achievements
=======
     * Following attributes are included in the response object when applicable.
     *
     * Attribute                  | Notes
     * -------------------------- | -----
     * account_history            | |
     * active_tournament_banner   | |
     * badges                     | |
     * beatmap_playcounts_count   | |
     * favourite_beatmapset_count | |
     * follower_count             | |
     * graveyard_beatmapset_count | |
     * groups                     | |
     * loved_beatmapset_count     | |
     * monthly_playcounts         | |
     * page                       | |
     * pending_beatmapset_count   | |
     * previous_usernames         | |
     * rank_history               | For specified mode.
     * ranked_beatmapset_count    | |
     * replays_watched_counts     | |
     * scores_best_count          | For specified mode.
     * scores_first_count         | For specified mode.
     * scores_recent_count        | For specified mode.
     * statistics                 | For specified mode. Inluces `rank` and `variants` attributes.
     * support_level              | |
     * user_achievements          | |
>>>>>>> a7a99731
     *
     * @urlParam user integer required Id or username of the user. Id lookup is prioritised unless `key` parameter is specified. Previous usernames are also checked in some cases. Example: 1
     * @urlParam mode string [GameMode](#gamemode). User default mode will be used if not specified. Example: osu
     *
     * @queryParam key Type of `user` passed in url parameter. Can be either `id` or `username` to limit lookup by their respective type. Passing empty or invalid value will result in id lookup followed by username lookup if not found.
     *
     * @response "See User object section"
     */
    public function show($id, $mode = null)
    {
        $user = $this->lookupUser($id, get_string(request('key')));

        if ($user === null) {
            if (is_json_request()) {
                abort(404);
            }

            return ext_view('users.show_not_found', null, null, 404);
        }

        if (!is_api_request() && (string) $user->user_id !== (string) $id) {
            return ujs_redirect(route('users.show', compact('user', 'mode')));
        }

        $currentMode = $mode ?? $user->playmode;

        if (!Beatmap::isModeValid($currentMode)) {
            abort(404);
        }

        $userIncludes = [
            'account_history',
            'active_tournament_banner',
            'badges',
            'beatmap_playcounts_count',
            'favourite_beatmapset_count',
            'follower_count',
            'graveyard_beatmapset_count',
            'groups',
            'loved_beatmapset_count',
            'mapping_follower_count',
            'monthly_playcounts',
            'page',
            'pending_beatmapset_count',
            'previous_usernames',
            'rankHistory',
            'rank_history',
            'ranked_beatmapset_count',
            'replays_watched_counts',
            'scores_best_count',
            'scores_first_count',
            'scores_recent_count',
            'statistics',
            'statistics.country_rank',
            'statistics.rank',
            'statistics.variants',
            'support_level',
            'user_achievements',

            // TODO: deprecated
            'ranked_and_approved_beatmapset_count',
            'unranked_beatmapset_count',
        ];

        if (priv_check('UserSilenceShowExtendedInfo')->can() && !is_api_request()) {
            $userIncludes[] = 'account_history.actor';
            $userIncludes[] = 'account_history.supporting_url';
        }

        $transformer = new UserTransformer();
        $transformer->mode = $currentMode;
        $userArray = json_item(
            $user,
            $transformer,
            $userIncludes
        );

        if (is_api_request()) {
            return $userArray;
        } else {
            $achievements = json_collection(
                Achievement::achievable()
                    ->orderBy('grouping')
                    ->orderBy('ordering')
                    ->orderBy('progression')
                    ->get(),
                'Achievement'
            );

            $perPage = [
                'scoresBest' => 5,
                'scoresFirsts' => 5,
                'scoresRecent' => 5,

                'beatmapPlaycounts' => 5,
                'favouriteBeatmapsets' => 6,
                'graveyardBeatmapsets' => 2,
                'lovedBeatmapsets' => 6,
                'pendingBeatmapsets' => 6,
                'rankedBeatmapsets' => 6,

                'recentActivity' => 5,
                'recentlyReceivedKudosu' => 5,
            ];

            $extras = [];

            foreach ($perPage as $page => $n) {
                // Fetch perPage + 1 so the frontend can tell if there are more items
                // by comparing items count and perPage number.
                $extras[$page] = $this->getExtra($user, $page, ['mode' => $currentMode], $n + 1);
            }

            $jsonChunks = [
                'achievements' => $achievements,
                'currentMode' => $currentMode,
                'extras' => $extras,
                'perPage' => $perPage,
                'user' => $userArray,
            ];

            return ext_view('users.show', compact(
                'user',
                'jsonChunks'
            ));
        }
    }

    public function updatePage($id)
    {
        $user = User::findOrFail($id);

        priv_check('UserPageEdit', $user)->ensureCan();

        try {
            $user = $user->updatePage(request('body'));

            if (!$user->is(auth()->user())) {
                UserAccountHistory::logUserPageModerated($user, auth()->user());

                $this->log([
                    'log_type' => Log::LOG_USER_MOD,
                    'log_operation' => 'LOG_USER_PAGE_EDIT',
                    'log_data' => ['id' => $user->getKey()],
                ]);
            }

            return ['html' => $user->userPage->bodyHTML(['withoutImageDimensions' => true, 'modifiers' => ['profile-page']])];
        } catch (ModelNotSavedException $e) {
            return error_popup($e->getMessage());
        }
    }

    // Find matching id or username
    // If no user is found, search for a previous username
    // only if parameter is not a number (assume number is an id lookup).
    private function lookupUser($id, ?string $type = null)
    {
        $user = User::lookupWithHistory($id, $type, true);

        if ($user === null || !priv_check('UserShow', $user)->can()) {
            return null;
        }

        return $user;
    }

    private function parsePaginationParams()
    {
        $this->user = User::lookup(Request::route('user'), 'id', true);
        if ($this->user === null || !priv_check('UserShow', $this->user)->can()) {
            abort(404);
        }

        $this->mode = Request::route('mode') ?? Request::input('mode') ?? $this->user->playmode;
        if (!Beatmap::isModeValid($this->mode)) {
            abort(404);
        }

        $this->offset = get_int(Request::input('offset')) ?? 0;

        if ($this->offset >= $this->maxResults) {
            $this->perPage = 0;
        } else {
            $perPage = $this->sanitizedLimitParam();
            $this->perPage = min($perPage, $this->maxResults - $this->offset);
        }
    }

    private function sanitizedLimitParam()
    {
        return clamp(get_int(request('limit')) ?? 5, 1, 51);
    }

    private function getExtra($user, $page, $options, $perPage = 10, $offset = 0)
    {
        try {
            // Grouped by $transformer and sorted alphabetically ($transformer and then $page).
            switch ($page) {
                // BeatmapPlaycount
                case 'beatmapPlaycounts':
                    $transformer = 'BeatmapPlaycount';
                    $query = $user->beatmapPlaycounts()
                        ->with('beatmap', 'beatmap.beatmapset')
                        ->whereHas('beatmap.beatmapset')
                        ->orderBy('playcount', 'desc')
                        ->orderBy('beatmap_id', 'desc'); // for consistent sorting
                    break;

                // Beatmapset
                case 'favouriteBeatmapsets':
                    $transformer = 'Beatmapset';
                    $includes = ['beatmaps'];
                    $query = $user->profileBeatmapsetsFavourite();
                    break;
                case 'graveyardBeatmapsets':
                    $transformer = 'Beatmapset';
                    $includes = ['beatmaps'];
                    $query = $user->profileBeatmapsetsGraveyard()
                        ->orderBy('last_update', 'desc');
                    break;
                case 'lovedBeatmapsets':
                    $transformer = 'Beatmapset';
                    $includes = ['beatmaps'];
                    $query = $user->profileBeatmapsetsLoved()
                        ->orderBy('approved_date', 'desc');
                    break;
                case 'rankedBeatmapsets':
                    $transformer = 'Beatmapset';
                    $includes = ['beatmaps'];
                    $query = $user->profileBeatmapsetsRanked()
                        ->orderBy('approved_date', 'desc');
                    break;
                case 'pendingBeatmapsets':
                    $transformer = 'Beatmapset';
                    $includes = ['beatmaps'];
                    $query = $user->profileBeatmapsetsPending()
                        ->orderBy('last_update', 'desc');
                    break;

                // Event
                case 'recentActivity':
                    $transformer = 'Event';
                    $query = $user->events()->recent();
                    break;

                // KudosuHistory
                case 'recentlyReceivedKudosu':
                    $transformer = 'KudosuHistory';
                    $query = $user->receivedKudosu()
                        ->with('post', 'post.topic', 'giver')
                        ->with(['kudosuable' => function (MorphTo $morphTo) {
                            $morphTo->morphWith([BeatmapDiscussion::class => ['beatmap', 'beatmapset']]);
                        }])
                        ->orderBy('exchange_id', 'desc');
                    break;

                // Score
                case 'scoresBest':
                    $transformer = 'Score';
                    $includes = ['beatmap', 'beatmapset', 'weight', 'user'];
                    $collection = $user->beatmapBestScores($options['mode'], $perPage, $offset, ['beatmap', 'beatmap.beatmapset', 'user']);
                    break;
                case 'scoresFirsts':
                    $transformer = 'Score';
                    $includes = ['beatmap', 'beatmapset', 'user'];
                    $query = $user->scoresFirst($options['mode'], true)
                        ->visibleUsers()
                        ->reorderBy('score_id', 'desc')
                        ->with('beatmap', 'beatmap.beatmapset', 'user');
                    break;
                case 'scoresRecent':
                    $transformer = 'Score';
                    $includes = ['beatmap', 'beatmapset', 'user'];
                    $query = $user->scores($options['mode'], true)
                        ->includeFails($options['includeFails'] ?? false)
                        ->with('beatmap', 'beatmap.beatmapset', 'best', 'user');
                    break;
            }

            if (!isset($collection)) {
                $collection = $query->limit($perPage)->offset($offset)->get();
            }

            return json_collection($collection, $transformer, $includes ?? []);
        } catch (ElasticsearchException $e) {
            return ['error' => search_error_message($e)];
        }
    }
}<|MERGE_RESOLUTION|>--- conflicted
+++ resolved
@@ -461,7 +461,6 @@
      * ### Response format
      *
      * Returns [User](#user) object.
-<<<<<<< HEAD
      * The following [optional attributes on UserCompact](#usercompact-optionalattributes) are included:
      *
      * - account_history
@@ -476,9 +475,10 @@
      * - mapping_follower_count
      * - monthly_playcounts
      * - page
+     * - pending_beatmapset_count
      * - previous_usernames
      * - rank_history
-     * - ranked_and_approved_beatmapset_count
+     * - ranked_beatmapset_count
      * - replays_watched_counts
      * - scores_best_count
      * - scores_first_count
@@ -488,36 +488,7 @@
      * - statistics.rank
      * - statistics.variants
      * - support_level
-     * - unranked_beatmapset_count
      * - user_achievements
-=======
-     * Following attributes are included in the response object when applicable.
-     *
-     * Attribute                  | Notes
-     * -------------------------- | -----
-     * account_history            | |
-     * active_tournament_banner   | |
-     * badges                     | |
-     * beatmap_playcounts_count   | |
-     * favourite_beatmapset_count | |
-     * follower_count             | |
-     * graveyard_beatmapset_count | |
-     * groups                     | |
-     * loved_beatmapset_count     | |
-     * monthly_playcounts         | |
-     * page                       | |
-     * pending_beatmapset_count   | |
-     * previous_usernames         | |
-     * rank_history               | For specified mode.
-     * ranked_beatmapset_count    | |
-     * replays_watched_counts     | |
-     * scores_best_count          | For specified mode.
-     * scores_first_count         | For specified mode.
-     * scores_recent_count        | For specified mode.
-     * statistics                 | For specified mode. Inluces `rank` and `variants` attributes.
-     * support_level              | |
-     * user_achievements          | |
->>>>>>> a7a99731
      *
      * @urlParam user integer required Id or username of the user. Id lookup is prioritised unless `key` parameter is specified. Previous usernames are also checked in some cases. Example: 1
      * @urlParam mode string [GameMode](#gamemode). User default mode will be used if not specified. Example: osu
