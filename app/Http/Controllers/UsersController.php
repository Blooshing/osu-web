<?php

/**
 *    Copyright 2015 ppy Pty. Ltd.
 *
 *    This file is part of osu!web. osu!web is distributed with the hope of
 *    attracting more community contributions to the core ecosystem of osu!.
 *
 *    osu!web is free software: you can redistribute it and/or modify
 *    it under the terms of the Affero GNU General Public License version 3
 *    as published by the Free Software Foundation.
 *
 *    osu!web is distributed WITHOUT ANY WARRANTY; without even the implied
 *    warranty of MERCHANTABILITY or FITNESS FOR A PARTICULAR PURPOSE.
 *    See the GNU Affero General Public License for more details.
 *
 *    You should have received a copy of the GNU Affero General Public License
 *    along with osu!web.  If not, see <http://www.gnu.org/licenses/>.
 */
namespace App\Http\Controllers;

use App\Models\Achievement;
use App\Models\LoginAttempt;
use App\Models\User;
use App\Transformers\AchievementTransformer;
use App\Transformers\UserTransformer;
use Auth;
use Request;

class UsersController extends Controller
{
    protected $section = 'user';

    public function __construct()
    {
        $this->middleware('guest', ['only' => [
            'login',
        ]]);

        $this->middleware('auth', ['only' => [
            'checkUsernameAvailability',
        ]]);

        return parent::__construct();
    }

    public function disabled()
    {
        return view('users.disabled');
    }

    public function checkUsernameAvailability()
    {
        $username = Request::input('username');

        $errors = Auth::user()->validateUsernameChangeTo($username);

        $available = count($errors) === 0;
        $message = $available ? "Username '".e($username)."' is available!" : implode(' ', $errors);
        $cost = $available ? Auth::user()->usernameChangeCost() : 0;

        return [
            'username' => Request::input('username'),
            'available' => $available,
            'message' => $message,
            'cost' => $cost,
            'costString' => currency($cost),
        ];
    }

    public function login()
    {
        $ip = Request::getClientIp();

        if (LoginAttempt::isLocked($ip)) {
            return error_popup('your IP address is locked. Please wait a few minutes.');
        } else {
            $username = Request::input('username');
            $password = Request::input('password');
            $remember = Request::input('remember') === 'yes';

            Auth::attempt(['username' => $username, 'password' => $password], $remember);

            if (Auth::check()) {
                return Auth::user()->defaultJson();
            } else {
                LoginAttempt::failedAttempt($ip, $username);

                return error_popup('wrong password or username');
            }
        }
    }

    public function logout()
    {
        if (Auth::check()) {
            Auth::logout();
        }

        return [];
    }

    public function show($id)
    {
        $user = User::lookup($id);

        if ($user === null || !$user->hasProfile()) {
            abort(404);
        }

        $achievements = fractal_collection_array(
            Achievement::achievable()->orderBy('grouping')->orderBy('ordering')->get(),
            new AchievementTransformer()
        );

        $userArray = fractal_item_array(
            $user,
<<<<<<< HEAD
            new UserTransformer(), implode(',', [
                'allAchievements',
                'allRankHistories',
                'allScores',
                'allScoresBest',
                'allScoresFirst',
                'allStatistics',
                'beatmapPlaycounts',
                'page',
                'recentActivities',
                'recentlyReceivedKudosu',
            ])
=======
            new UserTransformer(),
            'allStatistics,allScoresBest,allScoresFirst,page,recentAchievements,recentActivities,recentlyReceivedKudosu,rankedAndApprovedBeatmaps.difficulties,favouriteBeatmaps.difficulties'
>>>>>>> 8dc06545
        );

        return view('users.show', compact('user', 'userArray', 'achievements'));
    }
}<|MERGE_RESOLUTION|>--- conflicted
+++ resolved
@@ -115,7 +115,6 @@
 
         $userArray = fractal_item_array(
             $user,
-<<<<<<< HEAD
             new UserTransformer(), implode(',', [
                 'allAchievements',
                 'allRankHistories',
@@ -127,11 +126,9 @@
                 'page',
                 'recentActivities',
                 'recentlyReceivedKudosu',
+                'rankedAndApprovedBeatmaps.difficulties',
+                'favouriteBeatmaps.difficulties',
             ])
-=======
-            new UserTransformer(),
-            'allStatistics,allScoresBest,allScoresFirst,page,recentAchievements,recentActivities,recentlyReceivedKudosu,rankedAndApprovedBeatmaps.difficulties,favouriteBeatmaps.difficulties'
->>>>>>> 8dc06545
         );
 
         return view('users.show', compact('user', 'userArray', 'achievements'));
