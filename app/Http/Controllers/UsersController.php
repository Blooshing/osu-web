--- conflicted
+++ resolved
@@ -265,7 +265,6 @@
             'user_achievements',
             'follower_count',
             'page',
-            'recent_activity',
             'recent_infringements',
             'ranked_and_approved_beatmapset_count',
             'unranked_beatmapset_count',
@@ -280,19 +279,7 @@
         $userArray = json_item(
             $user,
             'User',
-<<<<<<< HEAD
             $userIncludes
-=======
-            [
-                'user_achievements',
-                'follower_count',
-                'page',
-                'ranked_and_approved_beatmapset_count',
-                'unranked_beatmapset_count',
-                'graveyard_beatmapset_count',
-                'favourite_beatmapset_count',
-            ]
->>>>>>> f53fc00a
         );
 
         $statistics = json_item(
