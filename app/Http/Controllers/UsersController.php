<?php

// Copyright (c) ppy Pty Ltd <contact@ppy.sh>. Licensed under the GNU Affero General Public License v3.0.
// See the LICENCE file in the repository root for full licence text.

namespace App\Http\Controllers;

use App\Exceptions\ModelNotSavedException;
use App\Exceptions\UserProfilePageLookupException;
use App\Exceptions\ValidationException;
use App\Libraries\Search\ForumSearch;
use App\Libraries\Search\ForumSearchRequestParams;
use App\Libraries\User\FindForProfilePage;
use App\Libraries\UserRegistration;
use App\Models\Achievement;
use App\Models\Beatmap;
use App\Models\BeatmapDiscussion;
use App\Models\Country;
use App\Models\IpBan;
use App\Models\Log;
use App\Models\User;
use App\Models\UserAccountHistory;
use App\Models\UserNotFound;
use App\Transformers\CurrentUserTransformer;
use App\Transformers\ScoreTransformer;
use App\Transformers\UserCompactTransformer;
use App\Transformers\UserTransformer;
use Auth;
use Elasticsearch\Common\Exceptions\ElasticsearchException;
use Illuminate\Cache\RateLimiter;
use Illuminate\Database\Eloquent\Relations\MorphTo;
use Request;
use Sentry\State\Scope;

/**
 * @group Users
 */
class UsersController extends Controller
{
    protected $maxResults = 100;

    public function __construct()
    {
        $this->middleware('guest', ['only' => 'store']);
        $this->middleware('auth', ['only' => [
            'checkUsernameAvailability',
            'checkUsernameExists',
            'report',
            'me',
            'posts',
            'updatePage',
        ]]);

        $this->middleware('throttle:60,10', ['only' => ['store']]);

        $this->middleware('require-scopes:identify', ['only' => ['me']]);
        $this->middleware('require-scopes:public', ['only' => [
            'beatmapsets',
            'kudosu',
            'recentActivity',
            'scores',
            'show',
        ]]);

        $this->middleware(function ($request, $next) {
            $this->parsePaginationParams();

            return $next($request);
        }, [
            'only' => ['scores', 'beatmapsets', 'kudosu', 'recentActivity'],
        ]);

        return parent::__construct();
    }

    public function card($id)
    {
        try {
            $user = FindForProfilePage::find($id, null, false);
        } catch (UserProfilePageLookupException $e) {
            $user = UserNotFound::instance();
        }

        return json_item($user, 'UserCompact', UserCompactTransformer::CARD_INCLUDES);
    }

    public function disabled()
    {
        return ext_view('users.disabled');
    }

    public function checkUsernameAvailability()
    {
        $username = Request::input('username') ?? '';

        $errors = Auth::user()->validateChangeUsername($username);

        $available = $errors->isEmpty();
        $message = $available ? "Username '".e($username)."' is available!" : $errors->toSentence();
        $cost = $available ? Auth::user()->usernameChangeCost() : 0;

        return [
            'username' => Request::input('username'),
            'available' => $available,
            'message' => $message,
            'cost' => $cost,
            'costString' => currency($cost),
        ];
    }

    public function checkUsernameExists()
    {
        $username = get_string(request('username'));
        $user = User::lookup($username, 'username') ?? UserNotFound::instance();

        return json_item($user, 'UserCompact', ['cover', 'country']);
    }

    public function store()
    {
        if (!config('osu.user.allow_registration')) {
            return abort(403, 'User registration is currently disabled');
        }

        $ip = Request::ip();

        if (IpBan::where('ip', '=', $ip)->exists()) {
            return error_popup('Banned IP', 403);
        }

        // Prevents browser-based form submission.
        // Javascript-side is prevented using CORS.
        if (!starts_with(Request::header('User-Agent'), config('osu.client.user_agent'))) {
            return error_popup('Wrong client', 403);
        }

        $params = get_params(request()->all(), 'user', ['username', 'user_email', 'password']);
        $countryCode = request_country();
        $country = Country::find($countryCode);
        $params['user_ip'] = $ip;
        $params['country_acronym'] = $country === null ? '' : $country->getKey();

        $registration = new UserRegistration($params);

        try {
            $registration->assertValid();

            if (get_bool(request('check'))) {
                return response(null, 204);
            }

            $throttleKey = "registration:{$ip}";

            if (app(RateLimiter::class)->tooManyAttempts($throttleKey, 10)) {
                abort(429);
            }

            $registration->save();
            app(RateLimiter::class)->hit($throttleKey, 600);

            if ($country === null) {
                app('sentry')->getClient()->captureMessage(
                    'User registered from unknown country: '.$countryCode,
                    null,
                    (new Scope())
                        ->setExtra('country', $countryCode)
                        ->setExtra('ip', $ip)
                        ->setExtra('user_id', $registration->user()->getKey())
                );
            }

            return json_item($registration->user()->fresh(), new CurrentUserTransformer());
        } catch (ValidationException $e) {
            return response(['form_error' => [
                'user' => $registration->user()->validationErrors()->all(),
            ]], 422);
        }
    }

    /**
     * Get User Beatmaps
     *
     * Returns the beatmaps of specified user.
     *
     * | Type        | Notes
     * |------------ | -----
     * | favourite   | |
     * | graveyard   | |
     * | loved       | |
     * | most_played | |
     * | pending     | Previously `unranked`
     * | ranked      | Previously `ranked_and_approved`
     *
     * ---
     *
     * ### Response format
     *
     * Array of [BeatmapPlaycount](#beatmapplaycount) when `type` is `most_played`;
     * array of [Beatmapset](#beatmapset), otherwise.
     *
     * @urlParam user integer required Id of the user. Example: 1
     * @urlParam type string required Beatmap type. Example: favourite
     *
     * @queryParam limit Maximum number of results.
     * @queryParam offset Result offset for pagination. Example: 1
     *
     * @response [
     *   {
     *     "id": 1,
     *     "other": "attributes..."
     *   },
     *   {
     *     "id": 2,
     *     "other": "attributes..."
     *   }
     * ]
     */
    public function beatmapsets($_userId, $type)
    {
        static $mapping = [
            'favourite' => 'favouriteBeatmapsets',
            'graveyard' => 'graveyardBeatmapsets',
            'guest' => 'guestBeatmapsets',
            'loved' => 'lovedBeatmapsets',
            'most_played' => 'beatmapPlaycounts',
            'ranked' => 'rankedBeatmapsets',
            'pending' => 'pendingBeatmapsets',

            // TODO: deprecated
            'ranked_and_approved' => 'rankedBeatmapsets',
            'unranked' => 'pendingBeatmapsets',
        ];

        $page = $mapping[$type] ?? abort(404);

        // Override per page restriction in parsePaginationParams to allow infinite paging
        $perPage = $this->sanitizedLimitParam();

        return $this->getExtra($this->user, $page, [], $perPage, $this->offset);
    }

    /**
     * Get Users
     *
     * Returns list of users.
     *
     * ---
     *
     * ### Response format
     *
     * Field | Type                          | Description
     * ----- | ----------------------------- | -----------
     * users | [UserCompact](#usercompact)[] | Includes: country, cover, groups, statistics_rulesets.
     *
     * @queryParam ids[] User id to be returned. Specify once for each user id requested. Up to 50 users can be requested at once. Example: 1
     *
     * @response {
     *   "users": [
     *     {
     *       "id": 1,
     *       "other": "attributes..."
     *     },
     *     {
     *       "id": 2,
     *       "other": "attributes..."
     *     }
     *   ]
     * }
     */
    public function index()
    {
        $params = get_params(request()->all(), null, ['ids:int[]']);

        $includes = UserCompactTransformer::CARD_INCLUDES;

        if (isset($params['ids'])) {
            $preload = UserCompactTransformer::CARD_INCLUDES_PRELOAD;

            foreach (Beatmap::MODES as $modeStr => $modeInt) {
                $includes[] = "statistics_rulesets.{$modeStr}";
                $preload[] = camel_case("statistics_{$modeStr}");
            }

            $users = User
                ::whereIn('user_id', array_slice($params['ids'], 0, 50))
                ->default()
                ->with($preload)
                ->get();
        }

        return [
            'users' => json_collection($users ?? [], 'UserCompact', $includes),
        ];
    }

    public function posts($id)
    {
        $user = User::lookup($id, 'id', true);
        if ($user === null || !priv_check('UserShow', $user)->can()) {
            abort(404);
        }

        $params = request()->all();
        $params['username'] = $id;
        $search = (new ForumSearch(new ForumSearchRequestParams($params)))->size(50);

        return ext_view('users.posts', compact('search', 'user'));
    }

    /**
     * Get User Kudosu
     *
     * Returns kudosu history.
     *
     * ---
     *
     * ### Response format
     *
     * Array of [KudosuHistory](#kudosuhistory).
     *
     * @urlParam user integer required Id of the user. Example: 1
     *
     * @queryParam limit Maximum number of results.
     * @queryParam offset Result offset for pagination. Example: 1
     *
     * @response [
     *   {
     *     "id": 1,
     *     "other": "attributes..."
     *   },
     *   {
     *     "id": 2,
     *     "other": "attributes..."
     *   }
     * ]
     */
    public function kudosu($_userId)
    {
        return $this->getExtra($this->user, 'recentlyReceivedKudosu', [], $this->perPage, $this->offset);
    }

    /**
     * Get User Recent Activity
     *
     * Returns recent activity.
     *
     * ---
     *
     * ### Response format
     *
     * Array of [Event](#event).
     *
     * @urlParam user integer required Id of the user. Example: 1
     *
     * @queryParam limit Maximum number of results.
     * @queryParam offset Result offset for pagination. Example: 1
     *
     * @response [
     *   {
     *     "id": 1,
     *     "other": "attributes..."
     *   },
     *   {
     *     "id": 2,
     *     "other": "attributes..."
     *   }
     * ]
     */
    public function recentActivity($_userId)
    {
        return $this->getExtra($this->user, 'recentActivity', [], $this->perPage, $this->offset);
    }

    /**
     * Get User Scores
     *
     * This endpoint returns the scores of specified user.
     *
     * ---
     *
     * ### Response format
     *
     * Array of [Score](#score).
     * Following attributes are included in the response object when applicable.
     *
     * Attribute  | Notes
     * -----------|----------------------
     * beatmap    | |
     * beatmapset | |
     * weight     | Only for type `best`.
     * user       | |
     *
     * @urlParam user integer required Id of the user. Example: 1
     * @urlParam type string required Score type. Must be one of these: `best`, `firsts`, `recent`. Example: best
     *
     * @queryParam include_fails Only for recent scores, include scores of failed plays. Set to 1 to include them. Defaults to 0. Example: 0
     * @queryParam mode [GameMode](#gamemode) of the scores to be returned. Defaults to the specified `user`'s mode. Example: osu
     * @queryParam limit Maximum number of results.
     * @queryParam offset Result offset for pagination. Example: 1
     *
     * @response [
     *   {
     *     "id": 1,
     *     "other": "attributes..."
     *   },
     *   {
     *     "id": 2,
     *     "other": "attributes..."
     *   }
     * ]
     */
    public function scores($_userId, $type)
    {
        static $mapping = [
            'best' => 'scoresBest',
            'firsts' => 'scoresFirsts',
            'pinned' => 'scoresPinned',
            'recent' => 'scoresRecent',
        ];

        $page = $mapping[$type] ?? abort(404);

        $perPage = $this->perPage;

        if ($type === 'firsts' || $type === 'pinned') {
            // Override per page restriction in parsePaginationParams to allow infinite paging
            $perPage = $this->sanitizedLimitParam();
        }

        $options = [
            'mode' => $this->mode,
            'includeFails' => get_bool(request('include_fails')) ?? false,
        ];

        $json = $this->getExtra($this->user, $page, $options, $perPage, $this->offset);

        return response($json, is_null($json['error'] ?? null) ? 200 : 504);
    }

    /**
     * Get Own Data
     *
     * Similar to [Get User](#get-user) but with authenticated user (token owner) as user id.
     *
     * ---
     *
     * ### Response format
     *
     * See [Get User](#get-user).
     *
     * Additionally, `statistics_rulesets` is included, containing statistics for all rulesets.
     *
     * @urlParam mode string [GameMode](#gamemode). User default mode will be used if not specified. Example: osu
     *
     * @response "See User object section"
     */
    public function me($mode = null)
    {
        $user = auth()->user();
        $currentMode = $mode ?? $user->playmode;

        if (!Beatmap::isModeValid($currentMode)) {
            abort(404);
        }

        $userIncludes = [
            ...$this->showUserIncludes(),
            ...array_map(
                fn (string $ruleset) => "statistics_rulesets.{$ruleset}",
                array_keys(Beatmap::MODES),
            ),
        ];

        return json_item(
            $user,
            (new UserTransformer())->setMode($currentMode),
            $userIncludes
        );
    }

    /**
     * Get User
     *
     * This endpoint returns the detail of specified user.
     *
     * <aside class="notice">
     * It's highly recommended to pass <code>key</code> parameter to avoid getting unexpected result (mainly when looking up user with numeric username or nonexistent user id).
     * </aside>
     *
     * ---
     *
     * ### Response format
     *
     * Returns [User](#user) object.
     * The following [optional attributes on UserCompact](#usercompact-optionalattributes) are included:
     *
     * - account_history
     * - active_tournament_banner
     * - badges
     * - beatmap_playcounts_count
     * - favourite_beatmapset_count
     * - follower_count
     * - graveyard_beatmapset_count
     * - groups
     * - loved_beatmapset_count
     * - mapping_follower_count
     * - monthly_playcounts
     * - page
     * - pending_beatmapset_count
     * - previous_usernames
     * - rank_history
     * - ranked_beatmapset_count
     * - replays_watched_counts
     * - scores_best_count
     * - scores_first_count
     * - scores_recent_count
     * - statistics
     * - statistics.country_rank
     * - statistics.rank
     * - statistics.variants
     * - support_level
     * - user_achievements
     *
     * @urlParam user integer required Id or username of the user. Id lookup is prioritised unless `key` parameter is specified. Previous usernames are also checked in some cases. Example: 1
     * @urlParam mode string [GameMode](#gamemode). User default mode will be used if not specified. Example: osu
     *
     * @queryParam key Type of `user` passed in url parameter. Can be either `id` or `username` to limit lookup by their respective type. Passing empty or invalid value will result in id lookup followed by username lookup if not found.
     *
     * @response "See User object section"
     */
    public function show($id, $mode = null)
    {
        $user = FindForProfilePage::find($id, get_string(request('key')));

        $currentMode = $mode ?? $user->playmode;

        if (!Beatmap::isModeValid($currentMode)) {
            abort(404);
        }

        $userIncludes = $this->showUserIncludes();

        $userArray = json_item(
            $user,
            (new UserTransformer())->setMode($currentMode),
            $userIncludes
        );

        if (is_api_request()) {
            return $userArray;
        } else {
            $achievements = json_collection(
                Achievement::achievable()
                    ->orderBy('grouping')
                    ->orderBy('ordering')
                    ->orderBy('progression')
                    ->get(),
                'Achievement'
            );

            $perPage = [
                'scoresBest' => 5,
                'scoresFirsts' => 5,
                'scoresPinned' => 5,
                'scoresRecent' => 5,

                'beatmapPlaycounts' => 5,
                'favouriteBeatmapsets' => 6,
                'graveyardBeatmapsets' => 2,
                'guestBeatmapsets' => 6,
                'lovedBeatmapsets' => 6,
                'pendingBeatmapsets' => 6,
                'rankedBeatmapsets' => 6,

                'recentActivity' => 5,
                'recentlyReceivedKudosu' => 5,
            ];

            $extras = [];

            foreach ($perPage as $page => $n) {
                // Fetch perPage + 1 so the frontend can tell if there are more items
                // by comparing items count and perPage number.
                $extras[$page] = $this->getExtra($user, $page, ['mode' => $currentMode], $n + 1);
            }

            $initialData = [
                'achievements' => $achievements,
                'current_mode' => $currentMode,
                'extras' => $extras,
                'per_page' => $perPage,
                'scores_notice' => config('osu.user.profile_scores_notice'),
                'user' => $userArray,
            ];

            return ext_view('users.show', compact('initialData', 'user'));
        }
    }

    public function updatePage($id)
    {
        $user = User::findOrFail($id);

        priv_check('UserPageEdit', $user)->ensureCan();

        try {
            $user = $user->updatePage(request('body'));

            if (!$user->is(auth()->user())) {
                UserAccountHistory::logUserPageModerated($user, auth()->user());

                $this->log([
                    'log_type' => Log::LOG_USER_MOD,
                    'log_operation' => 'LOG_USER_PAGE_EDIT',
                    'log_data' => ['id' => $user->getKey()],
                ]);
            }

            return ['html' => $user->userPage->bodyHTML(['modifiers' => ['profile-page']])];
        } catch (ModelNotSavedException $e) {
            return error_popup($e->getMessage());
        }
    }

    private function parsePaginationParams()
    {
        $this->user = FindForProfilePage::find(request()->route('user'), 'id');

        $this->mode = request()->route('mode') ?? request()->input('mode') ?? $this->user->playmode;
        if (!Beatmap::isModeValid($this->mode)) {
            abort(404);
        }

        $this->offset = get_int(Request::input('offset')) ?? 0;

        if ($this->offset >= $this->maxResults) {
            $this->perPage = 0;
        } else {
            $perPage = $this->sanitizedLimitParam();
            $this->perPage = min($perPage, $this->maxResults - $this->offset);
        }
    }

    private function sanitizedLimitParam()
    {
        return clamp(get_int(request('limit')) ?? 5, 1, 100);
    }

    private function getExtra($user, $page, $options, $perPage = 10, $offset = 0)
    {
        try {
            // Grouped by $transformer and sorted alphabetically ($transformer and then $page).
            switch ($page) {
                // BeatmapPlaycount
                case 'beatmapPlaycounts':
                    $transformer = 'BeatmapPlaycount';
                    $query = $user->beatmapPlaycounts()
                        ->with('beatmap', 'beatmap.beatmapset')
                        ->whereHas('beatmap.beatmapset')
                        ->orderBy('playcount', 'desc')
                        ->orderBy('beatmap_id', 'desc'); // for consistent sorting
                    break;

                // Beatmapset
                case 'favouriteBeatmapsets':
                    $transformer = 'Beatmapset';
                    $includes = ['beatmaps'];
                    $query = $user->profileBeatmapsetsFavourite();
                    break;
                case 'graveyardBeatmapsets':
                    $transformer = 'Beatmapset';
                    $includes = ['beatmaps'];
                    $query = $user->profileBeatmapsetsGraveyard()
                        ->orderBy('last_update', 'desc');
                    break;
                case 'guestBeatmapsets':
                    $transformer = 'Beatmapset';
                    $includes = ['beatmaps'];
                    $query = $user->profileBeatmapsetsGuest()
                        ->orderBy('approved_date', 'desc');
                    break;
                case 'lovedBeatmapsets':
                    $transformer = 'Beatmapset';
                    $includes = ['beatmaps'];
                    $query = $user->profileBeatmapsetsLoved()
                        ->orderBy('approved_date', 'desc');
                    break;
                case 'rankedBeatmapsets':
                    $transformer = 'Beatmapset';
                    $includes = ['beatmaps'];
                    $query = $user->profileBeatmapsetsRanked()
                        ->orderBy('approved_date', 'desc');
                    break;
                case 'pendingBeatmapsets':
                    $transformer = 'Beatmapset';
                    $includes = ['beatmaps'];
                    $query = $user->profileBeatmapsetsPending()
                        ->orderBy('last_update', 'desc');
                    break;

                // Event
                case 'recentActivity':
                    $transformer = 'Event';
                    $query = $user->events()->recent();
                    break;

                // KudosuHistory
                case 'recentlyReceivedKudosu':
                    $transformer = 'KudosuHistory';
                    $query = $user->receivedKudosu()
                        ->with('post', 'post.topic', 'giver')
                        ->with(['kudosuable' => function (MorphTo $morphTo) {
                            $morphTo->morphWith([BeatmapDiscussion::class => ['beatmap', 'beatmapset']]);
                        }])
                        ->orderBy('exchange_id', 'desc');
                    break;

                // Score
                case 'scoresBest':
                    $transformer = new ScoreTransformer();
                    $includes = [...ScoreTransformer::USER_PROFILE_INCLUDES, 'weight'];
                    $collection = $user->beatmapBestScores($options['mode'], $perPage, $offset, ScoreTransformer::USER_PROFILE_INCLUDES_PRELOAD);
                    break;
                case 'scoresFirsts':
                    $transformer = new ScoreTransformer();
                    $includes = ScoreTransformer::USER_PROFILE_INCLUDES;
                    $query = $user->scoresFirst($options['mode'], true)
                        ->visibleUsers()
                        ->reorderBy('score_id', 'desc')
                        ->with(ScoreTransformer::USER_PROFILE_INCLUDES_PRELOAD);
                    break;
                case 'scoresPinned':
                    $transformer = new ScoreTransformer();
                    $includes = ScoreTransformer::USER_PROFILE_INCLUDES;
                    $query = $user
                        ->scorePins()
                        ->forRuleset($options['mode'])
                        ->withVisibleScore()
                        ->with(array_map(fn ($include) => "score.{$include}", ScoreTransformer::USER_PROFILE_INCLUDES_PRELOAD))
                        ->reorderBy('display_order', 'asc');
                    $collectionFn = fn ($pins) => $pins->map->score;
                    break;
                case 'scoresRecent':
                    $transformer = new ScoreTransformer();
                    $includes = ScoreTransformer::USER_PROFILE_INCLUDES;
                    $query = $user->scores($options['mode'], true)
                        ->includeFails($options['includeFails'] ?? false)
                        ->with([...ScoreTransformer::USER_PROFILE_INCLUDES_PRELOAD, 'best']);
                    break;
            }

            if (!isset($collection)) {
                $collection = $query->limit($perPage)->offset($offset)->get();

                if (isset($collectionFn)) {
                    $collection = $collectionFn($collection);
                }
            }

            return json_collection($collection, $transformer, $includes ?? []);
        } catch (ElasticsearchException $e) {
            return ['error' => search_error_message($e)];
        }
    }
<<<<<<< HEAD
=======

    private function showUserIncludes()
    {
        $userIncludes = [
            ...UserTransformer::PROFILE_HEADER_INCLUDES,
            'account_history',
            'beatmap_playcounts_count',
            'favourite_beatmapset_count',
            'graveyard_beatmapset_count',
            'guest_beatmapset_count',
            'loved_beatmapset_count',
            'monthly_playcounts',
            'page',
            'pending_beatmapset_count',
            'rankHistory',
            'rank_history',
            'ranked_beatmapset_count',
            'replays_watched_counts',
            'scores_best_count',
            'scores_first_count',
            'scores_pinned_count',
            'scores_recent_count',
            'statistics',
            'statistics.country_rank',
            'statistics.rank',
            'statistics.variants',
            'user_achievements',

            // TODO: deprecated
            'ranked_and_approved_beatmapset_count',
            'unranked_beatmapset_count',
        ];

        if (priv_check('UserSilenceShowExtendedInfo')->can() && !is_api_request()) {
            $userIncludes[] = 'account_history.actor';
            $userIncludes[] = 'account_history.supporting_url';
        }

        return $userIncludes;
    }
>>>>>>> 97f74aa2
}<|MERGE_RESOLUTION|>--- conflicted
+++ resolved
@@ -762,8 +762,6 @@
             return ['error' => search_error_message($e)];
         }
     }
-<<<<<<< HEAD
-=======
 
     private function showUserIncludes()
     {
@@ -804,5 +802,4 @@
 
         return $userIncludes;
     }
->>>>>>> 97f74aa2
 }