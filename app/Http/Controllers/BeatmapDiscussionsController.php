--- conflicted
+++ resolved
@@ -23,11 +23,8 @@
 use App\Exceptions\ModelNotSavedException;
 use App\Libraries\BeatmapsetDiscussionReview;
 use App\Models\BeatmapDiscussion;
-<<<<<<< HEAD
+use App\Models\Beatmapset;
 use App\Models\User;
-=======
-use App\Models\Beatmapset;
->>>>>>> a1f0372f
 use Auth;
 use Illuminate\Pagination\Paginator;
 use Request;
@@ -116,7 +113,6 @@
             ]
         );
 
-<<<<<<< HEAD
         // TODO: remove this when reviews are released
         $relatedDiscussions = [];
         if (config('osu.beatmapset.discussion_review_enabled')) {
@@ -166,10 +162,7 @@
             ),
         ];
 
-        return view('beatmap_discussions.index', compact('jsonChunks', 'search', 'paginator'));
-=======
         return ext_view('beatmap_discussions.index', compact('discussions', 'search'));
->>>>>>> a1f0372f
     }
 
     public function restore($id)
