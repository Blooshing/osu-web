<?php

/**
 *    Copyright 2015 ppy Pty. Ltd.
 *
 *    This file is part of osu!web. osu!web is distributed with the hope of
 *    attracting more community contributions to the core ecosystem of osu!.
 *
 *    osu!web is free software: you can redistribute it and/or modify
 *    it under the terms of the Affero GNU General Public License version 3
 *    as published by the Free Software Foundation.
 *
 *    osu!web is distributed WITHOUT ANY WARRANTY; without even the implied
 *    warranty of MERCHANTABILITY or FITNESS FOR A PARTICULAR PURPOSE.
 *    See the GNU Affero General Public License for more details.
 *
 *    You should have received a copy of the GNU Affero General Public License
 *    along with osu!web.  If not, see <http://www.gnu.org/licenses/>.
 */
namespace App\Http\Controllers;

use Auth;
use App\Models\BeatmapDiscussion;
use App\Models\BeatmapsetDiscussion;
use Request;

class BeatmapDiscussionsController extends Controller
{
    protected $section = 'beatmaps';

    public function __construct()
    {
        $this->middleware('auth');

        return parent::__construct();
    }

    public function vote($id)
    {
        $discussion = BeatmapDiscussion::findOrFail($id);

        priv_check('BeatmapDiscussionVote', $discussion)->ensureCan();

<<<<<<< HEAD
        $params = get_params(Request::all(), 'beatmap_discussion_vote', ['score:int']);
        $params['beatmap_discussion_id'] = $discussion->id;
        $params['user_id'] = Auth::user()->user_id;
=======
        $params = get_params(Request::all(), 'beatmap_discussion_vote',
            ['score:int'],
            [],
            [
                'user_id' => Auth::user()->user_id,
            ]
        );
>>>>>>> b018fc0b

        if ($discussion->vote($params)) {
            return $discussion->beatmapsetDiscussion->defaultJson(Auth::user());
        } else {
            return error_popup(trans('beatmaps.discussion-votes.update.error'));
        }
    }
}<|MERGE_RESOLUTION|>--- conflicted
+++ resolved
@@ -41,19 +41,8 @@
 
         priv_check('BeatmapDiscussionVote', $discussion)->ensureCan();
 
-<<<<<<< HEAD
         $params = get_params(Request::all(), 'beatmap_discussion_vote', ['score:int']);
-        $params['beatmap_discussion_id'] = $discussion->id;
         $params['user_id'] = Auth::user()->user_id;
-=======
-        $params = get_params(Request::all(), 'beatmap_discussion_vote',
-            ['score:int'],
-            [],
-            [
-                'user_id' => Auth::user()->user_id,
-            ]
-        );
->>>>>>> b018fc0b
 
         if ($discussion->vote($params)) {
             return $discussion->beatmapsetDiscussion->defaultJson(Auth::user());
