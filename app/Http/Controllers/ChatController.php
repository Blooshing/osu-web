<?php

/**
 *    Copyright (c) ppy Pty Ltd <contact@ppy.sh>.
 *
 *    This file is part of osu!web. osu!web is distributed with the hope of
 *    attracting more community contributions to the core ecosystem of osu!.
 *
 *    osu!web is free software: you can redistribute it and/or modify
 *    it under the terms of the Affero GNU General Public License version 3
 *    as published by the Free Software Foundation.
 *
 *    osu!web is distributed WITHOUT ANY WARRANTY; without even the implied
 *    warranty of MERCHANTABILITY or FITNESS FOR A PARTICULAR PURPOSE.
 *    See the GNU Affero General Public License for more details.
 *
 *    You should have received a copy of the GNU Affero General Public License
 *    along with osu!web.  If not, see <http://www.gnu.org/licenses/>.
 */

namespace App\Http\Controllers;

use App\Models\Chat\Channel;
use App\Models\Chat\UserChannel;
use App\Models\User;
use Auth;
use Request;

class ChatController extends Controller
{
    protected $section = 'community';
    protected $actionPrefix = 'chat-';

    public function __construct()
    {
        $this->middleware('auth');

        return parent::__construct();
    }

    public function index()
    {
        $json = [];

        $targetUser = User::lookup(Request::input('sendto'), 'id');
        if ($targetUser) {
            $json['target'] = json_item($targetUser, 'UserCompact');
            $json['can_message'] = priv_check('ChatStart', $targetUser)->can();

            $channel = Channel::where('name', Channel::getPMName($targetUser, Auth::user()))->first();

            if ($channel !== null && !$channel->hasUser(Auth::user())) {
                $channel->addUser(Auth::user());
            }
        }

<<<<<<< HEAD
        $presence = UserChannel::presenceForUser(Auth::user());

        return view('chat.index', compact('presence', 'messages', 'json'));
=======
        return ext_view('chat.index', compact('presence', 'messages', 'json'));
>>>>>>> 2efff138
    }
}<|MERGE_RESOLUTION|>--- conflicted
+++ resolved
@@ -54,12 +54,8 @@
             }
         }
 
-<<<<<<< HEAD
         $presence = UserChannel::presenceForUser(Auth::user());
 
-        return view('chat.index', compact('presence', 'messages', 'json'));
-=======
         return ext_view('chat.index', compact('presence', 'messages', 'json'));
->>>>>>> 2efff138
     }
 }