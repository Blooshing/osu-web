--- conflicted
+++ resolved
@@ -31,13 +31,12 @@
         $user = auth()->user();
         Chat::ack($user);
 
-<<<<<<< HEAD
         $params = get_params(request()->all(), null, [
             'channel_id:int',
             'sendto:int',
         ], ['null_missing' => true]);
 
-        // rejoin any existing channel first, otherwise it'll be missing from the preload later.
+        // rejoin any existing channel first, so it will be in the user channel list.
         if ($params['sendto'] !== null) {
             $targetUser = User::lookup($params['sendto'], 'id');
             if ($targetUser !== null) {
@@ -54,19 +53,6 @@
             // This is only for rejoining / unhiding channels the user is already in.
             $channel = Channel::find($params['channel_id']);
             $channel?->unhide($user);
-=======
-        // rejoin any existing channel first, so it will be in the user channel list.
-        $targetUser = User::lookup(get_int(request('sendto')), 'id');
-        if ($targetUser !== null) {
-            $channel = Channel::findPM($targetUser, $user);
-            $channel?->addUser($user);
-
-            $sendToJson = [
-                'can_message_error' => ($channel?->checkCanMessage($user) ?? priv_check('ChatPmStart', $targetUser))->message(),
-                'channel_id' => $channel?->getKey(),
-                'target' => json_item($targetUser, 'UserCompact'),
-            ];
->>>>>>> d82b80c9
         }
 
         $json = [
