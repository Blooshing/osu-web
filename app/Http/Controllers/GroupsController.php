--- conflicted
+++ resolved
@@ -22,11 +22,7 @@
             ->orderBy('username', 'asc')
             ->get();
 
-<<<<<<< HEAD
-        $groupJson = $group->only('group_id', 'group_name', 'group_desc', 'has_playmodes');
-=======
         $groupJson = json_item($group, 'Group');
->>>>>>> a2961e94
         $transformer = new UserCompactTransformer();
         $transformer->mode = $currentMode;
         $usersJson = json_collection($users, $transformer, [
