--- conflicted
+++ resolved
@@ -12,10 +12,7 @@
 use App\Models\UserAccountHistory;
 use App\Transformers\Chat\ChannelTransformer;
 use App\Transformers\Chat\MessageTransformer;
-<<<<<<< HEAD
 use App\Transformers\Chat\UserSilenceTransformer;
-=======
->>>>>>> 4a3f967e
 
 /**
  * @group Chat
@@ -206,21 +203,9 @@
             $response['silences'] = json_collection($silences, new UserSilenceTransformer());
         }
 
-<<<<<<< HEAD
         $isEmpty = array_reduce($response, fn ($acc, $val) => $acc + count($val), 0) === 0;
 
         return $isEmpty ? response([], 204) : $response;
-=======
-        return [
-            'presence' => $presence,
-            'messages' => json_collection(
-                $messages,
-                new MessageTransformer(),
-                ['sender']
-            ),
-            'silences' => json_collection($silences, 'Chat\UserSilence'),
-        ];
->>>>>>> 4a3f967e
     }
 
     /**
