<?php

// Copyright (c) ppy Pty Ltd <contact@ppy.sh>. Licensed under the GNU Affero General Public License v3.0.
// See the LICENCE file in the repository root for full licence text.

namespace App\Http\Controllers\Chat\Channels;

use App\Http\Controllers\Chat\Controller as BaseController;
use App\Libraries\Chat;
use App\Models\Chat\UserChannel;
use Auth;

/**
 * @group Chat
 */
class MessagesController extends BaseController
{
    /**
     * Get Channel Messages
     *
     * This endpoint returns the chat messages for a specific channel.
     *
     * ---
     *
     * ### Response Format
     *
     * Returns an array of [ChatMessage](#chatmessage)
     *
     * @urlParam channel integer required The ID of the channel to retrieve messages for
<<<<<<< HEAD
     * @queryParam limit number of messages to return (max of 50)
     * @queryParam since messages after the specified message id will be returned
     * @queryParam until messages up to but not including the specified message id will be returned
=======
     * @queryParam limit integer number of messages to return (max of 50)
     * @queryParam since integer messages after the specified message id will be returned
     * @queryParam until integer messages up to but not including the specified message id will be returned
>>>>>>> 1ab252a3
     *
     * @response [
     *   {
     *     "message_id": 9150005004,
     *     "sender_id": 2,
     *     "channel_id": 5,
     *     "timestamp": "2018-07-06T06:33:34+00:00",
     *     "content": "i am a lazerface",
     *     "is_action": 0,
     *     "sender": {
     *       "id": 2,
     *       "username": "peppy",
     *       "profile_colour": "#3366FF",
     *       "avatar_url": "https://a.ppy.sh/2?1519081077.png",
     *       "country_code": "AU",
     *       "is_active": true,
     *       "is_bot": false,
     *       "is_online": true,
     *       "is_supporter": true
     *     }
     *   },
     *   {
     *     "message_id": 9150005005,
     *     "sender_id": 102,
     *     "channel_id": 5,
     *     "timestamp": "2018-07-06T06:33:42+00:00",
     *     "content": "uh ok then",
     *     "is_action": 0,
     *     "sender": {
     *       "id": 102,
     *       "username": "nekodex",
     *       "profile_colour": "#333333",
     *       "avatar_url": "https://a.ppy.sh/102?1500537068",
     *       "country_code": "AU",
     *       "is_active": true,
     *       "is_bot": false,
     *       "is_online": true,
     *       "is_supporter": true
     *     }
     *   }
     * ]
     */
    public function index($channelId)
    {
        $request = request()->all();
        $userId = Auth::user()->user_id;
        $since = get_int($request['since'] ?? null);
        $until = get_int($request['until'] ?? null);
        $limit = clamp(get_int($request['limit'] ?? null) ?? 50, 1, 50);

        $userChannel = UserChannel::where([
            'user_id' => $userId,
            'channel_id' => $channelId,
            'hidden' => false,
        ])->firstOrFail();

        if ($userChannel->channel === null) {
            abort(404);
        }

        if ($userChannel->channel->isPM()) {
            // restricted users should be treated as if they do not exist
            if (optional($userChannel->channel->pmTargetFor(Auth::user()))->isRestricted()) {
                abort(404);
            }
        }

        $messages = $userChannel->channel
            ->filteredMessages()
            ->with('sender')
            ->limit($limit);

        if (present($since)) {
            $messages = $messages->where('message_id', '>', $since)
                ->orderBy('message_id', 'asc')
                ->get();
        } else {
            if (present($until)) {
                $messages->where('message_id', '<', $until);
            }

            $messages = $messages->orderBy('message_id', 'desc')->get()->reverse();
        }

        return json_collection(
            $messages,
            'Chat\Message',
            ['sender']
        );
    }

    /**
     * Send Message to Channel
     *
     * This endpoint returns the chat messages for a specific channel.
     *
     * ---
     *
     * ### Response Format
     *
     * The sent [ChatMessage](#chatmessage)
     *
     * <aside class="notice">
     *   When sending a message, the <code>last_read_id</code> for the <a href='#chatchannel'>ChatChannel</a> is also updated to mark the new message as read.
     * </aside>
     *
     * @urlParam channel integer required The `channel_id` of the channel to send message to
     *
     * @bodyParam message string required message to send
     * @bodyParam is_action boolean required whether the message is an action
     *
     * @response {
     *   "message_id": 9150005004,
     *   "sender_id": 2,
     *   "channel_id": 5,
     *   "timestamp": "2018-07-06T06:33:34+00:00",
     *   "content": "i am a lazerface",
     *   "is_action": 0,
     *   "sender": {
     *     "id": 2,
     *     "username": "peppy",
     *     "profile_colour": "#3366FF",
     *     "avatar_url": "https://a.ppy.sh/2?1519081077.png",
     *     "country_code": "AU",
     *     "is_active": true,
     *     "is_bot": false,
     *     "is_online": true,
     *     "is_supporter": true
     *   }
     * }
     */
    public function store($channelId)
    {
        $params = request()->all();

        $message = Chat::sendMessage(
            auth()->user(),
            get_int($channelId),
            presence($params['message'] ?? null),
            get_bool($params['is_action'] ?? null) ?? false
        );

        return json_item(
            $message,
            'Chat\Message',
            ['sender']
        );
    }
}<|MERGE_RESOLUTION|>--- conflicted
+++ resolved
@@ -27,15 +27,9 @@
      * Returns an array of [ChatMessage](#chatmessage)
      *
      * @urlParam channel integer required The ID of the channel to retrieve messages for
-<<<<<<< HEAD
-     * @queryParam limit number of messages to return (max of 50)
-     * @queryParam since messages after the specified message id will be returned
-     * @queryParam until messages up to but not including the specified message id will be returned
-=======
      * @queryParam limit integer number of messages to return (max of 50)
      * @queryParam since integer messages after the specified message id will be returned
      * @queryParam until integer messages up to but not including the specified message id will be returned
->>>>>>> 1ab252a3
      *
      * @response [
      *   {
