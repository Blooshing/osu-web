--- conflicted
+++ resolved
@@ -198,17 +198,11 @@
 
         priv_check('ChatChannelRead', $channel)->ensureCan();
 
-        $showAllUsers = $channel->isAnnouncement() ? priv_check('ChatAnnounce')->can() : true;
-
         return [
             'channel' => json_item($channel, ChannelTransformer::forUser($user), ChannelTransformer::LISTING_INCLUDES),
             // TODO: probably going to need a better way to list/fetch/update users on larger channels without sending user on every message.
             'users' => json_collection(
-<<<<<<< HEAD
-                $channel->visibleUsers($showAllUsers)->loadMissing(UserCompactTransformer::CARD_INCLUDES_PRELOAD),
-=======
                 $channel->visibleUsers($user)->loadMissing(UserCompactTransformer::CARD_INCLUDES_PRELOAD),
->>>>>>> 83dc2832
                 new UserCompactTransformer(),
                 UserCompactTransformer::CARD_INCLUDES
             ),
