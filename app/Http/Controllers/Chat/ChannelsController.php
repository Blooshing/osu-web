--- conflicted
+++ resolved
@@ -207,10 +207,7 @@
      * Create Channel
      *
      * TODO: description needs fixing.
-<<<<<<< HEAD
-=======
-     *
->>>>>>> bc4da548
+     *
      * This endpoint creates a new channel if doesn't exist and joins it.
      * Currently only for rejoining existing PM channels which the user has left.
      *
@@ -222,13 +219,6 @@
      * Note that in the case of `PM`s, if there's no existing PM channel, most of the fields will be blank.
      * In that case, [send a message](#create-new-pm) instead to create the channel.
      *
-<<<<<<< HEAD
-     * @bodyParam channel object channel details; required if `type` is `ANNOUNCE`.
-     * @bodyParam message string message to send with the announcement; required if `type` is `ANNOUNCE`.
-     * @bodyParam target_id integer target user id; required if `type` is `PM`; ignored, otherwise.
-     * @bodyParam target_ids integer[] target user ids; required if `type` is `PM`; ignored, otherwise.
-     * @bodyParam type string required channel type (currently only supports `PM` and `ANNOUNCE`)
-=======
      * @bodyParam channel object channel details; required if `type` is `ANNOUNCE`. No-example
      * @bodyParam channel.name string the channel name; required if `type` is `ANNOUNCE`. No-example
      * @bodyParam channel.description string the channel description; required if `type` is `ANNOUNCE`. No-example
@@ -236,7 +226,6 @@
      * @bodyParam target_id integer target user id; required if `type` is `PM`; ignored, otherwise. Example: 2
      * @bodyParam target_ids integer[] target user ids; required if `type` is `PM`; ignored, otherwise. No-example
      * @bodyParam type string required channel type (currently only supports `PM` and `ANNOUNCE`) Example: PM
->>>>>>> bc4da548
      *
      * @response {
      *   "channel_id": 1,
