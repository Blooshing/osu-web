<?php

/**
 *    Copyright (c) ppy Pty Ltd <contact@ppy.sh>.
 *
 *    This file is part of osu!web. osu!web is distributed with the hope of
 *    attracting more community contributions to the core ecosystem of osu!.
 *
 *    osu!web is free software: you can redistribute it and/or modify
 *    it under the terms of the Affero GNU General Public License version 3
 *    as published by the Free Software Foundation.
 *
 *    osu!web is distributed WITHOUT ANY WARRANTY; without even the implied
 *    warranty of MERCHANTABILITY or FITNESS FOR A PARTICULAR PURPOSE.
 *    See the GNU Affero General Public License for more details.
 *
 *    You should have received a copy of the GNU Affero General Public License
 *    along with osu!web.  If not, see <http://www.gnu.org/licenses/>.
 */

namespace App\Http\Controllers;

use App\Libraries\OsuWiki;
use App\Libraries\WikiRedirect;
use App\Models\Wiki;
use Request;

class WikiController extends Controller
{
    protected $section = 'help';
    protected $actionPrefix = 'wiki-';

    public function show($path = null)
    {
        if ($path === null) {
            return ujs_redirect(wiki_url());
        }

        if (OsuWiki::isImage($path)) {
            return $this->showImage($path);
        }

        $locale = $this->locale();
        $page = Wiki\Page::lookupForController($path, $locale);

<<<<<<< HEAD
        if ($page->get() === null) {
            $redirectTarget = (new WikiRedirect)->sync()->resolve($path);
=======
        if (!$page->isVisible()) {
            $redirectTarget = (new WikiRedirect())->resolve($path);
>>>>>>> 0e747c3c
            if ($redirectTarget !== null && $redirectTarget !== $path) {
                return ujs_redirect(wiki_url('').'/'.ltrim($redirectTarget, '/'));
            }

            $correctPath = Wiki\Page::searchPath($path, $this->locale());
            if ($correctPath !== null && $correctPath !== $path) {
                return ujs_redirect(wiki_url($correctPath));
            }

            $status = 404;
        }

        return response()->view($page->template(), compact('page', 'locale'), $status ?? 200);
    }

    public function update($path)
    {
        priv_check('WikiPageRefresh')->ensureCan();

        (new Wiki\Page($path, $this->locale()))->sync(true);

        return ujs_redirect(Request::getUri());
    }

    private function showImage($path)
    {
        $image = (new Wiki\Image($path, Request::url(), Request::header('referer')))->get();

        session(['_strip_cookies' => true]);

        if ($image === null) {
            return response('Not found', 404);
        }

        return response($image['data'], 200)
            ->header('Content-Type', $image['type'])
            // 10 years max-age
            ->header('Cache-Control', 'max-age=315360000, public');
    }
}<|MERGE_RESOLUTION|>--- conflicted
+++ resolved
@@ -43,13 +43,8 @@
         $locale = $this->locale();
         $page = Wiki\Page::lookupForController($path, $locale);
 
-<<<<<<< HEAD
-        if ($page->get() === null) {
+        if (!$page->isVisible()) {
             $redirectTarget = (new WikiRedirect)->sync()->resolve($path);
-=======
-        if (!$page->isVisible()) {
-            $redirectTarget = (new WikiRedirect())->resolve($path);
->>>>>>> 0e747c3c
             if ($redirectTarget !== null && $redirectTarget !== $path) {
                 return ujs_redirect(wiki_url('').'/'.ltrim($redirectTarget, '/'));
             }
