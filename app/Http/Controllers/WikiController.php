<?php

/**
 *    Copyright (c) ppy Pty Ltd <contact@ppy.sh>.
 *
 *    This file is part of osu!web. osu!web is distributed with the hope of
 *    attracting more community contributions to the core ecosystem of osu!.
 *
 *    osu!web is free software: you can redistribute it and/or modify
 *    it under the terms of the Affero GNU General Public License version 3
 *    as published by the Free Software Foundation.
 *
 *    osu!web is distributed WITHOUT ANY WARRANTY; without even the implied
 *    warranty of MERCHANTABILITY or FITNESS FOR A PARTICULAR PURPOSE.
 *    See the GNU Affero General Public License for more details.
 *
 *    You should have received a copy of the GNU Affero General Public License
 *    along with osu!web.  If not, see <http://www.gnu.org/licenses/>.
 */

namespace App\Http\Controllers;

use App\Libraries\OsuWiki;
use App\Libraries\Search\WikiSuggestions;
use App\Libraries\Search\WikiSuggestionsRequestParams;
use App\Libraries\WikiRedirect;
use App\Models\Wiki;
use Request;

class WikiController extends Controller
{
    public function show($path = null)
    {
        if ($path === null) {
            return ujs_redirect(wiki_url());
        }

        if (OsuWiki::isImage($path)) {
            return $this->showImage($path);
        }

        $locale = $this->locale();
        $page = Wiki\Page::lookupForController($path, $locale);

        if (!$page->isVisible()) {
            $redirectTarget = (new WikiRedirect)->sync()->resolve($path);
            if ($redirectTarget !== null && $redirectTarget !== $path) {
                return ujs_redirect(wiki_url('').'/'.ltrim($redirectTarget, '/'));
            }

            $correctPath = Wiki\Page::searchPath($path, $this->locale());
            if ($correctPath !== null && $correctPath !== $path) {
                return ujs_redirect(wiki_url($correctPath));
            }

            $status = 404;
        }

<<<<<<< HEAD
        if (is_json_request()) {
            if (!$page->isVisible()) {
                return response(null, 404);
            }

            return json_item($page, 'WikiPage');
        }

        return response()->view($page->template(), compact('page', 'locale'), $status ?? 200);
=======
        return ext_view($page->template(), compact('page', 'locale'), null, $status ?? null);
    }

    public function suggestions()
    {
        $search = new WikiSuggestions(new WikiSuggestionsRequestParams(request()->all()));

        $response = [];
        foreach ($search->response() as $hit) {
            $response[] = [
                'highlight' => $hit->highlights('title.autocomplete')[0],
                'path' => $hit->source('path'),
                'title' => $hit->source('title'),
            ];
        }

        return $response;
>>>>>>> fc13e7b2
    }

    public function update($path)
    {
        priv_check('WikiPageRefresh')->ensureCan();

        (new Wiki\Page($path, $this->locale()))->sync(true);

        return ujs_redirect(Request::getUri());
    }

    private function showImage($path)
    {
        $image = Wiki\Image::lookupForController($path, Request::url(), Request::header('referer'));

        request()->attributes->set('strip_cookies', true);

        if (!$image->isVisible()) {
            return response('Not found', 404);
        }

        return response($image->get()['content'], 200)
            ->header('Content-Type', $image->get()['type'])
            // 10 years max-age
            ->header('Cache-Control', 'max-age=315360000, public');
    }
}<|MERGE_RESOLUTION|>--- conflicted
+++ resolved
@@ -56,7 +56,6 @@
             $status = 404;
         }
 
-<<<<<<< HEAD
         if (is_json_request()) {
             if (!$page->isVisible()) {
                 return response(null, 404);
@@ -65,8 +64,6 @@
             return json_item($page, 'WikiPage');
         }
 
-        return response()->view($page->template(), compact('page', 'locale'), $status ?? 200);
-=======
         return ext_view($page->template(), compact('page', 'locale'), null, $status ?? null);
     }
 
@@ -84,7 +81,6 @@
         }
 
         return $response;
->>>>>>> fc13e7b2
     }
 
     public function update($path)
