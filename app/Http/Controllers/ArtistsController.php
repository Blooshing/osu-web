--- conflicted
+++ resolved
@@ -103,11 +103,7 @@
             'images' => $images,
             'json' => [
                 'albums' => json_collection($albums, new ArtistAlbumTransformer(), ['tracks']),
-<<<<<<< HEAD
-                'artist' => json_item($artist, 'Artist'),
-=======
                 'artist' => json_item($artist, new ArtistTransformer()),
->>>>>>> 985d4e01
                 'tracks' => json_collection($tracks, new ArtistTrackTransformer()),
             ],
             'links' => $links,
