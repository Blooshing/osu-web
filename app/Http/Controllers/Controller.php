<?php

// Copyright (c) ppy Pty Ltd <contact@ppy.sh>. Licensed under the GNU Affero General Public License v3.0.
// See the LICENCE file in the repository root for full licence text.

namespace App\Http\Controllers;

use App;
use App\Http\Middleware\VerifyUserAlways;
use App\Libraries\LocaleMeta;
use App\Models\Log;
use Auth;
use Carbon\Carbon;
use Illuminate\Foundation\Bus\DispatchesJobs;
use Illuminate\Foundation\Validation\ValidatesRequests;
use Illuminate\Routing\Controller as BaseController;
use Request;

abstract class Controller extends BaseController
{
    use DispatchesJobs, ValidatesRequests;

    public function __construct()
    {
    }

    protected function log($params)
    {
        $params['user_id'] = Auth::user()->user_id ?? 0;
        $params['log_ip'] = Request::ip();
        $params['log_time'] = Carbon::now();

        Log::log($params);
    }

    protected function login($user, $remember = false)
    {
        cleanup_cookies();

        $session = \Session::instance();
        $session->flush();
        $session->regenerateToken();
        $session->put('requires_verification', VerifyUserAlways::isRequired($user));
        Auth::login($user, $remember);
<<<<<<< HEAD
        if (config('osu.user.bypass_verification')) {
            $session->markVerified();
=======
        if ($GLOBALS['cfg']['osu']['user']['bypass_verification']) {
            UserVerificationState::fromCurrentRequest()->markVerified();
>>>>>>> f6e92006
        }
        $session->migrate(true);
    }

    protected function logout()
    {
        logout();
    }

    protected function locale()
    {
        return LocaleMeta::sanitizeCode(request('locale')) ?? App::getLocale();
    }
}<|MERGE_RESOLUTION|>--- conflicted
+++ resolved
@@ -42,13 +42,9 @@
         $session->regenerateToken();
         $session->put('requires_verification', VerifyUserAlways::isRequired($user));
         Auth::login($user, $remember);
-<<<<<<< HEAD
-        if (config('osu.user.bypass_verification')) {
+        if ($GLOBALS['cfg']['osu']['user']['bypass_verification']) {
             $session->markVerified();
-=======
-        if ($GLOBALS['cfg']['osu']['user']['bypass_verification']) {
             UserVerificationState::fromCurrentRequest()->markVerified();
->>>>>>> f6e92006
         }
         $session->migrate(true);
     }
