<?php

/**
 *    Copyright 2015 ppy Pty. Ltd.
 *
 *    This file is part of osu!web. osu!web is distributed with the hope of
 *    attracting more community contributions to the core ecosystem of osu!.
 *
 *    osu!web is free software: you can redistribute it and/or modify
 *    it under the terms of the Affero GNU General Public License version 3
 *    as published by the Free Software Foundation.
 *
 *    osu!web is distributed WITHOUT ANY WARRANTY; without even the implied
 *    warranty of MERCHANTABILITY or FITNESS FOR A PARTICULAR PURPOSE.
 *    See the GNU Affero General Public License for more details.
 *
 *    You should have received a copy of the GNU Affero General Public License
 *    along with osu!web.  If not, see <http://www.gnu.org/licenses/>.
 */
namespace App\Http;

use Illuminate\Foundation\Http\Kernel as HttpKernel;

class Kernel extends HttpKernel
{
    /**
     * The application's global HTTP middleware stack.
     *
     * @var array
     */
    protected $middleware = [
        'Illuminate\Foundation\Http\Middleware\CheckForMaintenanceMode',
        'Illuminate\Cookie\Middleware\EncryptCookies',
        'Illuminate\Cookie\Middleware\AddQueuedCookiesToResponse',
        'Illuminate\Session\Middleware\StartSession',
        'Illuminate\View\Middleware\ShareErrorsFromSession',
<<<<<<< HEAD
=======
        'App\Http\Middleware\VerifyCsrfToken',
        'App\Http\Middleware\AutologinFromLegacyCookie',
>>>>>>> ceb19ffb
        'App\Http\Middleware\CheckUserBanStatus',
        'App\Http\Middleware\UpdateUserLastvisit',
        'Clockwork\Support\Laravel\ClockworkMiddleware',
        'LucaDegasperi\OAuth2Server\Middleware\OAuthExceptionHandlerMiddleware',
    ];

    /**
     * The application's route middleware.
     *
     * @var array
     */
    protected $routeMiddleware = [
        'auth' => 'App\Http\Middleware\Authenticate',
        'auth.basic' => 'Illuminate\Auth\Middleware\AuthenticateWithBasicAuth',
        'csrf' => 'App\Http\Middleware\VerifyCsrfToken',
        'guest' => 'App\Http\Middleware\RedirectIfAuthenticated',
        'oauth' => 'LucaDegasperi\OAuth2Server\Middleware\OAuthMiddleware',
        'oauth-user' => 'LucaDegasperi\OAuth2Server\Middleware\OAuthUserOwnerMiddleware',
        'oauth-client' => 'LucaDegasperi\OAuth2Server\Middleware\OAuthClientOwnerMiddleware',
        'check-authorization-params' => 'LucaDegasperi\OAuth2Server\Middleware\CheckAuthCodeRequestMiddleware',
    ];
}<|MERGE_RESOLUTION|>--- conflicted
+++ resolved
@@ -34,11 +34,8 @@
         'Illuminate\Cookie\Middleware\AddQueuedCookiesToResponse',
         'Illuminate\Session\Middleware\StartSession',
         'Illuminate\View\Middleware\ShareErrorsFromSession',
-<<<<<<< HEAD
-=======
         'App\Http\Middleware\VerifyCsrfToken',
         'App\Http\Middleware\AutologinFromLegacyCookie',
->>>>>>> ceb19ffb
         'App\Http\Middleware\CheckUserBanStatus',
         'App\Http\Middleware\UpdateUserLastvisit',
         'Clockwork\Support\Laravel\ClockworkMiddleware',
