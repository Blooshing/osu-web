--- conflicted
+++ resolved
@@ -427,9 +427,6 @@
     return substr($className, 0, strrpos($className, '\\'));
 }
 
-<<<<<<< HEAD
-function array_rand_val($array)
-=======
 function ci_file_search($fileName)
 {
     if (file_exists($fileName)) {
@@ -459,7 +456,51 @@
 }
 
 function get_param_value($input, $type)
->>>>>>> b1bb621a
+{
+    if ($type === 'bool') {
+        return $input === '1' || $input === 'true';
+    }
+
+    if ($type === 'int') {
+        return get_int($input);
+    }
+
+    if ($type === 'file') {
+        if ($input instanceof Symfony\Component\HttpFoundation\File\UploadedFile) {
+            return $input->getRealPath();
+        } else {
+            return;
+        }
+    }
+
+    return (string) $input;
+}
+
+function get_params($input, $namespace, $keys)
+{
+    if ($namespace !== null) {
+        $input = array_get($input, $namespace);
+    }
+
+    $params = [];
+
+    foreach ($keys as $keyAndType) {
+        $keyAndType = explode(':', $keyAndType);
+
+        $key = $keyAndType[0];
+        $type = $keyAndType[1] ?? null;
+
+        $value = get_param_value(array_get($input, $key), $type);
+
+        if ($value !== null) {
+            array_set($params, $key, $value);
+        }
+    }
+
+    return $params;
+}
+
+function array_rand_val($array)
 {
     return $array[array_rand($array)];
 }