--- conflicted
+++ resolved
@@ -410,11 +410,7 @@
  */
 function get_int($string)
 {
-<<<<<<< HEAD
-    if (present($string)) {
-=======
     if (present($string) === true) {
->>>>>>> 19c3abfe
         return (int) $string;
     }
 }
