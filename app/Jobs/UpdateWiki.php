--- conflicted
+++ resolved
@@ -54,30 +54,10 @@
                 continue;
             }
 
-<<<<<<< HEAD
-            if ($object instanceof NewsPost || $object instanceof Page || $object instanceof WikiRedirect) {
-=======
-            if ($object instanceof NewsPost || $object instanceof Page || $object instanceof Image) {
->>>>>>> 5b550e84
-                if ($status === 'renamed') {
-                    optional($this->getObject($file['previous_filename']))->sync(true);
-                }
-                $object->sync(true);
-            } else {
-                $object->forget(true);
-
-                if ($status === 'renamed') {
-                    $prevObject = $this->getObject($file['previous_filename']);
-
-                    if ($prevObject) {
-                        $prevObject->forget();
-                    }
-                }
-
-                if ($status !== 'removed') {
-                    $object->get(true);
-                }
+            if ($status === 'renamed') {
+                optional($this->getObject($file['previous_filename']))->sync(true);
             }
+            $object->sync(true);
         }
     }
 
