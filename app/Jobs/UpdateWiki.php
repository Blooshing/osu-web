--- conflicted
+++ resolved
@@ -54,14 +54,10 @@
                 continue;
             }
 
-<<<<<<< HEAD
-            if ($object instanceof NewsPost || $object instanceof WikiRedirect) {
-=======
-            if ($object instanceof NewsPost || $object instanceof Page) {
+            if ($object instanceof NewsPost || $object instanceof Page || $object instanceof WikiRedirect) {
                 if ($status === 'renamed') {
                     optional($this->getObject($file['previous_filename']))->sync(true);
                 }
->>>>>>> 0e747c3c
                 $object->sync(true);
             } else {
                 $object->forget(true);
