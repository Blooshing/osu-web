--- conflicted
+++ resolved
@@ -54,28 +54,12 @@
         return $class;
     }
 
-<<<<<<< HEAD
     public static function getNotificationClassFromNotification(Notification $notification)
     {
         return static::getNotificationClass($notification->name);
     }
 
     private static function applyDeliverySettings(array $userIds)
-=======
-    private static function excludeBotUserIds(array $userIds)
-    {
-        // smaller return size from database compared to "group_id <> bot"
-        $botUserIds = User
-            ::whereIn('user_id', $userIds)
-            ->where('group_id', app('groups')->byIdentifier('bot')->getKey())
-            ->pluck('user_id')
-            ->all();
-
-        return array_values(array_diff($userIds, $botUserIds));
-    }
-
-    private static function filterUserIdsForNotificationOption(array $userIds)
->>>>>>> 5741af3c
     {
         static $defaults = ['mail' => true, 'push' => true];
 
@@ -105,6 +89,18 @@
         }
 
         return $deliverySettings;
+    }
+
+    private static function excludeBotUserIds(array $userIds)
+    {
+        // smaller return size from database compared to "group_id <> bot"
+        $botUserIds = User
+            ::whereIn('user_id', $userIds)
+            ->where('group_id', app('groups')->byIdentifier('bot')->getKey())
+            ->pluck('user_id')
+            ->all();
+
+        return array_values(array_diff($userIds, $botUserIds));
     }
 
     public function __construct(?User $source = null)
@@ -141,19 +137,9 @@
 
     public function handle()
     {
-        $deliverySettings = static::applyDeliverySettings($this->getReceiverIds());
+        $deliverySettings = static::applyDeliverySettings(static::excludeBotUserIds($this->getReceiverIds()));
 
-<<<<<<< HEAD
         if (empty($deliverySettings)) {
-=======
-        if (static::NOTIFICATION_OPTION_NAME !== null) {
-            $receiverIds = static::filterUserIdsForNotificationOption($receiverIds);
-        }
-
-        $receiverIds = static::excludeBotUserIds($receiverIds);
-
-        if (empty($receiverIds)) {
->>>>>>> 5741af3c
             return;
         }
 
