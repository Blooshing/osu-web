<?php

/**
 *    Copyright (c) ppy Pty Ltd <contact@ppy.sh>.
 *
 *    This file is part of osu!web. osu!web is distributed with the hope of
 *    attracting more community contributions to the core ecosystem of osu!.
 *
 *    osu!web is free software: you can redistribute it and/or modify
 *    it under the terms of the Affero GNU General Public License version 3
 *    as published by the Free Software Foundation.
 *
 *    osu!web is distributed WITHOUT ANY WARRANTY; without even the implied
 *    warranty of MERCHANTABILITY or FITNESS FOR A PARTICULAR PURPOSE.
 *    See the GNU Affero General Public License for more details.
 *
 *    You should have received a copy of the GNU Affero General Public License
 *    along with osu!web.  If not, see <http://www.gnu.org/licenses/>.
 */

namespace App\Events;

use Illuminate\Broadcasting\Channel;
use Illuminate\Queue\SerializesModels;

class NotificationReadEvent extends NotificationEventBase
{
    use SerializesModels;

    public $params;
    public $userId;

    /**
     * Create a new event instance.
     *
     * @return void
     */
<<<<<<< HEAD
    public function __construct($userId, array $notificationIds)
=======
    public function __construct($userId, array $params)
>>>>>>> de6a4d06
    {
        parent::__construct();

        $this->params = $params;
        $this->userId = $userId;
    }

    public function broadcastAs()
    {
        return 'read';
    }

    /**
     * Get the channels the event should broadcast on.
     *
     * @return Channel|array
     */
    public function broadcastOn()
    {
        return new Channel("notification_read:{$this->userId}");
    }

    public function broadcastWith()
    {
<<<<<<< HEAD
        // passing plain array causes laravel to use the array index as stringified key names.
        return ['notification_ids' => $this->notificationIds];
=======
        return $this->params;
>>>>>>> de6a4d06
    }
}<|MERGE_RESOLUTION|>--- conflicted
+++ resolved
@@ -35,11 +35,7 @@
      *
      * @return void
      */
-<<<<<<< HEAD
-    public function __construct($userId, array $notificationIds)
-=======
     public function __construct($userId, array $params)
->>>>>>> de6a4d06
     {
         parent::__construct();
 
@@ -64,11 +60,6 @@
 
     public function broadcastWith()
     {
-<<<<<<< HEAD
-        // passing plain array causes laravel to use the array index as stringified key names.
-        return ['notification_ids' => $this->notificationIds];
-=======
         return $this->params;
->>>>>>> de6a4d06
     }
 }