--- conflicted
+++ resolved
@@ -1,79 +1,4 @@
 {
-<<<<<<< HEAD
-	"name": "ppy/osu-web",
-	"description": "osu!web",
-	"authors": [
-		{
-			"name": "Dean Herbert",
-			"email": "pe@ppy.sh"
-		},
-		{
-			"name": "David Collinson",
-			"email": "hiroto@hiroto.eu"
-		},
-		{
-			"name": "Edho Arief",
-			"email": "me@myconan.net"
-		}
-	],
-	"require": {
-		"laravel/framework": "5.1.*",
-		"laravelcollective/html": "5.0.*",
-		"predis/predis": "~1.0",
-		"doctrine/dbal": "*",
-		"raven/raven": "*",
-		"graham-campbell/markdown": "*",
-		"itsgoingd/clockwork": "~1.7",
-		"maknz/slack": "*",
-		"helthe/turbolinks": "~1.4",
-		"ezyang/htmlpurifier": "^4.6",
-		"mariuzzo/laravel-js-localization": "^1.2.1",
-		"league/flysystem-aws-s3-v2": "^1.0",
-		"league/fractal": "^0.12.0",
-		"shift31/laravel-elasticsearch": "~1.0"
-	},
-	"require-dev": {
-		"fzaninotto/faker": "~1.4",
-		"mockery/mockery": "0.9.*",
-		"phpunit/phpunit": "~4.0",
-		"phpspec/phpspec": "~2.1"
-	},
-	"autoload": {
-		"classmap": [
-			"database"
-		],
-		"psr-4": {
-			"App\\": "app/"
-		},
-		"files": [
-			"app/helpers.php"
-		]
-	},
-	"autoload-dev": {
-		"classmap": [
-			"tests/TestCase.php"
-		]
-	},
-	"scripts": {
-		"post-install-cmd": [
-			"php artisan clear-compiled",
-			"php artisan optimize"
-		],
-		"post-update-cmd": [
-			"php artisan clear-compiled",
-			"php artisan optimize"
-		],
-		"post-root-package-install": [
-			"php -r \"copy('.env.example', '.env');\""
-		],
-		"post-create-project-cmd": [
-			"php artisan key:generate"
-		]
-	},
-	"config": {
-		"preferred-install": "dist"
-	}
-=======
   "name": "ppy/osu-web",
   "description": "osu!web",
   "type": "project",
@@ -98,7 +23,8 @@
     "league/flysystem-aws-s3-v2": "^1.0",
     "league/fractal": "^0.12.0",
     "flesler/jquery.scrollto": "*",
-    "components/jquery": "*"
+    "components/jquery": "*",
+    "shift31/laravel-elasticsearch": "~1.0"
   },
   "require-dev": {
     "fzaninotto/faker": "~1.4",
@@ -141,5 +67,4 @@
   "config": {
     "preferred-install": "dist"
   }
->>>>>>> 68a1df1d
 }