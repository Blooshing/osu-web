###
#    Copyright (c) ppy Pty Ltd <contact@ppy.sh>.
#
#    This file is part of osu!web. osu!web is distributed with the hope of
#    attracting more community contributions to the core ecosystem of osu!.
#
#    osu!web is free software: you can redistribute it and/or modify
#    it under the terms of the Affero GNU General Public License version 3
#    as published by the Free Software Foundation.
#
#    osu!web is distributed WITHOUT ANY WARRANTY; without even the implied
#    warranty of MERCHANTABILITY or FITNESS FOR A PARTICULAR PURPOSE.
#    See the GNU Affero General Public License for more details.
#
#    You should have received a copy of the GNU Affero General Public License
#    along with osu!web.  If not, see <http://www.gnu.org/licenses/>.
###

# Import shim so that globally declared scripts can work without changes.

import { StoreCheckout } from 'store-checkout'
<<<<<<< HEAD
import { UserCard } from 'user-card'
import { UserCards } from 'user-cards'
import { UserCardStore } from 'user-card-store'
import { UserCardTooltip } from 'user-card-tooltip'
=======
>>>>>>> 8c8244ca
import Promise from 'promise-polyfill'
import TextareaAutosize from 'react-autosize-textarea'
import GalleryContest from 'gallery-contest'
import WindowVHPatcher from 'window-vh-patcher'

# polyfill non-Edge IE
window.Promise ?= Promise

window._exported = {
  GalleryContest
  WindowVHPatcher
<<<<<<< HEAD
  UserCard
  UserCards
  UserCardStore
  UserCardTooltip
=======
>>>>>>> 8c8244ca
}

# refer to variables.less
window._styles =
  header:
    height: 90 # @nav2-height
    heightSticky: 50 # @nav2-height--pinned
    heightMobile: 60 # @navbar-height

window.StoreCheckout = StoreCheckout
window.TextareaAutosize = TextareaAutosize<|MERGE_RESOLUTION|>--- conflicted
+++ resolved
@@ -19,13 +19,6 @@
 # Import shim so that globally declared scripts can work without changes.
 
 import { StoreCheckout } from 'store-checkout'
-<<<<<<< HEAD
-import { UserCard } from 'user-card'
-import { UserCards } from 'user-cards'
-import { UserCardStore } from 'user-card-store'
-import { UserCardTooltip } from 'user-card-tooltip'
-=======
->>>>>>> 8c8244ca
 import Promise from 'promise-polyfill'
 import TextareaAutosize from 'react-autosize-textarea'
 import GalleryContest from 'gallery-contest'
@@ -37,13 +30,6 @@
 window._exported = {
   GalleryContest
   WindowVHPatcher
-<<<<<<< HEAD
-  UserCard
-  UserCards
-  UserCardStore
-  UserCardTooltip
-=======
->>>>>>> 8c8244ca
 }
 
 # refer to variables.less
