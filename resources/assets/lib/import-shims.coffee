# Copyright (c) ppy Pty Ltd <contact@ppy.sh>. Licensed under the GNU Affero General Public License v3.0.
# See the LICENCE file in the repository root for full licence text.

# Import shim so that globally declared scripts can work without changes.

import Blackout from 'blackout'
import Gallery from 'gallery'
import * as laroute from 'laroute'
import Promise from 'promise-polyfill'
import { StoreCheckout } from 'store-checkout'
import { discussionLinkify } from 'utils/beatmapset-discussion-helper'
<<<<<<< HEAD
import { make2x } from 'utils/html'
import { jsonClone, parseJson, parseJsonNullable, storeJson } from 'utils/json'
=======
import { fadeIn, fadeOut, fadeToggle } from 'utils/fade'
import { parseJson, parseJsonNullable } from 'utils/json'
>>>>>>> 770499a4
import { pageChange, pageChangeImmediate } from 'utils/page-change'
import { currentUrl } from 'utils/turbolinks'

# polyfill non-Edge IE
window.Promise ?= Promise

window.Blackout = Blackout

window.gallery ?= new Gallery

window._exported = {
  currentUrl
  discussionLinkify
  pageChange
  pageChangeImmediate
  parseJson
  parseJsonNullable
}

# FIXME: remove once everything imports instead of using global
window.laroute ?= laroute

window.StoreCheckout = StoreCheckout<|MERGE_RESOLUTION|>--- conflicted
+++ resolved
@@ -9,13 +9,7 @@
 import Promise from 'promise-polyfill'
 import { StoreCheckout } from 'store-checkout'
 import { discussionLinkify } from 'utils/beatmapset-discussion-helper'
-<<<<<<< HEAD
-import { make2x } from 'utils/html'
-import { jsonClone, parseJson, parseJsonNullable, storeJson } from 'utils/json'
-=======
-import { fadeIn, fadeOut, fadeToggle } from 'utils/fade'
 import { parseJson, parseJsonNullable } from 'utils/json'
->>>>>>> 770499a4
 import { pageChange, pageChangeImmediate } from 'utils/page-change'
 import { currentUrl } from 'utils/turbolinks'
 
