###
#    Copyright 2015-2017 ppy Pty. Ltd.
#
#    This file is part of osu!web. osu!web is distributed with the hope of
#    attracting more community contributions to the core ecosystem of osu!.
#
#    osu!web is free software: you can redistribute it and/or modify
#    it under the terms of the Affero GNU General Public License version 3
#    as published by the Free Software Foundation.
#
#    osu!web is distributed WITHOUT ANY WARRANTY; without even the implied
#    warranty of MERCHANTABILITY or FITNESS FOR A PARTICULAR PURPOSE.
#    See the GNU Affero General Public License for more details.
#
#    You should have received a copy of the GNU Affero General Public License
#    along with osu!web.  If not, see <http://www.gnu.org/licenses/>.
###

# Import shim so that globally declared scripts can work without changes.

import { ReportForm } from 'report-form'
import { SelectOptions } from 'select-options'
import { SpotlightSelectOptions } from 'spotlight-select-options'
import { StoreCheckout } from 'store-checkout'
import Promise from 'promise-polyfill'
import TextareaAutosize from 'react-autosize-textarea'
import VirtualList from 'react-virtual-list'

# polyfill non-Edge IE
window.Promise ?= Promise

<<<<<<< HEAD
window._exported = { SelectOptions, SpotlightSelectOptions }
=======
window._exported = {
  ReportForm
  SelectOptions
}

>>>>>>> fe648abd
window.StoreCheckout = StoreCheckout
window.TextareaAutosize = TextareaAutosize
window.VirtualList = VirtualList<|MERGE_RESOLUTION|>--- conflicted
+++ resolved
@@ -29,15 +29,12 @@
 # polyfill non-Edge IE
 window.Promise ?= Promise
 
-<<<<<<< HEAD
-window._exported = { SelectOptions, SpotlightSelectOptions }
-=======
 window._exported = {
   ReportForm
   SelectOptions
+  SpotlightSelectOptions
 }
 
->>>>>>> fe648abd
 window.StoreCheckout = StoreCheckout
 window.TextareaAutosize = TextareaAutosize
 window.VirtualList = VirtualList