###
#    Copyright 2015-2017 ppy Pty. Ltd.
#
#    This file is part of osu!web. osu!web is distributed with the hope of
#    attracting more community contributions to the core ecosystem of osu!.
#
#    osu!web is free software: you can redistribute it and/or modify
#    it under the terms of the Affero GNU General Public License version 3
#    as published by the Free Software Foundation.
#
#    osu!web is distributed WITHOUT ANY WARRANTY; without even the implied
#    warranty of MERCHANTABILITY or FITNESS FOR A PARTICULAR PURPOSE.
#    See the GNU Affero General Public License for more details.
#
#    You should have received a copy of the GNU Affero General Public License
#    along with osu!web.  If not, see <http://www.gnu.org/licenses/>.
###

# Import shim so that globally declared scripts can work without changes.

<<<<<<< HEAD
import { PlayDetailList } from 'play-detail-list'
=======
import { BackToTop } from 'back-to-top'
>>>>>>> 3e03ff3d
import { ReportForm } from 'report-form'
import { SelectOptions } from 'select-options'
import { SpotlightSelectOptions } from 'spotlight-select-options'
import { StoreCheckout } from 'store-checkout'
import Promise from 'promise-polyfill'
import TextareaAutosize from 'react-autosize-textarea'
import VirtualList from 'react-virtual-list'

# polyfill non-Edge IE
window.Promise ?= Promise

window._exported = {
<<<<<<< HEAD
  PlayDetailList
=======
  BackToTop
>>>>>>> 3e03ff3d
  ReportForm
  SelectOptions
  SpotlightSelectOptions
}

window.StoreCheckout = StoreCheckout
window.TextareaAutosize = TextareaAutosize
window.VirtualList = VirtualList<|MERGE_RESOLUTION|>--- conflicted
+++ resolved
@@ -18,11 +18,8 @@
 
 # Import shim so that globally declared scripts can work without changes.
 
-<<<<<<< HEAD
+import { BackToTop } from 'back-to-top'
 import { PlayDetailList } from 'play-detail-list'
-=======
-import { BackToTop } from 'back-to-top'
->>>>>>> 3e03ff3d
 import { ReportForm } from 'report-form'
 import { SelectOptions } from 'select-options'
 import { SpotlightSelectOptions } from 'spotlight-select-options'
@@ -35,11 +32,8 @@
 window.Promise ?= Promise
 
 window._exported = {
-<<<<<<< HEAD
+  BackToTop
   PlayDetailList
-=======
-  BackToTop
->>>>>>> 3e03ff3d
   ReportForm
   SelectOptions
   SpotlightSelectOptions
