--- conflicted
+++ resolved
@@ -18,23 +18,13 @@
     );
   }
 
-<<<<<<< HEAD
-  if (props.score.pp == null || props.score.pp === 0) {
+  if (props.score.pp == null) {
     return (
       <span
         className='fas fa-exclamation-triangle'
         title={osu.trans('scores.status.processing')}
       />
     );
-=======
-  if (props.score.pp == null) {
-      return (
-        <span
-          className='fas fa-exclamation-triangle'
-          title={osu.trans('scores.status.processing')}
-        />
-      );
->>>>>>> 80535ad9
   }
 
   return (
