// Copyright (c) ppy Pty Ltd <contact@ppy.sh>. Licensed under the GNU Affero General Public License v3.0.
// See the LICENCE file in the repository root for full licence text.

import { BeatmapsetSearch, SearchResponse } from 'beatmaps/beatmapset-search';
import ResultSet from 'beatmaps/result-set';
import { BeatmapsetSearchFilters, FilterKey, filtersFromUrl } from 'beatmapset-search-filters';
import { route } from 'laroute';
import { debounce, intersection } from 'lodash';
import { action, computed, IObjectDidChange, Lambda, makeObservable, observable, observe, runInAction } from 'mobx';
import core from 'osu-core-singleton';
<<<<<<< HEAD
import { trans, transArray } from 'utils/lang';
=======
import { popup } from 'utils/popup';
>>>>>>> d792495e
import { currentUrl } from 'utils/turbolinks';


const expandFilters: FilterKey[] = ['genre', 'language', 'extra', 'rank', 'played'];

export interface SearchStatus {
  error?: any;
  from: number;
  restore?: boolean;
  state: 'completed' // search not doing anything
  | 'input'        // receiving input but not searching
  | 'paging'       // getting more pages
  | 'searching'    // actually doing a search
  ;
}

export class BeatmapsetSearchController {
  @observable advancedSearch = false;
  // the list that gets displayed while new searches are loading.
  @observable currentResultSet = new ResultSet();
  @observable filters!: BeatmapsetSearchFilters;
  @observable isExpanded = false;

  @observable searchStatus: SearchStatus = {
    error: null,
    from: 0,
    state: 'completed',
  };

  private readonly debouncedFilterChangedSearch = debounce(() => this.filterChangedSearch(), 500);
  private filtersObserver!: Lambda;
  private initialErrorMessage?: string;

  constructor(private beatmapsetSearch: BeatmapsetSearch) {
    makeObservable(this);
  }

  @computed
  get currentBeatmapsetIds() {
    return [...this.currentResultSet.beatmapsetIds];
  }

  get error() {
    return this.searchStatus.error;
  }

  @computed
  get hasMore() {
    return this.currentResultSet.hasMoreForPager;
  }

  @computed
  get isBusy() {
    return this.searchStatus.state === 'searching' || this.searchStatus.state === 'input';
  }

  @computed
  get isPaging() {
    return this.searchStatus.state === 'paging';
  }

  @computed
  get isSupporterMissing() {
    return !(core.currentUser?.is_supporter ?? false) && this.filters.supporterRequired.length > 0;
  }

  @computed
  get recommendedDifficulty() {
    return this.beatmapsetSearch.recommendedDifficulties.get(this.filters.mode);
  }

  @computed
  get supporterRequiredFilterText() {
    const text = this.filters.supporterRequired.map((name) => trans(`beatmaps.listing.search.filters.${name}`));
    return transArray(text);
  }

  @action
  cancel() {
    this.debouncedFilterChangedSearch.cancel();
    this.beatmapsetSearch.cancel();
  }

  getFilters(key: FilterKey) {
    const value = this.filters.selectedValue(key);

    return value != null ? value.split('.') : value;
  }

  initialize(data: SearchResponse) {
    this.restoreStateFromUrl();
    this.beatmapsetSearch.initialize(this.filters, data);
    this.initialErrorMessage = data.error;
  }

  @action
  loadMore() {
    if (this.isBusy || !this.hasMore) {
      return;
    }

    this.search(this.currentResultSet.beatmapsetIds.size);
  }

  @action
  restoreTurbolinks() {
    this.restoreStateFromUrl();
    this.search(0, true);
    if (this.initialErrorMessage != null) {
      popup(this.initialErrorMessage, 'danger');
      delete this.initialErrorMessage;
    }
  }

  @action
  async search(from = 0, restore = false) {
    if (this.isSupporterMissing || from < 0) {
      this.searchStatus = { error: null, from, restore, state: 'completed' };
      return;
    }

    this.searchStatus = {
      from: 0,
      restore,
      state: from === 0 ? 'searching' : 'paging',
    };

    let error: any;
    try {
      await this.beatmapsetSearch.get(this.filters, from);
    } catch (searchError) {
      error = searchError.readyState !== 0 ? searchError : null;
    }

    runInAction(() => {
      this.searchStatus = { error, from, restore, state: 'completed' };
      this.currentResultSet = this.beatmapsetSearch.getResultSet(this.filters);
    });
  }

  private filterChangedHandler = (change: IObjectDidChange<BeatmapsetSearchFilters>) => {
    if (change.type === 'update' && change.oldValue === change.newValue) return;
    // FIXME: sort = null changes ignored because search triggered too early during filter update.
    if (change.type !== 'remove' && change.name === 'sort' && change.newValue == null) return;

    this.searchStatus.state = 'input';
    this.debouncedFilterChangedSearch();

    if (change.name !== 'query') {
      this.debouncedFilterChangedSearch.flush();
    }
  };

  private filterChangedSearch() {
    const url = route('beatmapsets.index', this.filters.queryParams);
    Turbolinks.controller.advanceHistory(url);

    this.search();
  }

  @action
  private restoreStateFromUrl() {
    const url = currentUrl().href;

    if (this.filtersObserver != null) {
      this.filtersObserver();
    }
    this.filters = new BeatmapsetSearchFilters(url);
    this.filtersObserver = observe(this.filters, this.filterChangedHandler);

    this.isExpanded = intersection(Object.keys(filtersFromUrl(url)), expandFilters).length > 0;
  }
}<|MERGE_RESOLUTION|>--- conflicted
+++ resolved
@@ -8,11 +8,8 @@
 import { debounce, intersection } from 'lodash';
 import { action, computed, IObjectDidChange, Lambda, makeObservable, observable, observe, runInAction } from 'mobx';
 import core from 'osu-core-singleton';
-<<<<<<< HEAD
 import { trans, transArray } from 'utils/lang';
-=======
 import { popup } from 'utils/popup';
->>>>>>> d792495e
 import { currentUrl } from 'utils/turbolinks';
 
 
