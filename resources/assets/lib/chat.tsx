// Copyright (c) ppy Pty Ltd <contact@ppy.sh>. Licensed under the GNU Affero General Public License v3.0.
// See the LICENCE file in the repository root for full licence text.

import MainView from 'chat/main-view';
import ChannelJson from 'interfaces/chat/channel-json';
import UserJson from 'interfaces/user-json';
import { action } from 'mobx';
import Channel from 'models/chat/channel';
import core from 'osu-core-singleton';
import * as React from 'react';
import { parseJsonNullable } from 'utils/json';
import { currentUrlParams } from 'utils/turbolinks';

interface ChatInitialJson {
  last_message_id: number | null;
  presence: ChannelJson[];
  send_to?: SendToJson;
}

interface SendToJson {
  can_message: boolean;
  channel_id: number | null;
  target: UserJson;
}

core.reactTurbolinks.register('chat', action(() => {
  const dataStore = core.dataStore;
  const initial = parseJsonNullable<ChatInitialJson>('json-chat-initial', true);

  if (initial != null) {
    if (Array.isArray(initial.presence)) {
      // initial population of channel/presence data
      dataStore.channelStore.updateWithPresence(initial.presence);
    }

    dataStore.channelStore.lastReceivedMessageId = initial.last_message_id ?? 0;
  }

  let initialChannel = 0;
  const sendTo = initial?.send_to;

  if (sendTo != null) {
    const target = dataStore.userStore.getOrCreate(sendTo.target.id, sendTo.target); // pre-populate userStore with target
    let channel = dataStore.channelStore.findPM(target.id);

    if (channel != null) {
      initialChannel = channel.channelId;
    } else if (!target.is(core.currentUser)) {
      channel = Channel.newPM(target, sendTo.channel_id);
      channel.canMessage = sendTo.can_message; // TODO: move can_message to a user prop?
      dataStore.channelStore.channels.set(channel.channelId, channel);
      initialChannel = channel.channelId;
    }
  } else {
    const channelId = parseInt(currentUrlParams().get('channel_id') ?? '', 10);
    // TODO: should clear query string as well (and maybe update on channel selection?)
    initialChannel = dataStore.channelStore.get(channelId) != null ? channelId : dataStore.chatState.selected;

    if (initialChannel === 0) {
      if (dataStore.channelStore.publicChannels.length > 0) {
        initialChannel = dataStore.channelStore.publicChannels[0].channelId;
      } else if (dataStore.channelStore.pmChannels.length > 0) {
        initialChannel = dataStore.channelStore.pmChannels[0].channelId;
      }
    }
  }

  if (initialChannel !== 0) {
    void dataStore.chatState.selectChannel(initialChannel);
  }

<<<<<<< HEAD
  return <MainView worker={core.chatWorker} />;
=======
  return <MainView dataStore={core.dataStore} />;
>>>>>>> 756e37cc
}));<|MERGE_RESOLUTION|>--- conflicted
+++ resolved
@@ -69,9 +69,5 @@
     void dataStore.chatState.selectChannel(initialChannel);
   }
 
-<<<<<<< HEAD
-  return <MainView worker={core.chatWorker} />;
-=======
-  return <MainView dataStore={core.dataStore} />;
->>>>>>> 756e37cc
+  return <MainView />;
 }));