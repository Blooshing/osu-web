--- conflicted
+++ resolved
@@ -125,13 +125,8 @@
     const linkName = linkMap[this.props.only ?? 'null'];
 
     return (
-<<<<<<< HEAD
       <a className='notification-popup__filter' href={route(linkName)}>
         {osu.trans(`notifications.see_${this.props.only ?? 'all'}`)}
-=======
-      <a href={route('notifications.index')}>
-        {osu.trans('notifications.see_all')}
->>>>>>> e7048455
       </a>
     );
   }
