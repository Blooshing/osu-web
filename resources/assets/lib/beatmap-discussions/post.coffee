--- conflicted
+++ resolved
@@ -16,11 +16,7 @@
 import * as React from 'react'
 import TextareaAutosize from 'react-autosize-textarea'
 import { a, button, div, span } from 'react-dom-factories'
-<<<<<<< HEAD
-import { badgeGroup, validMessageLength } from 'utils/beatmapset-discussion-helper'
-=======
-import { badgeGroup, format } from 'utils/beatmapset-discussion-helper'
->>>>>>> 3044c359
+import { badgeGroup, format, validMessageLength } from 'utils/beatmapset-discussion-helper'
 import { classWithModifiers } from 'utils/css'
 import { InputEventType, makeTextAreaHandler } from 'utils/input-handler'
 import MessageLengthCounter from './message-length-counter'
