// Copyright (c) ppy Pty Ltd <contact@ppy.sh>. Licensed under the GNU Affero General Public License v3.0.
// See the LICENCE file in the repository root for full licence text.

import { BeatmapsetJson } from 'beatmapsets/beatmapset-json';
import BeatmapJsonExtended from 'interfaces/beatmap-json-extended';
import isHotkey from 'is-hotkey';
import { route } from 'laroute';
import * as _ from 'lodash';
import * as React from 'react';
import { createEditor, Editor as SlateEditor, Element as SlateElement, Node as SlateNode, NodeEntry, Range, Text, Transforms } from 'slate';
import { withHistory } from 'slate-history';
import { Editable, ReactEditor, RenderElementProps, RenderLeafProps, Slate, withReact } from 'slate-react';
import { Spinner } from 'spinner';
import { sortWithMode } from 'utils/beatmap-helper';
import EditorDiscussionComponent from './editor-discussion-component';
<<<<<<< HEAD
import {
  serializeSlateDocument,
  slateDocumentContainsProblem,
  toggleFormat,
} from './editor-helpers';
=======
import { serializeSlateDocument, slateDocumentIsEmpty, toggleFormat } from './editor-helpers';
>>>>>>> ac8d999d
import { EditorToolbar } from './editor-toolbar';
import { parseFromJson } from './review-document';
import { SlateContext } from './slate-context';

interface CacheInterface {
  sortedBeatmaps?: BeatmapJsonExtended[];
}

interface Props {
  beatmaps: Record<number, BeatmapJsonExtended>;
  beatmapset: BeatmapsetJson;
  currentBeatmap: BeatmapJsonExtended;
  currentDiscussions: BeatmapDiscussion[];
  discussion?: BeatmapDiscussion;
  discussions: Record<number, BeatmapDiscussion>;
  document?: string;
  editing: boolean;
  editMode?: boolean;
  onFocus?: () => void;
}

interface State {
  posting: boolean;
  value: SlateNode[];
}

interface TimestampRange extends Range {
  timestamp: string;
}

export default class Editor extends React.Component<Props, State> {
  static defaultProps = {
    editing: false,
  };

  bn = 'beatmap-discussion-editor';
  cache: CacheInterface = {};
  emptyDocTemplate = [{children: [{text: ''}], type: 'paragraph'}];
  localStorageKey: string;
  scrollContainerRef: React.RefObject<HTMLDivElement>;
  slateEditor: ReactEditor;
  toolbarRef: React.RefObject<EditorToolbar>;

  private xhr?: JQueryXHR;

  constructor(props: Props) {
    super(props);

    this.slateEditor = this.withNormalization(withHistory(withReact(createEditor())));
    this.scrollContainerRef = React.createRef();
    this.toolbarRef = React.createRef();

    let initialValue = this.emptyDocTemplate;
    this.localStorageKey = `newDiscussion-${this.props.beatmapset.id}`;
    const saved = localStorage.getItem(this.localStorageKey);
    if (!props.editMode && saved) {
      try {
        initialValue = JSON.parse(saved);
      } catch (error) {
        // tslint:disable-next-line:no-console
        console.error('invalid json in localStorage, ignoring');
        localStorage.removeItem(this.localStorageKey);
      }
    }

    this.state = {
      posting: false,
      value: initialValue,
    };
  }

  blockWrapper = (children: JSX.Element) => {
    return (
      <div className={`${this.bn}__block`}>
        <div className={`${this.bn}__hover-menu`} contentEditable={false}>
          <i className='fas fa-plus-circle' />
          <div className={`${this.bn}__menu-content`}>
            {this.insertButton('suggestion')}
            {this.insertButton('problem')}
            {this.insertButton('praise')}
            {this.insertButton('paragraph')}
          </div>
        </div>
        {children}
      </div>
    );
  }

  componentDidMount() {
    if (this.scrollContainerRef.current && this.toolbarRef.current) {
      this.toolbarRef.current.setScrollContainer(this.scrollContainerRef.current);
    }
  }

  componentDidUpdate(prevProps: Readonly<Props>, prevState: Readonly<any>, snapshot?: any): void {
    if (this.props.editing !== prevProps.editing) {
      this.toggleEditing();
    }
  }

  componentWillUnmount() {
    if (this.xhr) {
      this.xhr.abort();
    }
    if (this.scrollContainerRef.current) {
      $(this.scrollContainerRef.current).off('scroll');
    }
  }

  componentWillUpdate(): void {
    this.cache = {};
  }

  decorateTimestamps = (entry: NodeEntry) => {
    const [node, path] = entry;
    const ranges: TimestampRange[] = [];

    if (!Text.isText(node)) {
      return ranges;
    }

    const regex = RegExp(BeatmapDiscussionHelper.TIMESTAMP_REGEX, 'g');
    let match;

    // tslint:disable-next-line:no-conditional-assignment
    while ((match = regex.exec(node.text)) !== null) {
      ranges.push({
        anchor: {path, offset: match.index},
        focus: {path, offset: match.index + match[0].length},
        timestamp: match[0],
      });
    }

    return ranges;
  }

  insertBlock = (event: React.MouseEvent<HTMLElement>) => {
    const type = event.currentTarget.dataset.dtype;
    const beatmapId = this.props.currentBeatmap?.id;

    // find where to insert the new embed (relative to the dropdown menu)
    const lastChild = event.currentTarget.closest(`.${this.bn}__block`)?.lastChild;

    if (!lastChild) {
      return;
    }

    // convert from dom node to document path
    const node = ReactEditor.toSlateNode(this.slateEditor, lastChild);
    const path = ReactEditor.findPath(this.slateEditor, node);
    const at = SlateEditor.end(this.slateEditor, path);
    let insertNode;

    switch (type) {
      case 'suggestion': case 'problem': case 'praise':
        insertNode = {
          beatmapId,
          children: [{text: ''}],
          discussionType: type,
          type: 'embed',
        };
        break;
      case 'paragraph':
        insertNode = {
          children: [{text: ''}],
          type: 'paragraph',
        };
        break;
    }

    if (!insertNode) {
      return;
    }

    Transforms.insertNodes(this.slateEditor, insertNode, { at });
  }

  insertButton = (type: string) => {
    let icon = 'fas fa-question';

    switch (type) {
      case 'praise':
      case 'problem':
      case 'suggestion':
        icon = BeatmapDiscussionHelper.messageType.icon[type];
        break;
      case 'paragraph':
        icon = 'fas fa-indent';
        break;
    }

    return (
      <button
        type='button'
        className={`${this.bn}__menu-button ${this.bn}__menu-button--${type}`}
        data-dtype={type}
        onClick={this.insertBlock}
        title={osu.trans(`beatmaps.discussions.review.insert-block.${type}`)}
      >
        <i className={icon}/>
      </button>
    );
  }

  onChange = (value: SlateNode[]) => {
    if (!this.props.editMode) {
      const content = JSON.stringify(value);

      if (slateDocumentIsEmpty(value)) {
        localStorage.removeItem(this.localStorageKey);
      } else {
        localStorage.setItem(this.localStorageKey, content);
      }
    }

    this.setState({value});

    if (ReactEditor.isFocused(this.slateEditor) && this.props.onFocus) {
      this.props.onFocus();
    }
  }

  onKeyDown = (event: KeyboardEvent) => {
    if (isHotkey('mod+b', event)) {
      event.preventDefault();
      toggleFormat(this.slateEditor, 'bold');
    } else if (isHotkey('mod+i', event)) {
      event.preventDefault();
      toggleFormat(this.slateEditor, 'italic');
    }
  }

  post = () => {
    if (this.showConfirmationIfRequired()) {
      this.setState({posting: true}, () => {
        this.xhr = $.ajax(route('beatmapsets.discussion.review', {beatmapset: this.props.beatmapset.id}), {
          data: {document: this.serialize()},
          method: 'POST',
        });

        this.xhr.then((data) => {
          $.publish('beatmapsetDiscussions:update', {beatmapset: data});
          this.resetInput();
        })
          .always(() => {
            this.setState({posting: false});
          })
          .catch(osu.ajaxError);
      });
    }
  }

  render(): React.ReactNode {
    const editorClass = 'beatmap-discussion-editor';
    const modifiers = this.props.editMode ? ['edit-mode'] : [];
    if (this.state.posting) {
      modifiers.push('readonly');
    }

    return (
      <div className={osu.classWithModifiers(editorClass, modifiers)}>
        <div className={`${editorClass}__content`}>
          <SlateContext.Provider value={this.slateEditor}>
            <Slate
              editor={this.slateEditor}
              value={this.state.value}
              onChange={this.onChange}
            >
              <div ref={this.scrollContainerRef} className={`${editorClass}__input-area`}>
                <EditorToolbar ref={this.toolbarRef} />
                <Editable
                  decorate={this.decorateTimestamps}
                  onKeyDown={this.onKeyDown}
                  readOnly={this.state.posting}
                  renderElement={this.renderElement}
                  renderLeaf={this.renderLeaf}
                  placeholder={osu.trans('beatmaps.discussions.message_placeholder.review')}
                />
              </div>
              { !this.props.editMode &&
                <div className={`${editorClass}__button-bar`}>
                  <button
                    className='btn-osu-big btn-osu-big--forum-secondary'
                    disabled={this.state.posting}
                    type='button'
                    onClick={this.resetInput}
                  >
                    {osu.trans('common.buttons.clear')}
                  </button>
                  <button
                    className='btn-osu-big btn-osu-big--forum-primary'
                    disabled={this.state.posting}
                    type='submit'
                    onClick={this.post}
                  >
                    {this.state.posting ? <Spinner /> : osu.trans('common.buttons.post')}
                  </button>
                </div>
              }
            </Slate>
          </SlateContext.Provider>
        </div>
      </div>
    );
  }

  renderElement = (props: RenderElementProps) => {
    let el;

    switch (props.element.type) {
      case 'embed':
        el = (
          <EditorDiscussionComponent
            beatmapset={this.props.beatmapset}
            currentBeatmap={this.props.currentBeatmap}
            currentDiscussions={this.props.currentDiscussions}
            editMode={this.props.editMode}
            beatmaps={this.sortedBeatmaps()}
            readOnly={this.state.posting}
            {...props}
          />
        );
        break;

      default:
        el = props.children;
    }

    return this.blockWrapper(el);
  }

  renderLeaf = (props: RenderLeafProps) => {
    let children = props.children;
    if (props.leaf.bold) {
      children = <strong {...props.attributes}>{children}</strong>;
    }

    if (props.leaf.italic) {
      children = <em {...props.attributes}>{children}</em>;
    }

    if (props.leaf.timestamp) {
      // TODO: fix this nested stuff
      return <span className='beatmapset-discussion-message' {...props.attributes}><span className={'beatmapset-discussion-message__timestamp'}>{children}</span></span>;
    }

    return (
      <span {...props.attributes}>{children}</span>
    );
  }

  resetInput = (event?: React.MouseEvent) => {
    if (event) {
      event.preventDefault();

      if (!confirm(osu.trans('common.confirmation'))) {
        return;
      }
    }

    Transforms.deselect(this.slateEditor);
    this.onChange(this.emptyDocTemplate);
  }

  serialize = () => serializeSlateDocument(this.state.value);

  showConfirmationIfRequired = () => {
    const docContainsProblem = slateDocumentContainsProblem(this.state.value);
    const canDisqualify = currentUser.is_admin || currentUser.is_moderator || currentUser.is_full_bn;
    const willDisqualify = this.props.beatmapset.status === 'qualified' && docContainsProblem;
    const canReset = currentUser.is_admin || currentUser.is_nat || currentUser.is_bng;
    const willReset = this.props.beatmapset.status === 'pending' && this.props.beatmapset.nominations.current > 0 && docContainsProblem;

    let confirmed = true;

    if (canDisqualify && willDisqualify) {
      confirmed = confirm(osu.trans('beatmaps.nominations.reset_confirm.disqualify'));
    }
    if (canReset && willReset) {
      confirmed = confirm(osu.trans('beatmaps.nominations.reset_confirm.nomination_reset'));
    }

    return confirmed;
  }

  sortedBeatmaps = () => {
    if (this.cache.sortedBeatmaps == null) {
      this.cache.sortedBeatmaps = sortWithMode(_.values(this.props.beatmaps));
    }

    return this.cache.sortedBeatmaps;
  }

  toggleEditing = () => {
    if (!this.props.document || !this.props.discussions || _.isEmpty(this.props.discussions)) {
      return;
    }

    this.setState({
      value: this.props.editing ? parseFromJson(this.props.document, this.props.discussions) : [],
    });
  }

  withNormalization = (editor: ReactEditor) => {
    const { normalizeNode } = editor;

    editor.normalizeNode = (entry) => {
      const [node, path] = entry;

      if (SlateElement.isElement(node) && node.type === 'embed') {
        for (const [child, childPath] of SlateNode.children(editor, path)) {
          // ensure embeds only have a single child
          if (SlateElement.isElement(child) && !editor.isInline(child)) {
            Transforms.unwrapNodes(editor, { at: childPath });

            return;
          }

          // clear formatting from content within embeds
          if (child.bold || child.italic) {
            Transforms.unsetNodes(
              editor,
              ['bold', 'italic'],
              { at: childPath },
            );

            return;
          }

          // clear invalid beatmapId references (for pasted embed content)
          if (node.beatmapId && !this.props.beatmaps[node.beatmapId]) {
            Transforms.setNodes(editor, {beatmapId: null}, {at: path});
          }
        }
      }

      // ensure the last node is always a paragraph, (otherwise it becomes impossible to insert a normal paragraph after an embed)
      if (editor.children.length > 0) {
        const lastNode = editor.children[editor.children.length - 1];
        if (lastNode.type === 'embed') {
          const paragraph = {type: 'paragraph', children: [{text: ''}]};
          Transforms.insertNodes(editor, paragraph, {at: SlateEditor.end(editor, [])});

          return;
        }
      }

      return normalizeNode(entry);
    };

    return editor;
  }
}<|MERGE_RESOLUTION|>--- conflicted
+++ resolved
@@ -13,15 +13,12 @@
 import { Spinner } from 'spinner';
 import { sortWithMode } from 'utils/beatmap-helper';
 import EditorDiscussionComponent from './editor-discussion-component';
-<<<<<<< HEAD
 import {
   serializeSlateDocument,
   slateDocumentContainsProblem,
+  slateDocumentIsEmpty,
   toggleFormat,
 } from './editor-helpers';
-=======
-import { serializeSlateDocument, slateDocumentIsEmpty, toggleFormat } from './editor-helpers';
->>>>>>> ac8d999d
 import { EditorToolbar } from './editor-toolbar';
 import { parseFromJson } from './review-document';
 import { SlateContext } from './slate-context';
