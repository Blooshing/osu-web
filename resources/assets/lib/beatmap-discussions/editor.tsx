--- conflicted
+++ resolved
@@ -104,15 +104,8 @@
     this.insertMenuRef = React.createRef();
     this.localStorageKey = `newDiscussion-${this.props.beatmapset.id}`;
 
-<<<<<<< HEAD
-    if (props.editMode) {
+    if (this.editMode) {
       this.initialValue = this.valueFromProps();
-=======
-    let initialValue: SlateElement[] = this.emptyDocTemplate;
-
-    if (this.editMode) {
-      initialValue = this.valueFromProps();
->>>>>>> c9bdb1c2
     } else {
       const saved = localStorage.getItem(this.localStorageKey);
 
@@ -378,12 +371,8 @@
             beatmapset={this.props.beatmapset}
             currentBeatmap={this.props.currentBeatmap}
             discussions={this.props.discussions}
-<<<<<<< HEAD
-            editMode={this.props.editMode}
+            editMode={this.editMode}
             element={element}
-=======
-            editMode={this.editMode}
->>>>>>> c9bdb1c2
             readOnly={this.state.posting}
             {...otherProps}
           />
