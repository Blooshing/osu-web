--- conflicted
+++ resolved
@@ -5,15 +5,9 @@
 import * as markdown from 'remark-parse';
 import { Element, Text } from 'slate';
 import * as unified from 'unified';
-<<<<<<< HEAD
 import type { Parent, Node as UnistNode } from 'unist';
-import { startingPost } from 'utils/beatmapset-discussion-helper';
+import { formatTimestamp, startingPost } from 'utils/beatmapset-discussion-helper';
 import { BeatmapDiscussionReview, isBeatmapReviewDiscussionType, PersistedDocumentIssueEmbed } from '../interfaces/beatmap-discussion-review';
-=======
-import type { Node as UnistNode } from 'unist';
-import { formatTimestamp, startingPost } from 'utils/beatmapset-discussion-helper';
-import { BeatmapDiscussionReview, PersistedDocumentIssueEmbed } from '../interfaces/beatmap-discussion-review';
->>>>>>> 7c4f3ee8
 import { disableTokenizersPlugin } from './disable-tokenizers-plugin';
 
 interface ParsedDocumentNode extends UnistNode {
