--- conflicted
+++ resolved
@@ -12,11 +12,7 @@
 import { route } from 'laroute'
 import * as React from 'react'
 import { a, div, i, span } from 'react-dom-factories'
-<<<<<<< HEAD
-import { canModeratePosts } from 'utils/beatmapset-discussion-helper'
-=======
-import { format, previewMessage } from 'utils/beatmapset-discussion-helper'
->>>>>>> 9f473515
+import { canModeratePosts, format, previewMessage } from 'utils/beatmapset-discussion-helper'
 import { nominationsCount } from 'utils/beatmapset-helper'
 import { hideLoadingOverlay, showLoadingOverlay } from 'utils/loading-overlay'
 import { pageChange } from 'utils/page-change'
