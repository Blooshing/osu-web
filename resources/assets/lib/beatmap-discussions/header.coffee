--- conflicted
+++ resolved
@@ -3,10 +3,7 @@
 
 import headerLinks from 'beatmapsets-show/header-links'
 import BeatmapBasicStats from 'components/beatmap-basic-stats'
-<<<<<<< HEAD
 import BeatmapsetCover from 'components/beatmapset-cover'
-=======
->>>>>>> 97602cb3
 import { BeatmapsetMapping } from 'components/beatmapset-mapping'
 import BigButton from 'components/big-button'
 import HeaderV4 from 'components/header-v4'
@@ -19,10 +16,6 @@
 import * as React from 'react'
 import { a, div, h1, h2, p, span } from 'react-dom-factories'
 import { getArtist, getTitle } from 'utils/beatmap-helper'
-<<<<<<< HEAD
-=======
-import { showVisual } from 'utils/beatmapset-helper'
->>>>>>> 97602cb3
 import BeatmapList from './beatmap-list'
 import Chart from './chart'
 import { Nominations } from './nominations'
