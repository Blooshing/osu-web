--- conflicted
+++ resolved
@@ -28,19 +28,8 @@
 interface PropsBase {
   beatmapset: BeatmapsetExtendedJson;
   currentBeatmap: BeatmapExtendedJson;
-<<<<<<< HEAD
-  discussion: BeatmapsetDiscussionJsonForShow | BeatmapsetDiscussionJsonForBundle;
   isTimelineVisible: boolean;
   parentDiscussion?: BeatmapsetDiscussionJson | null;
-  // preview = true is for rendering the non-discussion version;
-  // still need this flag instead of just relying on type discrimination
-  // due to updates getting merged into the big discussions blob at the root.
-  preview: boolean;
-=======
-  highlighted: boolean;
-  isTimelineVisible: boolean;
-  parentDiscussion?: BeatmapsetDiscussionJson;
->>>>>>> 3c97fe45
   readPostIds?: Set<number>;
   showDeleted: boolean;
   users: Partial<Record<number | string, UserJson>>;
