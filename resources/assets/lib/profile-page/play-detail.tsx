--- conflicted
+++ resolved
@@ -4,11 +4,7 @@
 import Mod from 'components/mod';
 import { PlayDetailMenu } from 'components/play-detail-menu';
 import TimeWithTooltip from 'components/time-with-tooltip';
-<<<<<<< HEAD
 import { SoloScoreJsonForUser } from 'interfaces/solo-score-json';
-=======
-import { ScoreJsonForUser } from 'interfaces/score-json';
->>>>>>> 97d7138f
 import { route } from 'laroute';
 import * as React from 'react';
 import PpValue from 'scores/pp-value';
@@ -21,11 +17,7 @@
 
 interface Props {
   activated: boolean;
-<<<<<<< HEAD
   score: SoloScoreJsonForUser;
-=======
-  score: ScoreJsonForUser;
->>>>>>> 97d7138f
   showPinSortableHandle?: boolean;
   showPpWeight?: boolean;
 }
