// Copyright (c) ppy Pty Ltd <contact@ppy.sh>. Licensed under the GNU Affero General Public License v3.0.
// See the LICENCE file in the repository root for full licence text.

import ProfilePageExtraSectionTitle from 'components/profile-page-extra-section-title';
import ScoreJson, { ScoreCurrentUserPinJson } from 'interfaces/score-json';
import { action, autorun, computed, makeObservable, observable } from 'mobx';
import { disposeOnUnmount, observer } from 'mobx-react';
import * as React from 'react';
import ShowMoreLink from 'show-more-link';
import { ContainerContext, KeyContext } from 'stateful-activation-context';
import { classWithModifiers } from 'utils/css';
import Controller from './controller';
import { TopScoreSection } from './extra-page-props';
import PlayDetail from './play-detail';

type ScoreSections = TopScoreSection | 'scoresRecent';

const sectionMaps = {
  scoresBest: {
    countKey: 'scores_best_count',
    showPpWeight: true,
    translationKey: 'top_ranks.best',
  },
  scoresFirsts: {
    countKey: 'scores_first_count',
    translationKey: 'top_ranks.first',
  },
  scoresPinned: {
<<<<<<< HEAD
    count: 'scores_pinned_count',
=======
    countKey: 'scores_pinned_count',
>>>>>>> 1a889099
    translationKey: 'top_ranks.pinned',
  },
  scoresRecent: {
    countKey: 'scores_recent_count',
    translationKey: 'historical.recent_plays',
  },
} as const;

interface Props {
  controller: Controller;
  section: ScoreSections;
}

@observer
export default class PlayDetailList extends React.Component<Props> {
  @observable activeKey: number | null = null;
<<<<<<< HEAD
  private listRef = React.createRef<HTMLDivElement>();
=======
  private readonly containerContextValue: {
    activeKeyDidChange: (key: number | null) => void;
  };
>>>>>>> 1a889099

  @computed
  private get paginatorJson() {
    return this.props.controller.paginatorJson(this.props.section);
  }

  @computed
  private get withPinSortable() {
    return this.props.section === 'scoresPinned' && this.props.controller.withEdit;
  }

  @computed
  private get uniqueItems() {
    if (!Array.isArray(this.paginatorJson.items)) return [];

    const ret = new Map<number, ScoreJson>();
    this.paginatorJson.items.forEach((item) => ret.set(item.id, item));

    return [...ret.values()];
  }

  constructor(props: Props) {
    super(props);

    makeObservable(this);

    // Do this after makeObservable call to make sure it's the decorated version of the function.
    this.containerContextValue = { activeKeyDidChange: this.activeKeyDidChange };
  }

  componentDidMount() {
    disposeOnUnmount(this, autorun(() => {
      const list = this.listRef.current;
      const enablePinSortable = this.withPinSortable;

      if (list != null) {
        const $list = $(list);

        if (enablePinSortable) {
          $list.sortable({
            cursor: 'move',
            handle: '.js-score-pin-sortable-handle',
            items: '.js-score-pin-sortable',
            scrollSpeed: 10,
            update: this.onUpdatePinOrder,
          });
        } else {
          if ($list.sortable('instance') != null) {
            $list.sortable('destroy');
          }
        }
      }
    }));
  }

  render() {
    if (!Array.isArray(this.paginatorJson.items)) {
      return <p>{this.paginatorJson.items.error}</p>;
    }

    const sectionMap = sectionMaps[this.props.section];
    const showPpWeight = 'showPpWeight' in sectionMap && sectionMap.showPpWeight;

    return (
      <>
        <ProfilePageExtraSectionTitle
          count={this.props.controller.state.user[sectionMap.countKey]}
          titleKey={`users.show.extra.${sectionMap.translationKey}.title`}
        />

<<<<<<< HEAD
        <ContainerContext.Provider value={{ activeKeyDidChange: this.activeKeyDidChange }}>
          <div ref={this.listRef} className={classWithModifiers('play-detail-list', { 'menu-active': this.activeKey != null })}>
=======
        <ContainerContext.Provider value={this.containerContextValue}>
          <div className={classWithModifiers('play-detail-list', { 'menu-active': this.activeKey != null })}>
>>>>>>> 1a889099
            {(this.uniqueItems).map((score) => (
              <KeyContext.Provider key={score.id} value={score.id}>
                <PlayDetail
                  activated={this.activeKey === score.id}
                  score={score}
<<<<<<< HEAD
                  showPinSortableHandle={this.withPinSortable}
=======
                  showPpWeight={showPpWeight}
>>>>>>> 1a889099
                />
              </KeyContext.Provider>
            ))}
          </div>
        </ContainerContext.Provider>

        <ShowMoreLink
          {...this.paginatorJson.pagination}
          callback={this.onShowMore}
          data={this.props.section}
          modifiers='profile-page'
        />
      </>
    );
  }

  @action
  private activeKeyDidChange = (key: number | null) => {
    this.activeKey = key;
  };

  private onShowMore = () => {
    this.props.controller.apiShowMore(this.props.section);
  };

  private onUpdatePinOrder = (event: Event, ui: JQueryUI.SortableUIParams) => {
    if (!Array.isArray(this.paginatorJson.items)) {
      throw new Error('trying to update pin order with missing data');
    }

    const target = event.target;

    if (target == null) return;

    const $target = $(target);
    const newOrder = $target.sortable('toArray', { attribute: 'data-score-pin' }).map((jsonString) => JSON.parse(jsonString) as ScoreCurrentUserPinJson);

    const reordered = JSON.parse(ui.item.attr('data-score-pin') ?? '') as ScoreCurrentUserPinJson;
    const currentIndex = this.paginatorJson.items.findIndex((item) => item.id === reordered.score_id);
    const newIndex = newOrder.findIndex((item) => item.score_id === reordered.score_id);

    if (currentIndex !== newIndex) {
      this.props.controller.apiReorderScorePin(currentIndex, newIndex);
    }
  };
}<|MERGE_RESOLUTION|>--- conflicted
+++ resolved
@@ -26,11 +26,7 @@
     translationKey: 'top_ranks.first',
   },
   scoresPinned: {
-<<<<<<< HEAD
-    count: 'scores_pinned_count',
-=======
     countKey: 'scores_pinned_count',
->>>>>>> 1a889099
     translationKey: 'top_ranks.pinned',
   },
   scoresRecent: {
@@ -47,13 +43,10 @@
 @observer
 export default class PlayDetailList extends React.Component<Props> {
   @observable activeKey: number | null = null;
-<<<<<<< HEAD
-  private listRef = React.createRef<HTMLDivElement>();
-=======
   private readonly containerContextValue: {
     activeKeyDidChange: (key: number | null) => void;
   };
->>>>>>> 1a889099
+  private readonly listRef = React.createRef<HTMLDivElement>();
 
   @computed
   private get paginatorJson() {
@@ -124,23 +117,15 @@
           titleKey={`users.show.extra.${sectionMap.translationKey}.title`}
         />
 
-<<<<<<< HEAD
-        <ContainerContext.Provider value={{ activeKeyDidChange: this.activeKeyDidChange }}>
+        <ContainerContext.Provider value={this.containerContextValue}>
           <div ref={this.listRef} className={classWithModifiers('play-detail-list', { 'menu-active': this.activeKey != null })}>
-=======
-        <ContainerContext.Provider value={this.containerContextValue}>
-          <div className={classWithModifiers('play-detail-list', { 'menu-active': this.activeKey != null })}>
->>>>>>> 1a889099
             {(this.uniqueItems).map((score) => (
               <KeyContext.Provider key={score.id} value={score.id}>
                 <PlayDetail
                   activated={this.activeKey === score.id}
                   score={score}
-<<<<<<< HEAD
                   showPinSortableHandle={this.withPinSortable}
-=======
                   showPpWeight={showPpWeight}
->>>>>>> 1a889099
                 />
               </KeyContext.Provider>
             ))}
