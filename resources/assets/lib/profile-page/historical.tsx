// Copyright (c) ppy Pty Ltd <contact@ppy.sh>. Licensed under the GNU Affero General Public License v3.0.
// See the LICENCE file in the repository root for full licence text.

import LineChart, { makeOptionsDate } from 'charts/line-chart';
import { curveLinear } from 'd3';
import { escape, sortBy, times } from 'lodash';
import { autorun, computed, makeObservable } from 'mobx';
import { disposeOnUnmount, observer } from 'mobx-react';
import * as moment from 'moment';
import core from 'osu-core-singleton';
import PlayDetailList from 'play-detail-list';
import * as React from 'react';
import ShowMoreLink from 'show-more-link';
<<<<<<< HEAD
=======
import { nextVal } from 'utils/seq';
import { switchNever } from 'utils/switch-never';
>>>>>>> 79f00f0b
import BeatmapPlaycount from './beatmap-playcount';
import ExtraHeader from './extra-header';
import ExtraPageProps, { HistoricalSection } from './extra-page-props';

const chartSections = ['monthly_playcounts', 'replays_watched_counts'] as const;
type ChartSection = typeof chartSections[number];

// conveniently both charts share same interface
interface RawChartData {
  count: number;
  start_date: string;
}

interface ChartData {
  x: Date;
  y: number;
}

function convertUserDataForChart(rawData: RawChartData[]): ChartData[] {
  const data = sortBy(rawData, 'start_date')
    .map((count) => ({
      x: new Date(count.start_date),
      y: count.count,
    })).reduce(dataPadder, []);

  if (data.length === 1) {
    data.unshift({
      x: moment(data[0].x).subtract(1, 'month').toDate(),
      y: 0,
    });
  }

  return data;
}

function dataPadder(padded: ChartData[], entry: ChartData) {
  if (padded.length > 0) {
    const lastEntry = padded[padded.length - 1];
    const missingMonths = moment(entry.x).diff(moment(lastEntry.x), 'months') - 1;

    times(missingMonths, (i) => {
      padded.push({
        x: moment(lastEntry.x).add(i + 1, 'months').toDate(),
        y: 0,
      });
    });
  }

  padded.push(entry);

  return padded;
}

function updateTicks(chart: LineChart<Date>, data: ChartData[]) {
  if (core.windowSize.isDesktop) {
    chart.options.ticksX = undefined;

    chart.options.tickValuesX = data.length < 10 ? data.map((d) => d.x) : undefined;
  } else {
    chart.options.ticksX = Math.min(6, data.length);
    chart.options.tickValuesX = undefined;
  }
}

@observer
export default class Historical extends React.Component<ExtraPageProps> {
  private readonly chartRefs = {
    monthly_playcounts: React.createRef<HTMLDivElement>(),
    replays_watched_counts: React.createRef<HTMLDivElement>(),
  };
  private readonly charts: Partial<Record<ChartSection, LineChart<Date>>> = {};
  private readonly disposers: (() => void)[] = [];

<<<<<<< HEAD
  componentDidMount() {
    $(window).on('resize', this.resizeCharts);
    this.disposers.push(() => $(window).off('resize', this.resizeCharts));
    this.updateCharts();
=======
  @computed
  private get monthlyPlaycountsData() {
    return convertUserDataForChart(this.props.controller.state.user.monthly_playcounts);
>>>>>>> 79f00f0b
  }

  @computed
  private get replaysWatchedCountsData() {
    return convertUserDataForChart(this.props.controller.state.user.replays_watched_counts);
  }

  constructor(props: ExtraPageProps) {
    super(props);

    makeObservable(this);
  }

  componentDidMount() {
    $(window).on(`resize.${this.id}`, this.resizeCharts);
    disposeOnUnmount(this, autorun(this.updateCharts));
  }

  componentWillUnmount() {
    this.disposers.forEach((disposer) => disposer());
  }

  render() {
    return (
      <div className='page-extra'>
        <ExtraHeader name={this.props.name} withEdit={this.props.controller.withEdit} />

        {this.hasSection('monthly_playcounts') &&
          <>
            <h3 className='title title--page-extra-small'>
              {osu.trans('users.show.extra.historical.monthly_playcounts.title')}
            </h3>

            <div className='page-extra__chart'>
              <div ref={this.chartRefs.monthly_playcounts} />
            </div>
          </>
        }

        <h3 className='title title--page-extra-small'>
          {osu.trans('users.show.extra.historical.most_played.title')}
          <span className='title__count'>
            {osu.formatNumber(this.props.controller.state.user.beatmap_playcounts_count)}
          </span>
        </h3>

        {this.props.controller.state.extras.beatmapPlaycounts.length > 0 &&
          <>
            {this.props.controller.state.extras.beatmapPlaycounts.map((playcount) => (
              <BeatmapPlaycount
                key={playcount.beatmap_id}
                currentMode={this.props.controller.currentMode}
                playcount={playcount}
              />
            ))}
            <ShowMoreLink
              {...this.props.controller.state.pagination.beatmapPlaycounts}
              callback={this.onShowMore}
              data={'beatmapPlaycounts' as const}
              modifiers='profile-page'
            />
          </>
        }

        <h3 className='title title--page-extra-small'>
          {osu.trans('users.show.extra.historical.recent_plays.title')}
          <span className='title__count'>
            {osu.formatNumber(this.props.controller.state.user.scores_recent_count)}
          </span>
        </h3>

        {this.props.controller.state.extras.scoresRecent.length > 0 &&
          <>
            <PlayDetailList scores={this.props.controller.state.extras.scoresRecent} />

            <ShowMoreLink
              {...this.props.controller.state.pagination.scoresRecent}
              callback={this.onShowMore}
              data={'scoresRecent' as const}
              modifiers='profile-page'
            />
          </>
        }

        {this.hasSection('replays_watched_counts') &&
          <>
            <h3 className='title title--page-extra-small'>
              {osu.trans('users.show.extra.historical.replays_watched_counts.title')}
            </h3>

            <div className='page-extra__chart'>
              <div ref={this.chartRefs.replays_watched_counts} />
            </div>
          </>
        }
      </div>
    );
  }

  private hasSection(attribute: ChartSection) {
    return this.props.controller.state.user[attribute].length > 0;
  }

  private readonly onShowMore = (section: HistoricalSection) => {
    this.props.controller.apiShowMore(section);
  };

  private readonly resizeCharts = () => {
    Object.values(this.charts).forEach((chart) => {
      chart.resize();
    });
  };

  private readonly updateChart = (attribute: ChartSection) => {
    if (!this.hasSection(attribute)) return;

    const area = this.chartRefs[attribute].current;

    if (area == null) {
      throw new Error("chart can't be updated before the component is mounted");
    }

    let data: ChartData[];
    switch (attribute) {
      case 'monthly_playcounts':
        data = this.monthlyPlaycountsData;
        break;
      case 'replays_watched_counts':
        data = this.replaysWatchedCountsData;
        break;
      default:
        switchNever(attribute);
        throw new Error('unsupported chart section');
    }

    let chart = this.charts[attribute];
    if (chart == null) {
      const options = makeOptionsDate({
        circleLine: true,
        curve: curveLinear,
        formatX: (d: Date) => moment.utc(d).format(osu.trans('common.datetime.year_month_short.moment')),
        formatY: (d: number) => osu.formatNumber(d),
        infoBoxFormatX: (d: Date) => moment.utc(d).format(osu.trans('common.datetime.year_month.moment')),
        infoBoxFormatY: (d: number) => `<strong>${osu.trans(`users.show.extra.historical.${attribute}.count_label`)}</strong> ${escape(osu.formatNumber(d))}`,
        marginRight: 60, // more spacing for x axis label
        modifiers: 'profile-page',
      });

      chart = this.charts[attribute] = new LineChart(area, options);
    }

    const definedChart = chart;

    const disposer = core.reactTurbolinks.runAfterPageLoad(() => {
      updateTicks(definedChart, data);
      definedChart.loadData(data);
    });
    if (disposer != null) {
      this.disposers.push(disposer);
    }
  };

  private readonly updateCharts = () => {
    chartSections.forEach(this.updateChart);
  };
}<|MERGE_RESOLUTION|>--- conflicted
+++ resolved
@@ -11,11 +11,7 @@
 import PlayDetailList from 'play-detail-list';
 import * as React from 'react';
 import ShowMoreLink from 'show-more-link';
-<<<<<<< HEAD
-=======
-import { nextVal } from 'utils/seq';
 import { switchNever } from 'utils/switch-never';
->>>>>>> 79f00f0b
 import BeatmapPlaycount from './beatmap-playcount';
 import ExtraHeader from './extra-header';
 import ExtraPageProps, { HistoricalSection } from './extra-page-props';
@@ -89,31 +85,25 @@
   private readonly charts: Partial<Record<ChartSection, LineChart<Date>>> = {};
   private readonly disposers: (() => void)[] = [];
 
-<<<<<<< HEAD
+  @computed
+  private get monthlyPlaycountsData() {
+    return convertUserDataForChart(this.props.controller.state.user.monthly_playcounts);
+  }
+
+  @computed
+  private get replaysWatchedCountsData() {
+    return convertUserDataForChart(this.props.controller.state.user.replays_watched_counts);
+  }
+
+  constructor(props: ExtraPageProps) {
+    super(props);
+
+    makeObservable(this);
+  }
+
   componentDidMount() {
     $(window).on('resize', this.resizeCharts);
     this.disposers.push(() => $(window).off('resize', this.resizeCharts));
-    this.updateCharts();
-=======
-  @computed
-  private get monthlyPlaycountsData() {
-    return convertUserDataForChart(this.props.controller.state.user.monthly_playcounts);
->>>>>>> 79f00f0b
-  }
-
-  @computed
-  private get replaysWatchedCountsData() {
-    return convertUserDataForChart(this.props.controller.state.user.replays_watched_counts);
-  }
-
-  constructor(props: ExtraPageProps) {
-    super(props);
-
-    makeObservable(this);
-  }
-
-  componentDidMount() {
-    $(window).on(`resize.${this.id}`, this.resizeCharts);
     disposeOnUnmount(this, autorun(this.updateCharts));
   }
 
