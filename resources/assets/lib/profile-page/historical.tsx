--- conflicted
+++ resolved
@@ -9,12 +9,7 @@
 import { observer } from 'mobx-react';
 import * as moment from 'moment';
 import * as React from 'react';
-<<<<<<< HEAD
-=======
-import { formatNumber } from 'utils/html';
 import { trans } from 'utils/lang';
-import { switchNever } from 'utils/switch-never';
->>>>>>> cb0902de
 import BeatmapPlaycount from './beatmap-playcount';
 import Chart, { ChartData } from './chart';
 import ExtraHeader from './extra-header';
@@ -126,7 +121,7 @@
             <ProfilePageExtraSectionTitle titleKey='users.show.extra.historical.monthly_playcounts.title' />
 
             <div className='page-extra__chart'>
-              <Chart data={this.monthlyPlaycountsData} labelY={`${osu.trans('users.show.extra.historical.monthly_playcounts.count_label')}`} />
+              <Chart data={this.monthlyPlaycountsData} labelY={`${trans('users.show.extra.historical.monthly_playcounts.count_label')}`} />
             </div>
           </>
         }
@@ -161,78 +156,11 @@
             <ProfilePageExtraSectionTitle titleKey='users.show.extra.historical.replays_watched_counts.title' />
 
             <div className='page-extra__chart'>
-              <Chart data={this.replaysWatchedCountsData} labelY={`${osu.trans('users.show.extra.historical.replays_watched_counts.count_label')}`} />
+              <Chart data={this.replaysWatchedCountsData} labelY={`${trans('users.show.extra.historical.replays_watched_counts.count_label')}`} />
             </div>
           </>
         }
       </>
     );
   }
-<<<<<<< HEAD
-=======
-
-  private hasSection(attribute: ChartSection) {
-    return this.historical[attribute].length > 0;
-  }
-
-  private readonly onShowMore = (section: HistoricalSection) => {
-    this.props.controller.apiShowMore(section);
-  };
-
-  private readonly resizeCharts = () => {
-    Object.values(this.charts).forEach((chart) => {
-      chart.resize();
-    });
-  };
-
-  private readonly updateChart = (attribute: ChartSection) => {
-    if (!this.hasSection(attribute)) return;
-
-    const area = this.chartRefs[attribute].current;
-
-    if (area == null) {
-      throw new Error("chart can't be updated before the component is mounted");
-    }
-
-    let data: ChartData[];
-    switch (attribute) {
-      case 'monthly_playcounts':
-        data = this.monthlyPlaycountsData;
-        break;
-      case 'replays_watched_counts':
-        data = this.replaysWatchedCountsData;
-        break;
-      default:
-        switchNever(attribute);
-        throw new Error('unsupported chart section');
-    }
-
-    let chart = this.charts[attribute];
-    if (chart == null) {
-      const options = makeOptionsDate({
-        circleLine: true,
-        curve: curveLinear,
-        formatX: (d: Date) => moment.utc(d).format(trans('common.datetime.year_month_short.moment')),
-        formatY: (d: number) => formatNumber(d),
-        infoBoxFormatX: (d: Date) => moment.utc(d).format(trans('common.datetime.year_month.moment')),
-        infoBoxFormatY: (d: number) => `<strong>${trans(`users.show.extra.historical.${attribute}.count_label`)}</strong> ${escape(formatNumber(d))}`,
-        marginRight: 60, // more spacing for x axis label
-        modifiers: 'profile-page',
-      });
-
-      chart = this.charts[attribute] = new LineChart(area, options);
-    }
-
-    const definedChart = chart;
-
-    this.disposers.add(core.reactTurbolinks.runAfterPageLoad(() => {
-      updateTicks(definedChart, data);
-      definedChart.loadData(data);
-    }));
-  };
-
-  private readonly updateCharts = () => {
-    chartSections.forEach(this.updateChart);
-  };
->>>>>>> cb0902de
 }