--- conflicted
+++ resolved
@@ -4,41 +4,8 @@
 import { observer } from 'mobx-react';
 import ExtraHeader from 'profile-page/extra-header';
 import * as React from 'react';
-<<<<<<< HEAD
-import ShowMoreLink from 'show-more-link';
-import ExtraPageProps, { TopScoreSection } from './extra-page-props';
-
-interface SectionMap {
-  count: 'scores_best_count' | 'scores_first_count' | 'scores_pinned_count';
-  key: TopScoreSection;
-  translationKey: string;
-  type: string;
-}
-
-const sectionMaps: SectionMap[] = [
-  {
-    count: 'scores_pinned_count',
-    key: 'scoresPinned',
-    translationKey: 'pinned',
-    type: 'pinned',
-  },
-  {
-    count: 'scores_best_count',
-    key: 'scoresBest',
-    translationKey: 'best',
-    type: 'best',
-  },
-  {
-    count: 'scores_first_count',
-    key: 'scoresFirsts',
-    translationKey: 'first',
-    type: 'firsts',
-  },
-];
-=======
 import ExtraPageProps, { topScoreSections } from './extra-page-props';
 import PlayDetailList from './play-detail-list';
->>>>>>> 16be6046
 
 @observer
 export default class TopScores extends React.Component<ExtraPageProps> {
