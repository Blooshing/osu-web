--- conflicted
+++ resolved
@@ -13,12 +13,8 @@
 ] as const;
 export type BeatmapsetSection = typeof beatmapsetSections[number];
 
-<<<<<<< HEAD
-export const topScoreSections = ['scoresBest', 'scoresFirsts', 'scoresPinned'] as const;
-=======
 // sorted by display order in the page
-export const topScoreSections = ['scoresBest', 'scoresFirsts'] as const;
->>>>>>> a588c0d6
+export const topScoreSections = ['scoresPinned', 'scoresBest', 'scoresFirsts'] as const;
 export type TopScoreSection = typeof topScoreSections[number];
 
 const historicalSections = ['beatmapPlaycounts', 'scoresRecent'] as const;
