/**
 *    Copyright (c) ppy Pty Ltd <contact@ppy.sh>.
 *
 *    This file is part of osu!web. osu!web is distributed with the hope of
 *    attracting more community contributions to the core ecosystem of osu!.
 *
 *    osu!web is free software: you can redistribute it and/or modify
 *    it under the terms of the Affero GNU General Public License version 3
 *    as published by the Free Software Foundation.
 *
 *    osu!web is distributed WITHOUT ANY WARRANTY; without even the implied
 *    warranty of MERCHANTABILITY or FITNESS FOR A PARTICULAR PURPOSE.
 *    See the GNU Affero General Public License for more details.
 *
 *    You should have received a copy of the GNU Affero General Public License
 *    along with osu!web.  If not, see <http://www.gnu.org/licenses/>.
 */

import ChatStateStore from 'chat/chat-state-store';
<<<<<<< HEAD
import { CommentBundleJSON } from 'interfaces/comment-json';
import { Dictionary, orderBy } from 'lodash';
import { action, observable } from 'mobx';
import { Comment, CommentSort } from 'models/comment';
import Store from 'stores/store';

interface CommentsUIState {
  currentSort: CommentSort;
  hasMoreComments: Dictionary<boolean>;
  isShowDeleted: boolean;
  loadingFollow: boolean | null;
  loadingSort: CommentSort | null;
  topLevelCommentIds: number[];
  topLevelCount: number;
  total: number;
  userFollow: boolean;
}

const defaultCommentsUIState: CommentsUIState = {
  currentSort: 'new',
  hasMoreComments: {},
  isShowDeleted: false,
  loadingFollow: null,
  loadingSort: null,
  topLevelCommentIds: [],
  topLevelCount: 0,
  total: 0,
  userFollow: false,
};

=======
import { observable } from 'mobx';
import { OwnClient } from 'models/oauth/own-client';
import Store from 'stores/store';

interface AccountUIState {
  client: OwnClient | null;
  isCreatingNewClient: boolean;
  newClientVisible: boolean;
}

>>>>>>> 7996c6a8
export default class UIStateStore extends Store {
  @observable account: AccountUIState = {
    client: null,
    isCreatingNewClient: false,
    newClientVisible: false,
  };

  chat = new ChatStateStore(this.root, this.dispatcher);
<<<<<<< HEAD

  // only for the currently visible page
  @observable comments = Object.assign({}, defaultCommentsUIState);
  private orderedCommentsByParentId: Dictionary<Comment[]> = {};

  exportCommentsUIState() {
    return {
      comments: this.comments,
      orderedCommentsByParentId: this.orderedCommentsByParentId,
    };
  }

  getOrderedCommentsByParentId(parentId: number) {
    this.populateOrderedCommentsForParentId(parentId);
    return this.orderedCommentsByParentId[parentId];
  }

  handleDispatchAction(dispatchedAction: DispatcherAction) { /* do nothing */}

  // TODO: all the methods below should be moved out

  @action
  importCommentsUIState(json: any) {
    this.comments = Object.assign({}, defaultCommentsUIState, json.comments);
    this.orderedCommentsByParentId = json.orderedCommentsByParentId;
  }

  @action
  initializeWithCommentBundleJSON(commentBundle: CommentBundleJSON) {
    this.comments.hasMoreComments[commentBundle.has_more_id] = commentBundle.has_more;
    this.comments.currentSort = commentBundle.sort as CommentSort;
    this.comments.userFollow = commentBundle.user_follow;
    this.comments.topLevelCount = commentBundle.top_level_count ? commentBundle.top_level_count : 0;
    this.comments.total = commentBundle.total ? commentBundle.total : 0;

    if (commentBundle.comments != null) {
      this.comments.topLevelCommentIds = commentBundle.comments.map((x) => x.id);
    }

    this.orderedCommentsByParentId = {};
  }

  @action
  updateFromCommentsAdded(commentBundle: CommentBundleJSON) {
    this.comments.hasMoreComments[commentBundle.has_more_id] = commentBundle.has_more;
    if (commentBundle.top_level_count && commentBundle.total) {
      this.comments.topLevelCount = commentBundle.top_level_count;
      this.comments.total = commentBundle.total;
    }

    for (const json of commentBundle.comments) {
      const comment = new Comment(json);
      const parentId = comment.parentId;
      if (parentId == null) {
        this.comments.topLevelCommentIds.push(comment.id);
      } else {
        this.populateOrderedCommentsForParentId(parentId);
        this.orderedCommentsByParentId[parentId].push(comment);
      }
    }
  }

  @action
  updateFromCommentsNew(commentBundle: CommentBundleJSON) {
    if (commentBundle.top_level_count && commentBundle.total) {
      this.comments.topLevelCount = commentBundle.top_level_count;
      this.comments.total = commentBundle.total;
    }

    const comment = new Comment(commentBundle.comments[0]);
    const parentId = comment.parentId;
    if (parentId == null) {
      this.comments.topLevelCommentIds.unshift(comment.id);
    } else {
      this.populateOrderedCommentsForParentId(parentId);
      this.orderedCommentsByParentId[parentId].unshift(comment);
    }
  }

  private orderComments(comments: Comment[]) {
    switch (this.comments.currentSort) {
      case 'old':
        return orderBy(comments, 'createdAt', 'asc');
      case 'top':
        return orderBy(comments, 'votesCount', 'desc');
      default:
        return orderBy(comments, 'createdAt', 'desc');
    }
  }

  private populateOrderedCommentsForParentId(parentId: number) {
    if (this.orderedCommentsByParentId[parentId] == null) {
      const comments = this.root.commentStore.getRepliesByParentId(parentId);
      this.orderedCommentsByParentId[parentId] = this.orderComments(comments);
    }
  }
=======
>>>>>>> 7996c6a8
}<|MERGE_RESOLUTION|>--- conflicted
+++ resolved
@@ -16,13 +16,20 @@
  *    along with osu!web.  If not, see <http://www.gnu.org/licenses/>.
  */
 
+import DispatcherAction from 'actions/dispatcher-action';
 import ChatStateStore from 'chat/chat-state-store';
-<<<<<<< HEAD
 import { CommentBundleJSON } from 'interfaces/comment-json';
 import { Dictionary, orderBy } from 'lodash';
 import { action, observable } from 'mobx';
 import { Comment, CommentSort } from 'models/comment';
+import { OwnClient } from 'models/oauth/own-client';
 import Store from 'stores/store';
+
+interface AccountUIState {
+  client: OwnClient | null;
+  isCreatingNewClient: boolean;
+  newClientVisible: boolean;
+}
 
 interface CommentsUIState {
   currentSort: CommentSort;
@@ -48,18 +55,6 @@
   userFollow: false,
 };
 
-=======
-import { observable } from 'mobx';
-import { OwnClient } from 'models/oauth/own-client';
-import Store from 'stores/store';
-
-interface AccountUIState {
-  client: OwnClient | null;
-  isCreatingNewClient: boolean;
-  newClientVisible: boolean;
-}
-
->>>>>>> 7996c6a8
 export default class UIStateStore extends Store {
   @observable account: AccountUIState = {
     client: null,
@@ -68,7 +63,6 @@
   };
 
   chat = new ChatStateStore(this.root, this.dispatcher);
-<<<<<<< HEAD
 
   // only for the currently visible page
   @observable comments = Object.assign({}, defaultCommentsUIState);
@@ -165,6 +159,4 @@
       this.orderedCommentsByParentId[parentId] = this.orderComments(comments);
     }
   }
-=======
->>>>>>> 7996c6a8
 }