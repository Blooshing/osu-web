--- conflicted
+++ resolved
@@ -23,12 +23,9 @@
 import { BeatmapsetStore } from './beatmapset-store';
 import ChannelStore from './channel-store';
 import ClientStore from './client-store';
-<<<<<<< HEAD
 import CommentStore from './comment-store';
 import CommentableMetaStore from './commentable-meta-store';
-=======
 import OwnClientStore from './own-client-store';
->>>>>>> 7996c6a8
 import UIStateStore from './ui-state-store';
 import UserStore from './user-store';
 
@@ -37,12 +34,9 @@
   beatmapsetStore: BeatmapsetStore;
   channelStore: ChannelStore;
   clientStore: ClientStore;
-<<<<<<< HEAD
   commentableMetaStore: CommentableMetaStore;
   commentStore: CommentStore;
-=======
   ownClientStore: OwnClientStore;
->>>>>>> 7996c6a8
   uiState: UIStateStore;
   userStore: UserStore;
 
