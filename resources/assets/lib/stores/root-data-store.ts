--- conflicted
+++ resolved
@@ -50,10 +50,7 @@
     this.commentableMetaStore = new CommentableMetaStore(this);
     this.commentStore = new CommentStore(this);
     this.channelStore = new ChannelStore(this);
-<<<<<<< HEAD
     this.notificationStore = new NotificationStore();
-=======
->>>>>>> 78fdb696
     this.ownClientStore = new OwnClientStore(this);
     this.userStore = new UserStore(this);
   }
