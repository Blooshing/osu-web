--- conflicted
+++ resolved
@@ -23,11 +23,7 @@
 import UserStore from './user-store';
 
 export default class RootDataStore {
-<<<<<<< HEAD
-  uiState: UIStateStore;
-  beatmapSearchStore: BeatmapSearchStore = new BeatmapSearchStore();
-=======
->>>>>>> db18381b
+  beatmapSearchStore = new BeatmapSearchStore();
   channelStore: ChannelStore;
   uiState: UIStateStore;
   userStore: UserStore;
