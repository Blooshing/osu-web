// Copyright (c) ppy Pty Ltd <contact@ppy.sh>. Licensed under the GNU Affero General Public License v3.0.
// See the LICENCE file in the repository root for full licence text.

import { ChatMessageSendAction } from 'actions/chat-message-send-action';
import { ChatNewConversationAdded } from 'actions/chat-new-conversation-added';
import ChatUpdateSilences from 'actions/chat-update-silences';
import DispatcherAction from 'actions/dispatcher-action';
import { dispatch, dispatchListener } from 'app-dispatcher';
<<<<<<< HEAD
import { getChannel, markAsRead as apiMarkAsRead, newConversation, partChannel as apiPartChannel, sendMessage } from 'chat/chat-api';
=======
import { newConversation, partChannel as apiPartChannel, sendMessage } from 'chat/chat-api';
>>>>>>> 5be139e4
import MessageNewEvent from 'chat/message-new-event';
import DispatchListener from 'dispatch-listener';
import ChannelJson, { ChannelType, filterSupportedChannelTypes, SupportedChannelType, supportedChannelTypes } from 'interfaces/chat/channel-json';
import ChatUpdatesJson from 'interfaces/chat/chat-updates-json';
import MessageJson from 'interfaces/chat/message-json';
import { groupBy, maxBy } from 'lodash';
import { action, computed, makeObservable, observable, runInAction } from 'mobx';
import Channel from 'models/chat/channel';
import Message from 'models/chat/message';
import core from 'osu-core-singleton';
import { onError } from 'utils/ajax';

function alphabeticalSort(a: Channel, b: Channel) {
  return a.name.localeCompare(b.name);
}

function makeEmptyGroupedChannels() {
  const empty: Partial<Record<SupportedChannelType, Channel[]>> = {};
  for (const type of supportedChannelTypes) {
    empty[type] = [];
  }

  return empty as Record<SupportedChannelType, Channel[]>;
}

const channelSorts = {
  ANNOUNCE: alphabeticalSort,
  GROUP: alphabeticalSort,
  PM: (a: Channel, b: Channel) => {
    // so 'new' channels always end up on top
    if (a.newPmChannel) return -1;
    if (b.newPmChannel) return 1;

    if (a.lastMessageId === b.lastMessageId) {
      return 0;
    }

    return a.lastMessageId > b.lastMessageId ? -1 : 1;
  },
  PUBLIC: alphabeticalSort,
};

const hideableChannelTypes: Set<ChannelType> = new Set(['ANNOUNCE', 'PM']);
// 1 minute; cleanup runs every minute, removes entries older than 1 minute,
// non-hideable channel messages are ignored for up to 2 minutes after leaving unless
// an event that resets it is received.
const ignoreInterval = 60000;

@dispatchListener
export default class ChannelStore implements DispatchListener {
  @observable channels = observable.map<number, Channel>();
  lastReceivedMessageId = 0;

<<<<<<< HEAD
  // list of channels to temporarily ignore incoming messages from because we just left them.
  private ignoredChannels = new Map<number, Date>();
  private markingAsRead: Partial<Record<number, number>> = {};

=======
>>>>>>> 5be139e4
  @computed
  get groupedChannels() {
    const grouped = makeEmptyGroupedChannels();
    // fill
    for (const channel of this.channels.values()) {
      if (channel.supportedType != null) {
        grouped[channel.supportedType].push(channel);
      }
    }

    // sort
    for (const key of supportedChannelTypes) {
      grouped[key] = grouped[key].sort(channelSorts[key]);
    }

    return grouped;
  }

  constructor() {
    makeObservable(this);
    window.setInterval(() => this.cleanupIgnoredChannels(), ignoreInterval);
  }

  @action
  addNewConversation(json: ChannelJson, message: MessageJson) {
    const channel = this.update(json);
    // TODO: need to handle user
    channel.addMessages([Message.fromJson(message)]);

    return channel;
  }

  findPM(userId: number): Channel | null {
    if (userId === core.currentUser?.id) {
      return null;
    }

    for (const [, channel] of this.channels) {
      if (channel.type !== 'PM') {
        continue;
      }

      if (channel.userIds.includes(userId)) {
        return channel;
      }
    }

    return null;
  }

  @action
  flushStore() {
    this.channels.clear();
  }

  get(channelId: number): Channel | undefined {
    return this.channels.get(channelId);
  }

  handleDispatchAction(event: DispatcherAction) {
    if (event instanceof MessageNewEvent) {
      this.handleChatMessageNewEvent(event);
    } else if (event instanceof ChatMessageSendAction) {
      this.handleChatMessageSendAction(event);
    } else if (event instanceof ChatUpdateSilences) {
      this.handleChatUpdateSilences(event);
    }
  }

  // TODO: load is async, needs to be reflected somewhere.
  @action
  loadChannel(channelId: number) {
    this.channels.get(channelId)?.load();
  }

  @action
  loadChannelEarlierMessages(channelId: number) {
    this.get(channelId)?.loadEarlierMessages();
  }

  @action
  partChannel(channelId: number, remote = true) {
    if (channelId > 0 && remote) {
      apiPartChannel(channelId, core.currentUserOrFail.id);
    }

    const channel = this.get(channelId);
    if (channel != null) {
      if (!hideableChannelTypes.has(channel.type)) {
        this.ignoredChannels.set(channelId, new Date());
      }

      this.channels.delete(channelId);
    }
  }

  @action
  update(json: ChannelJson): Channel {
    const channelId = json.channel_id;
    let channel = this.channels.get(channelId);

    if (!channel) {
      channel = new Channel(channelId);
      this.channels.set(channelId, channel);
    }

    channel.updateWithJson(json);
    this.ignoredChannels.delete(channelId);
    return channel;
  }

  @action
  updateMany(data: ChannelJson[]) {
    filterSupportedChannelTypes(data).forEach((json) => {
      this.update(json);
    });

    // remove parted channels
    this.channels.forEach((channel) => {
      if (channel.newPmChannel) {
        return;
      }

      if (!data.find((json) => json.channel_id === channel.channelId)) {
        this.channels.delete(channel.channelId);
      }
    });
  }

  @action
  updateWithChatUpdates(updateJson: ChatUpdatesJson) {
    if (updateJson.presence != null) {
      this.updateMany(updateJson.presence);
    }

    if (updateJson.messages != null) {
      this.updateLastReceivedMessageId(updateJson.messages);

      const groups = groupBy(updateJson.messages, 'channel_id');
      for (const key of Object.keys(groups)) {
        const channelId = parseInt(key, 10);
        const messages = groups[channelId].map(Message.fromJson);
        this.channels.get(channelId)?.addMessages(messages);
      }
    }

    if (updateJson.silences != null) {
      dispatch(new ChatUpdateSilences(updateJson.silences));
    }
  }

  private cleanupIgnoredChannels() {
    const now = new Date();
    for (const [channelId, addedDate] of this.ignoredChannels) {
      if ((now.getTime() - addedDate.getTime()) > ignoreInterval) {
        this.ignoredChannels.delete(channelId);
      }
    }
  }

  @action
  private async handleChatMessageNewEvent(event: MessageNewEvent) {
    for (const message of event.json.messages) {
      const channel = this.channels.get(message.channel_id);

      if (channel != null) {
        channel.addMessage(message);
      } else if (!this.ignoredChannels.has(message.channel_id)) {
        const json = await getChannel(message.channel_id);
        this.update(json);
      }
    }

    this.updateLastReceivedMessageId(event.json.messages);
  }

  @action
  private async handleChatMessageSendAction(event: ChatMessageSendAction) {
    const message = event.message;
    const channel = this.get(message.channelId);
    if (channel == null) {
      console.debug('channel missing');
      return;
    }

    channel.addSendingMessage(message);

    try {
      if (channel.newPmChannel) {
        const userId = channel.pmTarget;

        if (userId == null) {
          console.debug('sendMessage:: userId not found?? this shouldn\'t happen');
          return;
        }

        const response = await newConversation(userId, message);
        runInAction(() => {
          this.channels.delete(message.channelId);
          const newChannel = this.addNewConversation(response.channel, response.message);
          dispatch(new ChatNewConversationAdded(newChannel.channelId));
        });
      } else {
        const response = await sendMessage(message);
        channel.afterSendMesssage(message, response);
      }
    } catch (error) {
      channel.afterSendMesssage(message, null);
      // FIXME: this seems like the wrong place to tigger an error popup.
      // FIXME: error is typed as any
      onError(error);
    }
  }

  @action
  private handleChatUpdateSilences(event: ChatUpdateSilences) {
    const silencedUserIds = new Set<number>(event.json.map((json) => json.user_id));
    this.removePublicMessagesFromUserIds(silencedUserIds);
  }

  @action
  private removePublicMessagesFromUserIds(userIds: Set<number>) {
    this.groupedChannels.PUBLIC.forEach((channel) => {
      channel.removeMessagesFromUserIds(userIds);
    });
  }

  @action
  private updateLastReceivedMessageId(json?: MessageJson[]) {
    if (json == null) return;

    this.lastReceivedMessageId = maxBy(json, 'message_id')?.message_id ?? this.lastReceivedMessageId;
  }
}<|MERGE_RESOLUTION|>--- conflicted
+++ resolved
@@ -6,11 +6,7 @@
 import ChatUpdateSilences from 'actions/chat-update-silences';
 import DispatcherAction from 'actions/dispatcher-action';
 import { dispatch, dispatchListener } from 'app-dispatcher';
-<<<<<<< HEAD
-import { getChannel, markAsRead as apiMarkAsRead, newConversation, partChannel as apiPartChannel, sendMessage } from 'chat/chat-api';
-=======
-import { newConversation, partChannel as apiPartChannel, sendMessage } from 'chat/chat-api';
->>>>>>> 5be139e4
+import { getChannel, newConversation, partChannel as apiPartChannel, sendMessage } from 'chat/chat-api';
 import MessageNewEvent from 'chat/message-new-event';
 import DispatchListener from 'dispatch-listener';
 import ChannelJson, { ChannelType, filterSupportedChannelTypes, SupportedChannelType, supportedChannelTypes } from 'interfaces/chat/channel-json';
@@ -64,13 +60,9 @@
   @observable channels = observable.map<number, Channel>();
   lastReceivedMessageId = 0;
 
-<<<<<<< HEAD
   // list of channels to temporarily ignore incoming messages from because we just left them.
   private ignoredChannels = new Map<number, Date>();
-  private markingAsRead: Partial<Record<number, number>> = {};
-
-=======
->>>>>>> 5be139e4
+
   @computed
   get groupedChannels() {
     const grouped = makeEmptyGroupedChannels();
