--- conflicted
+++ resolved
@@ -10,12 +10,8 @@
 import DispatcherAction from 'actions/dispatcher-action';
 import { UserLogoutAction } from 'actions/user-login-actions';
 import { dispatch, dispatchListener } from 'app-dispatcher';
-<<<<<<< HEAD
 import ChatAPI from 'chat/chat-api';
-import { ChannelJSON, GetUpdatesJSON, MessageJSON, PresenceJSON } from 'chat/chat-api-responses';
-=======
-import { ChannelJson, MessageJson, PresenceJson } from 'chat/chat-api-responses';
->>>>>>> 2ca5b23b
+import { ChannelJson, GetUpdatesJson, MessageJson, PresenceJson } from 'chat/chat-api-responses';
 import * as _ from 'lodash';
 import { groupBy } from 'lodash';
 import { action, computed, observable, runInAction } from 'mobx';
@@ -163,7 +159,7 @@
   }
 
   @action
-  updateWithJson(updateJson: GetUpdatesJSON) {
+  updateWithJson(updateJson: GetUpdatesJson) {
     this.updateWithPresence(updateJson.presence);
 
     const groups = groupBy(updateJson.messages, 'channel_id');
@@ -178,11 +174,7 @@
   }
 
   @action
-<<<<<<< HEAD
-  updateWithPresence(presence: PresenceJSON) {
-=======
-  updatePresence(presence: PresenceJson) {
->>>>>>> 2ca5b23b
+  updateWithPresence(presence: PresenceJson) {
     presence.forEach((json) => {
       this.getOrCreate(json.channel_id).updatePresence(json);
     });
@@ -202,10 +194,10 @@
   }
 
   @action
-  private handleChatChannelNewMessages(channelId: number, json: MessageJSON[]) {
+  private handleChatChannelNewMessages(channelId: number, json: MessageJson[]) {
     const messages = json.map((messageJson) => {
       if (messageJson.sender != null) this.userStore.getOrCreate(messageJson.sender_id, messageJson.sender);
-      return Message.fromJSON(messageJson);
+      return Message.fromJson(messageJson);
     });
 
     if (messages.length === 0) return;
