--- conflicted
+++ resolved
@@ -11,21 +11,12 @@
 import { markAsRead as apiMarkAsRead, newConversation, partChannel as apiPartChannel, sendMessage } from 'chat/chat-api';
 import MessageNewEvent from 'chat/message-new-event';
 import DispatchListener from 'dispatch-listener';
-<<<<<<< HEAD
-import ChannelJson from 'interfaces/chat/channel-json';
-import ChatUpdatesJson from 'interfaces/chat/chat-updates-json';
-import MessageJson from 'interfaces/chat/message-json';
-import { groupBy, maxBy } from 'lodash';
-import { action, comparer, computed, makeObservable, observable, runInAction } from 'mobx';
-import Channel, { ChannelGroup, groupMap } from 'models/chat/channel';
-=======
 import ChannelJson, { SupportedChannelType, supportedChannelTypes } from 'interfaces/chat/channel-json';
 import ChatUpdatesJson from 'interfaces/chat/chat-updates-json';
 import MessageJson from 'interfaces/chat/message-json';
 import { groupBy, maxBy } from 'lodash';
 import { action, computed, makeObservable, observable, runInAction } from 'mobx';
 import Channel, { supportedTypeLookup } from 'models/chat/channel';
->>>>>>> ce7ea6e8
 import Message from 'models/chat/message';
 import core from 'osu-core-singleton';
 
@@ -36,8 +27,6 @@
 
   return a.name > b.name ? -1 : 1;
 }
-<<<<<<< HEAD
-=======
 
 function makeEmptyGroupedChannels() {
   const empty: Partial<Record<SupportedChannelType, Channel[]>> = {};
@@ -63,7 +52,6 @@
   },
   PUBLIC: alphabeticalSort,
 };
->>>>>>> ce7ea6e8
 
 @dispatchListener
 export default class ChannelStore implements DispatchListener {
@@ -74,39 +62,6 @@
 
   @computed
   get groupedChannels() {
-<<<<<<< HEAD
-    const groups = groupBy([...this.channels.values()], 'group');
-    Object.values(groupMap).forEach((key) => {
-      groups[key] ??= [];
-    });
-
-    delete groups.undefined;
-
-    return groups as Record<ChannelGroup, Channel[]>;
-  }
-
-  @computed
-  get channelList(): Channel[] {
-    return [...this.announcementChannels, ...this.nonPmChannels, ...this.pmChannels];
-  }
-
-  @computed({ equals: comparer.shallow })
-  get announcementChannels(): Channel[] {
-    return this.groupedChannels.announce.filter((channel) => channel.isDisplayable).sort(alphabeticalSort);
-  }
-
-  @computed({ equals: comparer.shallow })
-  get nonPmChannels(): Channel[] {
-    return this.groupedChannels.public.filter((channel) => channel.isDisplayable).sort(alphabeticalSort);
-  }
-
-  @computed({ equals: comparer.shallow })
-  get pmChannels(): Channel[] {
-    return this.groupedChannels.pm.filter((channel) => channel.newPmChannel || channel.isDisplayable).sort((a, b) => {
-      // so 'new' channels always end up on top
-      if (a.newPmChannel) return -1;
-      if (b.newPmChannel) return 1;
-=======
     const grouped = makeEmptyGroupedChannels();
     // fill
     for (const channel of this.channels.values()) {
@@ -114,7 +69,6 @@
         grouped[channel.supportedType].push(channel);
       }
     }
->>>>>>> ce7ea6e8
 
     // sort
     for (const key of supportedChannelTypes) {
@@ -265,11 +219,7 @@
   @action
   updateWithPresence(presence: ChannelJson[]) {
     presence.forEach((json) => {
-<<<<<<< HEAD
-      if (groupMap[json.type] != null) {
-=======
       if (supportedTypeLookup.has(json.type)) {
->>>>>>> ce7ea6e8
         this.getOrCreate(json.channel_id).updatePresence(json);
       }
     });
