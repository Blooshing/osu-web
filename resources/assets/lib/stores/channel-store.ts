// Copyright (c) ppy Pty Ltd <contact@ppy.sh>. Licensed under the GNU Affero General Public License v3.0.
// See the LICENCE file in the repository root for full licence text.

import {
  ChatMessageSendAction,
} from 'actions/chat-actions';
import { ChatNewConversationAdded } from 'actions/chat-new-conversation-added';
import DispatcherAction from 'actions/dispatcher-action';
import { UserLogoutAction } from 'actions/user-login-actions';
import { dispatch, dispatchListener } from 'app-dispatcher';
import ChatAPI from 'chat/chat-api';
<<<<<<< HEAD
import { ChannelJSON, GetUpdatesJSON, MessageJSON, PresenceJSON } from 'chat/chat-api-responses';
import { groupBy, maxBy } from 'lodash';
=======
import { ChannelJson, GetUpdatesJson, MessageJson, PresenceJson } from 'chat/chat-api-responses';
import * as _ from 'lodash';
import { groupBy } from 'lodash';
>>>>>>> 64227dc8
import { action, computed, observable, runInAction } from 'mobx';
import Channel from 'models/chat/channel';
import Message from 'models/chat/message';
import core from 'osu-core-singleton';
import UserStore from './user-store';

@dispatchListener
export default class ChannelStore {
  @observable channels = observable.map<number, Channel>();
  @observable loaded: boolean = false;

  private api = new ChatAPI();
  private markingAsRead: Record<number, number> = {};

  @computed
  get channelList(): Channel[] {
    return [...this.nonPmChannels, ...this.pmChannels];
  }

  @computed
  get maxMessageId(): number {
    const channelArray = Array.from(this.channels.toJS().values());
    const max = maxBy(channelArray, 'lastMessageId');

    return max == null ? -1 : max.lastMessageId;
  }

  @computed
  get nonPmChannels(): Channel[] {
    const sortedChannels: Channel[] = [];
    this.channels.forEach((channel) => {
      if (channel.type !== 'PM' && channel.metaLoaded) {
        sortedChannels.push(channel);
      }
    });

    return sortedChannels.sort((a, b) => {
      if (a.name === b.name) {
        return 0;
      }

      return a.name > b.name ? -1 : 1;
    });
  }

  @computed
  get pmChannels(): Channel[] {
    const sortedChannels: Channel[] = [];
    this.channels.forEach((channel) => {
      if (channel.newPmChannel || (channel.type === 'PM' && channel.metaLoaded)) {
        sortedChannels.push(channel);
      }
    });

    return sortedChannels.sort((a, b) => {
      // so 'new' channels always end up on top
      if (a.newPmChannel) return -1;
      if (b.newPmChannel) return 1;

      if (a.lastMessageId === b.lastMessageId) {
        return 0;
      }

      return a.lastMessageId > b.lastMessageId ? -1 : 1;
    });
  }

  constructor(protected userStore: UserStore) {
  }

  @action
<<<<<<< HEAD
  addNewConversation(json: ChannelJSON, message: MessageJSON) {
=======
  addMessages(channelId: number, messages: Message[]) {
    if (_.isEmpty(messages)) {
      return;
    }

    this.getOrCreate(channelId).addMessages(messages);
  }

  @action
  addNewConversation(json: ChannelJson, message: MessageJson) {
>>>>>>> 64227dc8
    const channel = this.getOrCreate(json.channel_id);
    channel.updateWithJson(json);
    this.handleChatChannelNewMessages(channel.channelId, [message]);

    return channel;
  }

  findPM(userId: number): Channel | null {
    if (userId === core.currentUser?.id) {
      return null;
    }

    for (const [, channel] of this.channels) {
      if (channel.type !== 'PM') {
        continue;
      }

      if (channel.users.includes(userId)) {
        return channel;
      }
    }

    return null;
  }

  @action
  flushStore() {
    this.channels.clear();
    this.loaded = false;
  }

  get(channelId: number): Channel | undefined {
    return this.channels.get(channelId);
  }

  @action
  getOrCreate(channelId: number): Channel {
    let channel = this.channels.get(channelId);

    if (!channel) {
      channel = new Channel(channelId);
      this.channels.set(channelId, channel);
    }

    return channel;
  }

  handleDispatchAction(event: DispatcherAction) {
    if (event instanceof ChatMessageSendAction) {
      this.handleChatMessageSendAction(event);
    } else if (event instanceof UserLogoutAction) {
      this.handleUserLogoutAction(event);
    }
  }

  @action
  async loadChannel(channelId: number) {
    const channel = this.getOrCreate(channelId);
    if (channel.loading || channel.newPmChannel) {
      return;
    }

    // TODO:
    // current imlementation should always have this loaded already,
    // but future versions may skip having all the initial metadata on chat load.

    if (channel.loaded) {
      return;
    }

    channel.loading = true;

    try {
      const response = await this.api.getMessages(channelId);
      this.handleChatChannelNewMessages(channelId, response);
    } finally {
      runInAction(() => {
        channel.loading = false;
      });
    }
  }

  @action
  async loadChannelEarlierMessages(channelId: number) {
    const channel = this.get(channelId);

    if (channel == null || !channel.hasEarlierMessages || channel.loadingEarlierMessages) {
      return;
    }

    channel.loadingEarlierMessages = true;
    let until: number | undefined;
    // FIXME: nullable id instead?
    if (channel.minMessageId > 0) {
      until = channel.minMessageId;
    }

    try {
      const response = await this.api.getMessages(channel.channelId, { until });
      this.handleChatChannelNewMessages(channelId, response);
    } finally {
      runInAction(() => {
        channel.loadingEarlierMessages = false;
      });
    }
  }

  @action
  async markAsRead(channelId: number) {
    const channel = this.get(channelId);

    if (channel == null || !channel.isUnread) {
      return;
    }

    if (this.markingAsRead[channelId] != null) {
      return;
    }

    channel.markAsRead();

    const currentTimeout = window.setTimeout(() => {
      // allow next debounce to be queued again
      if (this.markingAsRead[channelId] === currentTimeout) {
        delete this.markingAsRead[channelId];
      }

      // TODO: need to mark again in case the marker has moved?

      // We don't need to send mark-as-read for our own messages, as the cursor is automatically bumped forward server-side when sending messages.
      if (channel.lastMessage?.sender.id === window.currentUser.id) {
        return;
      }

      this.api.markAsRead(channel.channelId, channel.lastMessageId);
    }, 1000);

    this.markingAsRead[channelId] = currentTimeout;
  }

  @action
  partChannel(channelId: number) {
    if (channelId > 0) {
      this.api.partChannel(channelId, window.currentUser.id);
    }

    this.channels.delete(channelId);
  }

  @action
  updateWithJson(updateJson: GetUpdatesJson) {
    this.updateWithPresence(updateJson.presence);

    const groups = groupBy(updateJson.messages, 'channel_id');
    for (const key of Object.keys(groups)) {
      const channelId = parseInt(key, 10);
      this.handleChatChannelNewMessages(channelId, groups[channelId]);
    }

    // TODO: convert silence handling back to action when updating through websocket is figured out.
    const silencedUserIds = new Set<number>(updateJson.silences.map((json) => json.user_id));
    this.removePublicMessagesFromUserIds(silencedUserIds);
  }

  @action
  updateWithPresence(presence: PresenceJson) {
    presence.forEach((json) => {
      this.getOrCreate(json.channel_id).updatePresence(json);
    });

    // remove parted channels
    this.channels.forEach((channel) => {
      if (channel.newPmChannel) {
        return;
      }

      if (!presence.find((json) => json.channel_id === channel.channelId)) {
        this.channels.delete(channel.channelId);
      }
    });

    this.loaded = true;
  }

  @action
  private handleChatChannelNewMessages(channelId: number, json: MessageJson[]) {
    const messages = json.map((messageJson) => {
      if (messageJson.sender != null) this.userStore.getOrCreate(messageJson.sender_id, messageJson.sender);
      return Message.fromJson(messageJson);
    });

    if (messages.length === 0) return;

    const channel = this.channels.get(channelId);
    if (channel == null) return;

    channel.addMessages(messages);
    channel.loaded = true;
  }

  @action
  private async handleChatMessageSendAction(event: ChatMessageSendAction) {
    const message = event.message;
    const channel = this.getOrCreate(message.channelId);
    channel.addMessages([message], true);

    try {
      if (channel.newPmChannel) {
        const users = channel.users.slice();
        const userId = users.find((user) => {
          return user !== currentUser.id;
        });

        if (userId == null) {
          console.debug('sendMessage:: userId not found?? this shouldn\'t happen');
          return;
        }

        const response = await this.api.newConversation(userId, message);
        runInAction(() => {
          this.channels.delete(message.channelId);
          const newChannel = this.addNewConversation(response.channel, response.message);
          dispatch(new ChatNewConversationAdded(newChannel.channelId));
        });
      } else {
        const response = await this.api.sendMessage(message);
        channel.afterSendMesssage(message, response);
      }
    } catch (error) {
      channel.afterSendMesssage(message, null);
      // FIXME: this seems like the wrong place to tigger an error popup.
      osu.ajaxError(error);
    }
  }

  @action
  private handleUserLogoutAction(event: UserLogoutAction) {
    this.flushStore();
  }

  @action
  private removePublicMessagesFromUserIds(userIds: Set<number>) {
    this.nonPmChannels.forEach((channel) => {
      channel.removeMessagesFromUserIds(userIds);
    });
  }
}<|MERGE_RESOLUTION|>--- conflicted
+++ resolved
@@ -3,20 +3,14 @@
 
 import {
   ChatMessageSendAction,
-} from 'actions/chat-actions';
+} from 'actions/chat-message-send-action';
 import { ChatNewConversationAdded } from 'actions/chat-new-conversation-added';
 import DispatcherAction from 'actions/dispatcher-action';
 import { UserLogoutAction } from 'actions/user-login-actions';
 import { dispatch, dispatchListener } from 'app-dispatcher';
 import ChatAPI from 'chat/chat-api';
-<<<<<<< HEAD
-import { ChannelJSON, GetUpdatesJSON, MessageJSON, PresenceJSON } from 'chat/chat-api-responses';
+import { ChannelJson, GetUpdatesJson, MessageJson, PresenceJson } from 'chat/chat-api-responses';
 import { groupBy, maxBy } from 'lodash';
-=======
-import { ChannelJson, GetUpdatesJson, MessageJson, PresenceJson } from 'chat/chat-api-responses';
-import * as _ from 'lodash';
-import { groupBy } from 'lodash';
->>>>>>> 64227dc8
 import { action, computed, observable, runInAction } from 'mobx';
 import Channel from 'models/chat/channel';
 import Message from 'models/chat/message';
@@ -88,20 +82,7 @@
   }
 
   @action
-<<<<<<< HEAD
-  addNewConversation(json: ChannelJSON, message: MessageJSON) {
-=======
-  addMessages(channelId: number, messages: Message[]) {
-    if (_.isEmpty(messages)) {
-      return;
-    }
-
-    this.getOrCreate(channelId).addMessages(messages);
-  }
-
-  @action
   addNewConversation(json: ChannelJson, message: MessageJson) {
->>>>>>> 64227dc8
     const channel = this.getOrCreate(json.channel_id);
     channel.updateWithJson(json);
     this.handleChatChannelNewMessages(channel.channelId, [message]);
