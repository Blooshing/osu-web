// Copyright (c) ppy Pty Ltd <contact@ppy.sh>. Licensed under the GNU Affero General Public License v3.0.
// See the LICENCE file in the repository root for full licence text.

import HeaderV4 from 'header-v4';
import GroupJsonExtended from 'interfaces/group-json-extended';
import UserJson from 'interfaces/user-json';
import * as React from 'react';
import { UserList } from 'user-list';

interface Props {
  group: GroupJsonExtended;
  users: UserJson[];
}

export class Main extends React.PureComponent<Props> {
  render() {
    return (
      <div className='osu-layout osu-layout--full'>
        <HeaderV4 theme='friends' />

        <div className='osu-page osu-page--users'>
          <UserList
<<<<<<< HEAD
            descriptionHtml={this.props.group.description.html}
            playmodeFilter={this.props.group.has_playmodes}
=======
            playmodeFilter={this.props.group.has_playmodes}
            playmodeFilterGroupId={this.props.group.id}
>>>>>>> 31e51c88
            title={this.props.group.name}
            users={this.props.users}
          />
        </div>
      </div>
    );
  }
}<|MERGE_RESOLUTION|>--- conflicted
+++ resolved
@@ -20,13 +20,9 @@
 
         <div className='osu-page osu-page--users'>
           <UserList
-<<<<<<< HEAD
             descriptionHtml={this.props.group.description.html}
             playmodeFilter={this.props.group.has_playmodes}
-=======
-            playmodeFilter={this.props.group.has_playmodes}
             playmodeFilterGroupId={this.props.group.id}
->>>>>>> 31e51c88
             title={this.props.group.name}
             users={this.props.users}
           />
