--- conflicted
+++ resolved
@@ -3,11 +3,7 @@
 
 import { UserCard } from 'components/user-card';
 import BeatmapJson from 'interfaces/beatmap-json';
-<<<<<<< HEAD
 import { SoloScoreJsonForShow } from 'interfaces/solo-score-json';
-=======
-import { ScoreJsonForShow } from 'interfaces/score-json';
->>>>>>> 97d7138f
 import * as React from 'react';
 import PpValue from 'scores/pp-value';
 import { rulesetName, shouldShowPp } from 'utils/beatmap-helper';
@@ -17,11 +13,7 @@
 
 interface Props {
   beatmap: BeatmapJson;
-<<<<<<< HEAD
   score: SoloScoreJsonForShow;
-=======
-  score: ScoreJsonForShow;
->>>>>>> 97d7138f
 }
 
 export default function Stats(props: Props) {
@@ -69,7 +61,7 @@
                 {attr.label}
               </div>
               <div className='score-stats__stat-row'>
-                {osu.formatNumber(props.score.statistics[attr.attribute] ?? 0)}
+                {formatNumber(props.score.statistics[attr.attribute] ?? 0)}
               </div>
             </div>
           ))}
