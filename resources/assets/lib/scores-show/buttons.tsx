// Copyright (c) ppy Pty Ltd <contact@ppy.sh>. Licensed under the GNU Affero General Public License v3.0.
// See the LICENCE file in the repository root for full licence text.

<<<<<<< HEAD
import { PopupMenuPersistent } from 'components/popup-menu-persistent';
import { ReportReportable } from 'components/report-reportable';
import ScoreJson from 'interfaces/score-json';
import { route } from 'laroute';
=======
import ScorePin from 'components/score-pin';
import ScoreJson from 'interfaces/score-json';
import { route } from 'laroute';
import core from 'osu-core-singleton';
import { PopupMenuPersistent } from 'popup-menu-persistent';
>>>>>>> 77f74662
import * as React from 'react';
import { canBeReported } from 'utils/score-helper';

interface Props {
  score: ScoreJson;
}

export default function Buttons(props: Props) {
  const visibleMenuItems = new Set<string>();

  if (canBeReported(props.score)) {
    visibleMenuItems.add('report');
  }

  if (core.scorePins.canBePinned(props.score)) {
    visibleMenuItems.add('pin');
  }

  return (
    <div className='score-buttons'>
      {props.score.replay && (
        <a
          className='js-login-required--click btn-osu-big btn-osu-big--rounded'
          data-turbolinks={false}
          href={route('scores.download', { mode: props.score.mode, score: props.score.best_id })}
        >
          {osu.trans('users.show.extra.top_ranks.download_replay')}
        </a>
      )}

      {visibleMenuItems.size > 0 && (
        <div className='score-buttons__menu'>
          <PopupMenuPersistent>
            {(dismiss: () => void) => (
              <div className='simple-menu'>
                {visibleMenuItems.has('pin') &&
                  <ScorePin
                    className='simple-menu__item'
                    onUpdate={dismiss}
                    score={props.score}
                  />
                }
                {visibleMenuItems.has('report') &&
                  <ReportReportable
                    baseKey='scores'
                    className='simple-menu__item'
                    onFormClose={dismiss}
                    reportableId={props.score.best_id?.toString() ?? ''}
                    reportableType={`score_best_${props.score.mode}`}
                    user={props.score.user}
                  />
                }
              </div>
            )}
          </PopupMenuPersistent>
        </div>
      )}
    </div>
  );
}<|MERGE_RESOLUTION|>--- conflicted
+++ resolved
@@ -1,18 +1,12 @@
 // Copyright (c) ppy Pty Ltd <contact@ppy.sh>. Licensed under the GNU Affero General Public License v3.0.
 // See the LICENCE file in the repository root for full licence text.
 
-<<<<<<< HEAD
 import { PopupMenuPersistent } from 'components/popup-menu-persistent';
 import { ReportReportable } from 'components/report-reportable';
-import ScoreJson from 'interfaces/score-json';
-import { route } from 'laroute';
-=======
 import ScorePin from 'components/score-pin';
 import ScoreJson from 'interfaces/score-json';
 import { route } from 'laroute';
 import core from 'osu-core-singleton';
-import { PopupMenuPersistent } from 'popup-menu-persistent';
->>>>>>> 77f74662
 import * as React from 'react';
 import { canBeReported } from 'utils/score-helper';
 
