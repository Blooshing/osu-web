--- conflicted
+++ resolved
@@ -1,11 +1,7 @@
 // Copyright (c) ppy Pty Ltd <contact@ppy.sh>. Licensed under the GNU Affero General Public License v3.0.
 // See the LICENCE file in the repository root for full licence text.
 
-<<<<<<< HEAD
-import { FriendButton } from 'friend-button';
 import UserJSON from 'interfaces/user-json';
-=======
->>>>>>> ceddea30
 import { route } from 'laroute';
 import * as _ from 'lodash';
 import * as React from 'react';
