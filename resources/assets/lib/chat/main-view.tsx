--- conflicted
+++ resolved
@@ -3,41 +3,27 @@
 
 import HeaderV4 from 'header-v4';
 import Img2x from 'img2x';
-<<<<<<< HEAD
+import { action } from 'mobx';
 import { observer } from 'mobx-react';
 import core from 'osu-core-singleton';
 import * as React from 'react';
-import ChatWorker from './chat-worker';
-=======
-import { action } from 'mobx';
-import { observer, Provider } from 'mobx-react';
-import * as React from 'react';
-import RootDataStore from 'stores/root-data-store';
->>>>>>> 756e37cc
 import ConversationList from './conversation-list';
 import ConversationView from './conversation-view';
 import InputBox from './input-box';
 
-interface Props {
-<<<<<<< HEAD
-  worker: ChatWorker;
-=======
-  dataStore: RootDataStore;
->>>>>>> 756e37cc
-}
 
 @observer
-export default class MainView extends React.Component<Props> {
+export default class MainView extends React.Component {
   @action
   componentDidMount() {
     $('html').addClass('osu-layout--mobile-app');
-    this.props.dataStore.chatState.isChatMounted = true;
+    core.dataStore.chatState.isChatMounted = true;
   }
 
   @action
   componentWillUnmount() {
     $('html').removeClass('osu-layout--mobile-app');
-    this.props.dataStore.chatState.isChatMounted = false;
+    core.dataStore.chatState.isChatMounted = false;
   }
 
   render(): React.ReactNode {
