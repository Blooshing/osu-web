/**
 *    Copyright (c) ppy Pty Ltd <contact@ppy.sh>.
 *
 *    This file is part of osu!web. osu!web is distributed with the hope of
 *    attracting more community contributions to the core ecosystem of osu!.
 *
 *    osu!web is free software: you can redistribute it and/or modify
 *    it under the terms of the Affero GNU General Public License version 3
 *    as published by the Free Software Foundation.
 *
 *    osu!web is distributed WITHOUT ANY WARRANTY; without even the implied
 *    warranty of MERCHANTABILITY or FITNESS FOR A PARTICULAR PURPOSE.
 *    See the GNU Affero General Public License for more details.
 *
 *    You should have received a copy of the GNU Affero General Public License
 *    along with osu!web.  If not, see <http://www.gnu.org/licenses/>.
 */

import { ChatChannelSwitchAction } from 'actions/chat-actions';
<<<<<<< HEAD
import { dispatch } from 'app-dispatcher';
import HeaderV3 from 'header-v3';
=======
import Dispatcher from 'dispatcher';
import HeaderV4 from 'header-v4';
>>>>>>> e481578c
import { Img2x } from 'img2x';
import { observer, Provider } from 'mobx-react';
import * as React from 'react';
import RootDataStore from 'stores/root-data-store';
import ChatWorker from './chat-worker';
import ConversationList from './conversation-list';
import ConversationView from './conversation-view';
import InputBox from './input-box';

interface Props {
  dataStore: RootDataStore;
  initialChannel?: number;
  worker: ChatWorker;
}

@observer
export default class MainView extends React.Component<Props, any> {
  constructor(props: Props) {
    super(props);

    if (this.props.initialChannel) {
      dispatch(new ChatChannelSwitchAction(this.props.initialChannel));
    }
  }

  componentDidMount() {
    $('html').addClass('osu-layout--mobile-app');
    this.props.worker.startPolling();
  }

  componentWillUnmount() {
    $('html').removeClass('osu-layout--mobile-app');
    this.props.worker.stopPolling();
  }

  render(): React.ReactNode {
    const lazerLink = 'https://github.com/ppy/osu/releases';
    return (
      <div>
<<<<<<< HEAD
        <HeaderV3 compact={true} theme='chat' title='Chat' />
        <Provider dataStore={this.props.dataStore}>
=======
        <HeaderV4
          section={osu.trans('layout.header.community._')}
          subSection={osu.trans('chat.title_compact')}
          theme='chat'
        />
        <Provider dataStore={this.props.dataStore} dispatcher={this.props.dispatcher}>
>>>>>>> e481578c
          {this.props.dataStore.channelStore.loaded ? (
            <div className='chat osu-page osu-page--chat'>
              <div className='chat__sidebar'>
                <ConversationList />
              </div>
              <div className='chat__conversation-area'>
                <ConversationView />
                <InputBox />
              </div>
            </div>
          ) : (
            <div className='chat osu-page osu-page--chat'>
              <div className='chat__not-active'>
                <Img2x src='/images/layout/chat/none-yet.png' alt='Art by Badou_Rammsteiner' title='Art by Badou_Rammsteiner' />
                <div className='chat__title'>{osu.trans('chat.no-conversations.title')}</div>
                <div className='chat__instructions'>{osu.trans('chat.no-conversations.howto')}</div>
                <div dangerouslySetInnerHTML={{__html: osu.trans('chat.no-conversations.lazer', {link: lazerLink})}} />
                <div dangerouslySetInnerHTML={{__html: osu.trans('chat.no-conversations.pm_limitations', {link: lazerLink})}} />
              </div>
            </div>
          )}
        </Provider>
      </div>
    );
  }
}<|MERGE_RESOLUTION|>--- conflicted
+++ resolved
@@ -17,13 +17,8 @@
  */
 
 import { ChatChannelSwitchAction } from 'actions/chat-actions';
-<<<<<<< HEAD
 import { dispatch } from 'app-dispatcher';
-import HeaderV3 from 'header-v3';
-=======
-import Dispatcher from 'dispatcher';
 import HeaderV4 from 'header-v4';
->>>>>>> e481578c
 import { Img2x } from 'img2x';
 import { observer, Provider } from 'mobx-react';
 import * as React from 'react';
@@ -63,17 +58,12 @@
     const lazerLink = 'https://github.com/ppy/osu/releases';
     return (
       <div>
-<<<<<<< HEAD
-        <HeaderV3 compact={true} theme='chat' title='Chat' />
-        <Provider dataStore={this.props.dataStore}>
-=======
         <HeaderV4
           section={osu.trans('layout.header.community._')}
           subSection={osu.trans('chat.title_compact')}
           theme='chat'
         />
-        <Provider dataStore={this.props.dataStore} dispatcher={this.props.dispatcher}>
->>>>>>> e481578c
+        <Provider dataStore={this.props.dataStore}>
           {this.props.dataStore.channelStore.loaded ? (
             <div className='chat osu-page osu-page--chat'>
               <div className='chat__sidebar'>
