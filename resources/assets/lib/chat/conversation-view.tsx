// Copyright (c) ppy Pty Ltd <contact@ppy.sh>. Licensed under the GNU Affero General Public License v3.0.
// See the LICENCE file in the repository root for full licence text.

import { route } from 'laroute';
import * as _ from 'lodash';
import { computed, observe } from 'mobx';
import { inject, observer } from 'mobx-react';
import Message from 'models/chat/message';
import * as moment from 'moment';
import * as React from 'react';
import { ShowMoreLink } from 'show-more-link';
import { Spinner } from 'spinner';
import RootDataStore from 'stores/root-data-store';
import { StringWithComponent } from 'string-with-component';
import { UserAvatar } from 'user-avatar';
import { MessageDivider } from './message-divider';
import MessageGroup from './message-group';

interface Props {
  dataStore?: RootDataStore;
}

interface Snapshot {
  chatHeight: number;
  chatTop: number;
}

const blankSnapshot = (): Snapshot => ({ chatHeight: 0, chatTop: 0 });

@inject('dataStore')
@observer
export default class ConversationView extends React.Component<Props> {
  private assumeHasBacklog: boolean = false;
  private chatViewRef = React.createRef<HTMLDivElement>();
  private readonly dataStore: RootDataStore;
  private didSwitchChannel: boolean = true;
  private firstMessage?: Message;
  private unreadMarkerRef = React.createRef<HTMLDivElement>();

  @computed
  get currentChannel() {
    return this.dataStore.chatState.selectedChannel;
  }

  constructor(props: Props) {
    super(props);

    this.dataStore = props.dataStore!;

    observe(this.dataStore.chatState.selectedBoxed, (change) => {
      if (change.newValue !== change.oldValue) {
        this.didSwitchChannel = true;
      }
    });
  }

  componentDidMount() {
    this.componentDidUpdate();
    $(window).on('scroll', _.throttle(this.onScroll, 1000));
  }

  componentDidUpdate(prevProps?: Props, prevState?: {}, snapshot?: Snapshot) {
    const chatView = this.chatViewRef.current;
    if (!chatView) {
      return;
    }

    if (!this.currentChannel?.loaded) {
      return;
    }

    if (this.didSwitchChannel) {
      if (this.unreadMarkerRef.current) {
        this.scrollToUnread();
      } else {
        this.scrollToBottom();
      }
      this.didSwitchChannel = false;
    } else {
      snapshot = snapshot ?? blankSnapshot();
<<<<<<< HEAD
      const prepending = this.firstMessage !== this.currentChannel.messages[0];
=======
      const prepending = this.firstMessage !== this.currentChannel?.firstMessage;
>>>>>>> 64227dc8

      if (prepending && this.chatViewRef.current != null) {
        const chatEl = this.chatViewRef.current;
        const newHeight = chatEl.scrollHeight;
        chatEl.scrollTo(chatEl.scrollLeft, snapshot.chatTop + (newHeight - snapshot.chatHeight));
      } else {
        if (this.dataStore.chatState.autoScroll) {
          this.scrollToBottom();
        }
      }
    }

<<<<<<< HEAD
    this.firstMessage = this.currentChannel.messages[0];
=======
    this.firstMessage = channel.firstMessage;
>>>>>>> 64227dc8
  }

  getSnapshotBeforeUpdate() {
    const snapshot = blankSnapshot();

    if (this.chatViewRef.current != null) {
      snapshot.chatHeight = this.chatViewRef.current.scrollHeight;
      snapshot.chatTop = this.chatViewRef.current.scrollTop;
    }

    return snapshot;
  }

  noCanSendMessage(): React.ReactNode {
    if (this.currentChannel == null) {
      // this shouldn't happen...
      return;
    }

    if (this.currentChannel.type === 'PM' || this.currentChannel.transient) {
      return (
        <div>
          <div className='chat-conversation__cannot-message'>{osu.trans('chat.cannot_send.user')}</div>
          <ul className='chat-conversation__cannot-message-reasons'>
            <li>{osu.trans('chat.cannot_send.reasons.friends_only')}</li>
            <li>{osu.trans('chat.cannot_send.reasons.target_restricted')}</li>
            <li>{osu.trans('chat.cannot_send.reasons.restricted')}</li>
            <li>{osu.trans('chat.cannot_send.reasons.blocked')}</li>
          </ul>
        </div>
      );
    } else if (this.currentChannel.type === 'GROUP') {
      return (
        <div>
          <div className='chat-conversation__cannot-message'>{osu.trans('chat.cannot_send.channel')}</div>
          <ul className='chat-conversation__cannot-message-reasons'>
            <li>{osu.trans('chat.cannot_send.reasons.channel_moderated')}</li>
            <li>{osu.trans('chat.cannot_send.reasons.restricted')}</li>
          </ul>
        </div>
      );
    }
  }

  onScroll = () => {
    const chatView = this.chatViewRef.current;
    if (chatView) {
      this.dataStore.chatState.autoScroll = chatView.scrollTop + chatView.clientHeight >= chatView.scrollHeight;
    }
  }

  render(): React.ReactNode {
    const channel = this.currentChannel;
    this.assumeHasBacklog = false;

    if (channel == null) {
      return <div className='conversation' />;
    }

    const conversationStack: JSX.Element[] = [];
    let currentGroup: Message[] = [];
    let unreadMarkerShown = false;
    let currentDay: number;

    _.each(channel.messages, (message: Message, key: number) => {
      // check if the last read indicator needs to be shown
      // when messageId is a uuid, comparison will always be false.
      if (!unreadMarkerShown && message.messageId > this.dataStore.chatState.lastReadId && message.sender.id !== currentUser.id) {
        unreadMarkerShown = true;

        // If the unread marker is the first element in this conversation, it most likely means that the unread cursor
        // is even further in the past, making the displayed marker somewhat useless (until we can back-load those
        // past messages in)... thus we ignore it when auto-scrolling and just go to the bottom instead.
        //
        // TODO: Actually in hindsight, there's another scenario where the first element in the conversation is an
        // unread marker - when you receive new PMs and have yet to read any. Will look to handle this case later...
        if (_.isEmpty(conversationStack)) {
          this.assumeHasBacklog = true;
        }

        if (!_.isEmpty(currentGroup)) {
          conversationStack.push(<MessageGroup key={currentGroup[0].uuid} messages={currentGroup} />);
          currentGroup = [];
        }
        conversationStack.push(<MessageDivider key={`read-${message.timestamp}`} ref={this.unreadMarkerRef} type='UNREAD_MARKER' timestamp={message.timestamp} />);
      }

      // check whether the day-change header needs to be shown
      if (_.isEmpty(conversationStack) || moment(message.timestamp).date() !== currentDay /* TODO: make check less dodgy */) {
        if (!_.isEmpty(currentGroup)) {
          conversationStack.push(<MessageGroup key={currentGroup[0].uuid} messages={currentGroup} />);
          currentGroup = [];
        }
        conversationStack.push(<MessageDivider key={`day-${message.timestamp}`} type='DAY_MARKER' timestamp={message.timestamp} />);
        currentDay = moment(message.timestamp).date();
      }

      // add message to current message grouping if the sender is the same, otherwise create a new message grouping
      const lastCurrentGroup = _.last(currentGroup);
      if (lastCurrentGroup == null || lastCurrentGroup.sender.id === message.sender.id) {
        currentGroup.push(message);
      } else {
        conversationStack.push(<MessageGroup key={currentGroup[0].uuid} messages={currentGroup} />);
        currentGroup = [];
        currentGroup.push(message);
      }

      if (key === channel.messages.length - 1) {
        conversationStack.push(<MessageGroup key={currentGroup[0].uuid} messages={currentGroup} />);
      }
    });

    return (
      <div className='chat-conversation' onScroll={this.onScroll} ref={this.chatViewRef}>
        <div className='chat-conversation__new-chat-avatar'>
          <UserAvatar user={{id: 0, avatar_url: channel.icon}} />
        </div>
        <div className='chat-conversation__chat-label'>
          {channel.type === 'PM' ? (
            <StringWithComponent
              pattern={osu.trans('chat.talking_with')}
              // TODO: rework this once the user class situation is resolved
              mappings={{':name': <a key='user' className='js-usercard' data-user-id={channel.pmTarget} href={route('users.show', {user: channel.pmTarget})}>{channel.name}</a>}}
            />
          ) : (
            osu.trans('chat.talking_in', {channel: channel.name})
          )}
        </div>
        {channel.description &&
          <div className='chat-conversation__chat-label'>
            {channel.description}
          </div>
        }
        {!channel.loading &&
          <ShowMoreLink
            callback={this.loadEarlierMessages}
            direction={'up'}
            hasMore={channel.hasEarlierMessages}
            loading={channel.loadingEarlierMessages}
            modifiers={['chat-conversation-earlier-messages']}
          />
        }
        {channel.loading &&
          <div className='chat-conversation__day-divider'>
            <Spinner />
          </div>
        }
        {conversationStack}
        {channel.moderated &&
          this.noCanSendMessage()
        }
      </div>
    );
  }

  scrollToBottom = (): void => {
    const chatView = this.chatViewRef.current;
    if (chatView) {
      $(chatView).scrollTop(chatView.scrollHeight);
    }
  }

  scrollToUnread = (): void => {
    const chatView = this.chatViewRef.current;
    if (chatView && this.unreadMarkerRef.current) {
      if (this.assumeHasBacklog) {
        this.scrollToBottom();
      } else {
        $(chatView).scrollTop(this.unreadMarkerRef.current.offsetTop);
      }
    }
  }

  private loadEarlierMessages = () => {
    if (this.currentChannel == null) return;
    this.dataStore.channelStore.loadChannelEarlierMessages(this.currentChannel.channelId);
  }
}<|MERGE_RESOLUTION|>--- conflicted
+++ resolved
@@ -78,11 +78,7 @@
       this.didSwitchChannel = false;
     } else {
       snapshot = snapshot ?? blankSnapshot();
-<<<<<<< HEAD
-      const prepending = this.firstMessage !== this.currentChannel.messages[0];
-=======
       const prepending = this.firstMessage !== this.currentChannel?.firstMessage;
->>>>>>> 64227dc8
 
       if (prepending && this.chatViewRef.current != null) {
         const chatEl = this.chatViewRef.current;
@@ -95,11 +91,7 @@
       }
     }
 
-<<<<<<< HEAD
-    this.firstMessage = this.currentChannel.messages[0];
-=======
-    this.firstMessage = channel.firstMessage;
->>>>>>> 64227dc8
+    this.firstMessage = this.currentChannel.firstMessage;
   }
 
   getSnapshotBeforeUpdate() {
