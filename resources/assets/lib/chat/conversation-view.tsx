--- conflicted
+++ resolved
@@ -13,11 +13,7 @@
 import { Spinner } from 'spinner';
 import StringWithComponent from 'string-with-component';
 import UserAvatar from 'user-avatar';
-<<<<<<< HEAD
 import { classWithModifiers } from 'utils/css';
-import { nextVal } from 'utils/seq';
-=======
->>>>>>> bc4da548
 import { MessageDivider } from './message-divider';
 import MessageGroup from './message-group';
 
