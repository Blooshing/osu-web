// Copyright (c) ppy Pty Ltd <contact@ppy.sh>. Licensed under the GNU Affero General Public License v3.0.
// See the LICENCE file in the repository root for full licence text.

import { ChatMessageSendAction } from 'actions/chat-message-send-action';
import DispatcherAction from 'actions/dispatcher-action';
import { WindowFocusAction } from 'actions/window-focus-actions';
import { dispatch, dispatcher } from 'app-dispatcher';
import BigButton from 'big-button';
import DispatchListener from 'dispatch-listener';
<<<<<<< HEAD
import * as _ from 'lodash';
import { computed, observe } from 'mobx';
import { disposeOnUnmount, observer } from 'mobx-react';
=======
import { trim } from 'lodash';
import { computed, makeObservable, observe } from 'mobx';
import { disposeOnUnmount, inject, observer } from 'mobx-react';
>>>>>>> 756e37cc
import Message from 'models/chat/message';
import core from 'osu-core-singleton';
import * as React from 'react';
import TextareaAutosize from 'react-autosize-textarea';
<<<<<<< HEAD
=======
import RootDataStore from 'stores/root-data-store';
import { classWithModifiers } from 'utils/css';
>>>>>>> 756e37cc

type Props = Record<string, never>;

@observer
export default class InputBox extends React.Component<Props> implements DispatchListener {
  private inputBoxRef = React.createRef<HTMLTextAreaElement>();

  @computed
  get currentChannel() {
    return core.dataStore.chatState.selectedChannel;
  }

  @computed
  get inputDisabled() {
    return !this.currentChannel?.canMessage;
  }

  @computed
  get sendDisabled() {
    return this.inputDisabled || !this.dataStore.chatState.isReady;
  }

  constructor(props: Props) {
    super(props);

    dispatcher.register(this);

    makeObservable(this);

    disposeOnUnmount(
      this,
      observe(core.dataStore.chatState.selectedBoxed, (change) => {
        if (change.newValue !== change.oldValue && core.windowSize.isDesktop) {
          this.focusInput();
        }
      }),
    );
  }

  buttonClicked = () => {
    this.sendMessage(this.currentChannel?.inputText);
    this.currentChannel?.setInputText('');
  };

  checkIfEnterPressed = (e: React.KeyboardEvent<HTMLTextAreaElement>) => {
    if (e.keyCode === 13) {
      e.preventDefault();
      if (!this.sendDisabled) {
        this.sendMessage(this.currentChannel?.inputText);
        this.currentChannel?.setInputText('');
      }
    }
  };

  componentDidMount() {
    this.focusInput();
  }

  componentWillUnmount() {
    dispatcher.unregister(this);
  }

  focusInput() {
    if (this.inputBoxRef.current) {
      this.inputBoxRef.current.focus();
    }
  }

  handleChange = (e: React.ChangeEvent<HTMLTextAreaElement>) => {
    const message = e.target.value;
    this.currentChannel?.setInputText(message);
  };

  handleDispatchAction(action: DispatcherAction) {
    if (action instanceof WindowFocusAction) {
      this.focusInput();
    }
  }

  render(): React.ReactNode {
    const channel = this.currentChannel;
    const buttonIcon = this.dataStore.chatState.isReady ? 'fas fa-reply' : 'fas fa-times';
    const buttonText = osu.trans(this.dataStore.chatState.isReady ? 'chat.input.send' : 'chat.input.disconnected');

    return (
      <div className='chat-input'>
        <TextareaAutosize
          ref={this.inputBoxRef}
          autoComplete='off'
          className={classWithModifiers('chat-input__box', { disabled: this.inputDisabled })}
          disabled={this.inputDisabled}
          maxRows={3}
          name='textbox'
          onChange={this.handleChange}
          onKeyDown={this.checkIfEnterPressed}
          placeholder={this.inputDisabled ? osu.trans('chat.input.disabled') : osu.trans('chat.input.placeholder')}
          value={channel?.inputText}
        />

        <BigButton
          disabled={this.sendDisabled}
          icon={buttonIcon}
          modifiers='chat-send'
          props={{
            onClick: this.buttonClicked,
          }}
          text={buttonText}
        />
      </div>
    );
  }

  sendMessage(messageText?: string) {
    if (!messageText || !osu.present(trim(messageText))) {
      return;
    }

    const isCommand = messageText[0] === '/';
    let command: string | null = null;

    if (isCommand) {
      let split = messageText.indexOf(' ');
      if (split === -1) {
        split = messageText.length;
      }

      command = messageText.substring(1, split);
      messageText = trim(messageText.substring(split + 1));

      // we only support /me commands for now
      if (command !== 'me' || !osu.present(messageText)) {
        return;
      }
    }

    const message = new Message();
<<<<<<< HEAD
    message.senderId = currentUser.id;
    message.channelId = core.dataStore.chatState.selected;
=======
    message.senderId = core.currentUserOrFail.id;
    message.channelId = this.dataStore.chatState.selected;
>>>>>>> 756e37cc
    message.content = messageText;

    // Technically we don't need to check command here, but doing so in case we add more commands
    if (isCommand && command === 'me') {
      message.isAction = true;
    }

    dispatch(new ChatMessageSendAction(message));
  }
}<|MERGE_RESOLUTION|>--- conflicted
+++ resolved
@@ -7,24 +7,14 @@
 import { dispatch, dispatcher } from 'app-dispatcher';
 import BigButton from 'big-button';
 import DispatchListener from 'dispatch-listener';
-<<<<<<< HEAD
-import * as _ from 'lodash';
-import { computed, observe } from 'mobx';
-import { disposeOnUnmount, observer } from 'mobx-react';
-=======
 import { trim } from 'lodash';
 import { computed, makeObservable, observe } from 'mobx';
-import { disposeOnUnmount, inject, observer } from 'mobx-react';
->>>>>>> 756e37cc
+import { disposeOnUnmount, observer } from 'mobx-react';
 import Message from 'models/chat/message';
 import core from 'osu-core-singleton';
 import * as React from 'react';
 import TextareaAutosize from 'react-autosize-textarea';
-<<<<<<< HEAD
-=======
-import RootDataStore from 'stores/root-data-store';
 import { classWithModifiers } from 'utils/css';
->>>>>>> 756e37cc
 
 type Props = Record<string, never>;
 
@@ -44,7 +34,7 @@
 
   @computed
   get sendDisabled() {
-    return this.inputDisabled || !this.dataStore.chatState.isReady;
+    return this.inputDisabled || !core.dataStore.chatState.isReady;
   }
 
   constructor(props: Props) {
@@ -106,8 +96,8 @@
 
   render(): React.ReactNode {
     const channel = this.currentChannel;
-    const buttonIcon = this.dataStore.chatState.isReady ? 'fas fa-reply' : 'fas fa-times';
-    const buttonText = osu.trans(this.dataStore.chatState.isReady ? 'chat.input.send' : 'chat.input.disconnected');
+    const buttonIcon = core.dataStore.chatState.isReady ? 'fas fa-reply' : 'fas fa-times';
+    const buttonText = osu.trans(core.dataStore.chatState.isReady ? 'chat.input.send' : 'chat.input.disconnected');
 
     return (
       <div className='chat-input'>
@@ -161,13 +151,8 @@
     }
 
     const message = new Message();
-<<<<<<< HEAD
-    message.senderId = currentUser.id;
+    message.senderId = core.currentUserOrFail.id;
     message.channelId = core.dataStore.chatState.selected;
-=======
-    message.senderId = core.currentUserOrFail.id;
-    message.channelId = this.dataStore.chatState.selected;
->>>>>>> 756e37cc
     message.content = messageText;
 
     // Technically we don't need to check command here, but doing so in case we add more commands
