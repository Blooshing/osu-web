--- conflicted
+++ resolved
@@ -152,11 +152,7 @@
 
     const message = new Message();
     message.senderId = core.currentUserOrFail.id;
-<<<<<<< HEAD
-    message.channelId = this.dataStore.chatState.selected;
-=======
     message.channelId = core.dataStore.chatState.selected;
->>>>>>> f5ae01ec
     message.content = messageText;
 
     // Technically we don't need to check command here, but doing so in case we add more commands
