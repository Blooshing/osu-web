--- conflicted
+++ resolved
@@ -23,17 +23,11 @@
 
 @dispatchListener
 export default class ChatStateStore implements DispatchListener {
-<<<<<<< HEAD
   @observable createAnnoucement = new CreateAnnouncement();
-  @observable isChatMounted = false;
-  @observable isReady = false;
-  skipRefresh = false;
-  @observable waitJoinChannelUuid: string | null = null;
-=======
   @observable isReady = false;
   skipRefresh = false;
   @observable viewsMounted = new Set<MainView>();
->>>>>>> 76a618f9
+  @observable waitJoinChannelUuid: string | null = null;
   @observable private isConnected = false;
   private lastHistoryId: number | null = null;
   private pingService: PingService;
@@ -41,14 +35,11 @@
   private selectedIndex = 0;
 
   @computed
-<<<<<<< HEAD
-=======
   get isChatMounted() {
     return this.viewsMounted.size > 0;
   }
 
   @computed
->>>>>>> 76a618f9
   get selectedChannel() {
     return this.selected != null ? this.channelStore.get(this.selected) : null;
   }
@@ -90,11 +81,7 @@
 
         runInAction(() => {
           // TODO: use selectChannel?
-<<<<<<< HEAD
-          if (this.selected !== null) {
-=======
           if (this.selected != null) {
->>>>>>> 76a618f9
             this.channelStore.loadChannel(this.selected);
           }
 
@@ -119,14 +106,9 @@
   }
 
   @action
-<<<<<<< HEAD
-  selectChannel(channelId: number | null, replaceUrl = false) {
-    this.waitJoinChannelUuid = null;
-=======
   selectChannel(channelId: number | null, mode: 'advanceHistory' | 'replaceHistory' | null = 'advanceHistory') {
     // TODO: enfore location url even if channel doesn't change;
     // noticeable when navigating via ?sendto= on existing channel.
->>>>>>> 76a618f9
     if (this.selected === channelId) return;
 
     // mark the channel being switched away from as read.
@@ -136,7 +118,6 @@
 
     this.selected = channelId;
 
-<<<<<<< HEAD
     if (channelId == null) {
       Turbolinks.controller.replaceHistory(updateQueryString(null, {
         channel_id: null,
@@ -144,9 +125,6 @@
       }, 'join'));
       return;
     }
-=======
-    if (channelId == null) return;
->>>>>>> 76a618f9
 
     const channel = this.channelStore.get(channelId);
 
@@ -156,24 +134,6 @@
     }
 
     this.selectedIndex = this.channelList.indexOf(channel);
-
-    if (channel.newPmChannel) {
-      Turbolinks.controller.replaceHistory(updateQueryString(null, {
-        channel_id: null,
-      }, ''));
-    } else if (replaceUrl) {
-      // Remove channel_id from location on selectFirst();
-      // also handles the case when history goes back to a channel that was removed.
-      Turbolinks.controller.replaceHistory(updateQueryString(null, {
-        channel_id: null,
-        sendto: null,
-      }, ''));
-    } else {
-      Turbolinks.controller.advanceHistory(updateQueryString(null, {
-        channel_id: channelId.toString(),
-        sendto: null,
-      }, ''));
-    }
 
     // TODO: should this be here or have something else figure out if channel needs to be loaded?
     this.channelStore.loadChannel(channelId);
@@ -191,9 +151,6 @@
   selectFirst() {
     if (this.channelList.length === 0) return;
 
-<<<<<<< HEAD
-    this.selectChannel(this.channelList[0].channelId, true);
-=======
     this.selectChannel(this.channelList[0].channelId, null);
     // Remove channel_id from location on selectFirst();
     // also handles the case when history goes back to a channel that was removed.
@@ -201,7 +158,6 @@
       channel_id: null,
       sendto: null,
     }));
->>>>>>> 76a618f9
   }
 
   @action
@@ -218,8 +174,7 @@
 
   @action
   private handleChatChannelJoinEvent(event: ChannelJoinEvent) {
-<<<<<<< HEAD
-    this.channelStore.getOrCreate(event.json);
+    this.channelStore.update(event.json);
 
     if (this.waitJoinChannelUuid != null && this.waitJoinChannelUuid === event.json.uuid) {
       this.selectChannel(event.json.channel_id);
@@ -227,9 +182,6 @@
         this.createAnnoucement.clear();
       }
     }
-=======
-    this.channelStore.update(event.json);
->>>>>>> 76a618f9
   }
 
   @action
