--- conflicted
+++ resolved
@@ -28,22 +28,11 @@
     this.api = new ChatAPI();
   }
 
-<<<<<<< HEAD
-  addMessages(channelId: number, messages: MessageJSON[]) {
+  addMessages(channelId: number, messages: MessageJson[]) {
     transaction(() => {
-      const newMessages = messages.map((json: MessageJSON) => {
+      const newMessages = messages.map((json: MessageJson) => {
         if (json.sender != null) this.rootDataStore.userStore.getOrCreate(json.sender_id, json.sender);
-        return Message.fromJSON(json);
-=======
-  addMessages(channelId: number, messages: MessageJson[]) {
-    const newMessages: Message[] = [];
-
-    transaction(() => {
-      messages.forEach((json: MessageJson) => {
-        const newMessage = Message.fromJson(json);
-        newMessage.sender = this.rootDataStore.userStore.getOrCreate(json.sender_id, json.sender);
-        newMessages.push(newMessage);
->>>>>>> 2ca5b23b
+        return Message.fromJson(json);
       });
 
       this.rootDataStore.channelStore.addMessages(channelId, newMessages);
