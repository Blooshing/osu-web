--- conflicted
+++ resolved
@@ -13,20 +13,12 @@
   render(): React.ReactNode {
     return (
       <div className='chat-conversation-list'>
-<<<<<<< HEAD
-        {this.renderChannels(core.dataStore.channelStore.announcementChannels)}
-        {this.renderSeparator()}
-        {this.renderChannels(core.dataStore.channelStore.nonPmChannels)}
-        {this.renderSeparator()}
-        {this.renderChannels(core.dataStore.channelStore.pmChannels)}
-=======
         {supportedChannelTypes.map((type) => (
           <React.Fragment key={type}>
             {this.renderChannels(core.dataStore.channelStore.groupedChannels[type])}
             {this.renderSeparator()}
           </React.Fragment>
         ))}
->>>>>>> ce7ea6e8
       </div>
     );
   }
