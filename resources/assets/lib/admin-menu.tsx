--- conflicted
+++ resolved
@@ -14,11 +14,7 @@
   private eventId = `admin-menu-${nextVal()}`;
 
   render() {
-<<<<<<< HEAD
-    if (core.currentUser?.is_admin ?? false) {
-=======
     if (!core.currentUser?.is_admin) {
->>>>>>> f5ae01ec
       return null;
     }
 
