--- conflicted
+++ resolved
@@ -356,7 +356,6 @@
           exit: beatmapsPopupTransitionDuration,
         }}
       >
-<<<<<<< HEAD
         {(state) => (
           <BeatmapsPopup
             contentRef={this.beatmapsPopupRef}
@@ -369,40 +368,6 @@
           />
         )}
       </Transition>
-=======
-        <div className='beatmapset-panel__beatmaps-popup'>
-          {this.groupedBeatmaps.map(({ mode, beatmaps }: BeatmapGroup) => (
-            <div key={mode} className='beatmapset-panel__beatmaps-popup-group'>
-              {beatmaps.map((beatmap) => (
-                <a
-                  key={beatmap.id}
-                  className='beatmaps-popup-item'
-                  href={route('beatmaps.show', { beatmap: beatmap.id })}
-                >
-                  <span className='beatmaps-popup-item__col beatmaps-popup-item__col--mode'>
-                    <span className={`fal fa-extra-mode-${beatmap.mode}`} />
-                  </span>
-                  <span
-                    className='beatmaps-popup-item__col beatmaps-popup-item__col--difficulty'
-                    style={{
-                      '--bg': `var(--diff-${BeatmapHelper.getDiffRating(beatmap.difficulty_rating)})`,
-                    } as React.CSSProperties}
-                  >
-                    <span className='beatmaps-popup-item__difficulty-icon'>
-                      <span className='fas fa-star' />
-                    </span>
-                    {osu.formatNumber(beatmap.difficulty_rating, 2)}
-                  </span>
-                  <span className='beatmaps-popup-item__col beatmaps-popup-item__col--name u-ellipsis-overflow'>
-                    {beatmap.version}
-                  </span>
-                </a>
-              ))}
-            </div>
-          ))}
-        </div>
-      </div>
->>>>>>> b4036ffc
     );
   }
 
