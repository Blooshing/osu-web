--- conflicted
+++ resolved
@@ -24,14 +24,6 @@
 declare module 'spinner' {
   class Spinner extends React.PureComponent<any> {}
 }
-<<<<<<< HEAD
-=======
-
-declare module 'supporter-icon' {
-  class SupporterIcon extends React.PureComponent<any> {}
-}
-
->>>>>>> ac8033f8
 declare module 'user-avatar' {
   class UserAvatar extends React.PureComponent<any> {}
 }
