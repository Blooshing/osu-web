--- conflicted
+++ resolved
@@ -28,7 +28,6 @@
       />
 
       <div className='osu-page osu-page--generic-compact'>
-<<<<<<< HEAD
         <Cover coverUrl={props.user.cover.url} currentMode={props.user.playmode} user={props.user} />
 
         <div className='profile-detail'>
@@ -38,21 +37,12 @@
 
         <DetailBar user={props.user} />
 
-        <div className='user-profile-pages user-profile-pages--multiplayer-index'>
-          <div className='user-profile-pages__item'>
-            <div className='page-extra'>
-              <h2 className='title title--page-extra'>{osu.trans(`users.show.extra.${props.store.typeGroup}.title`)}</h2>
-              <MultiplayerHistory store={props.store} user={props.user} />
-            </div>
-=======
         <div className='user-profile-pages user-profile-pages--no-tabs'>
           <div className='page-extra'>
             <h2 className='title title--page-extra'>{osu.trans(`users.show.extra.${props.store.typeGroup}.title`)}</h2>
             <MultiplayerHistory store={props.store} user={props.user} />
->>>>>>> b9865242
           </div>
         </div>
-
       </div>
     </UserProfileContainer>
   );
