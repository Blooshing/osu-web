// interfaces for using process.env
interface Process {
  env: ProcessEnv;
}

interface ProcessEnv {
  [key: string]: string | undefined;
}

declare var process: Process;

declare var window: Window;

// libraries
declare var laroute: any;
// TODO: Turbolinks 5.3 is Typescript, so this should be updated then.
declare var Turbolinks: TurbolinksStatic;

// our helpers
declare var tooltipDefault: TooltipDefault;
declare var osu: OsuCommon;
declare var currentUser: any;
declare var reactTurbolinks: any;
declare var userVerification: any;

// external (to typescript) classes
declare var BeatmapDiscussionHelper: BeatmapDiscussionHelperClass;
declare var LoadingOverlay: any;
declare var Timeout: any;

// Global object types
interface Comment {
  id: number;
}

interface BeatmapDiscussionHelperClass {
  url(options: any, useCurrent?: boolean): string;
}

interface JQueryStatic {
  subscribe: any;
  unsubscribe: any;
  publish: any;
}

interface OsuCommon {
  ajaxError: (xhr: JQueryXHR) => void;
  classWithModifiers: (baseName: string, modifiers?: string[]) => string;
  isClickable: (el: HTMLElement) => boolean;
  jsonClone: (obj: any) => any;
  parseJson: (id: string) => any;
  popup: (message: string, type: string) => void;
  presence: (str?: string | null) => string | null;
  promisify: (xhr: JQueryXHR) => Promise<any>;
  timeago: (time?: string) => string;
  trans: (...args: any[]) => string;
  transChoice: (key: string, count: number, replacements?: any, locale?: string) => string;
  urlPresence: (url?: string | null) => string;
  uuid: () => string;
  formatNumber(num: number, precision?: number, options?: Intl.NumberFormatOptions, locale?: string): string;
  formatNumber(num: null, precision?: number, options?: Intl.NumberFormatOptions, locale?: string): null;
<<<<<<< HEAD
  isMobile(): boolean;
=======
  updateQueryString(url: string | null, params: { [key: string]: string | undefined }): string;
>>>>>>> 172812f0
}

interface Country {
  code?: string;
  name?: string;
}

interface Cover {
  id?: string;
  custom_url?: string;
  url?: string;
}

interface Score {
  id: string;
  mode: string;
  replay: boolean;
  user_id: number;
}

// TODO: should look at combining with the other User.ts at some point.
interface User {
  avatar_url?: string;
  country?: Country;
  country_code?: string;
  cover: Cover;
  default_group: string;
  id: number;
  is_active: boolean;
  is_bot: boolean;
  is_online: boolean;
  is_supporter: boolean;
  last_visit?: string;
  pm_friends_only: boolean;
  profile_colour?: string;
  unread_pm_count?: number;
  username: string;
}

interface TooltipDefault {
  remove: (el: HTMLElement) => void;
}

interface TurbolinksAction {
  action: 'advance' | 'replace' | 'restore';
}

interface TurbolinksStatic {
  controller: any;
  supported: boolean;

  clearCache(): void;
  setProgressBarDelay(delayInMilliseconds: number): void;
  visit(location: string, options?: TurbolinksAction): void;
  uuid(): string;
}<|MERGE_RESOLUTION|>--- conflicted
+++ resolved
@@ -59,11 +59,8 @@
   uuid: () => string;
   formatNumber(num: number, precision?: number, options?: Intl.NumberFormatOptions, locale?: string): string;
   formatNumber(num: null, precision?: number, options?: Intl.NumberFormatOptions, locale?: string): null;
-<<<<<<< HEAD
   isMobile(): boolean;
-=======
   updateQueryString(url: string | null, params: { [key: string]: string | undefined }): string;
->>>>>>> 172812f0
 }
 
 interface Country {
