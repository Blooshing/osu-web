// Copyright (c) ppy Pty Ltd <contact@ppy.sh>. Licensed under the GNU Affero General Public License v3.0.
// See the LICENCE file in the repository root for full licence text.

declare module 'mod-names.json' {
  const modNames: Partial<Record<string, string>>;

  export default modNames;
}

// Scoping to prevent global type import pollution.
// There interfaces are only used in this file.
declare module 'legacy-modules' {
  type BeatmapsetDiscussionJson = import('interfaces/beatmapset-discussion-json').default;

  interface BeatmapDiscussionHelperClass {
    url(options: any, useCurrent?: boolean): string;
    urlParse(urlString: string, discussions?: BeatmapsetDiscussionJson[] | null, options?: any): {
      beatmapId?: number;
      beatmapsetId?: number;
      discussionId?: number;
      filter: string;
      mode: string;
      postId?: number;
      user?: number;
    };
  }

  interface OsuCommon {
<<<<<<< HEAD
    formatBytes: (bytes: number, decimals?: number) => string;
=======
    groupColour: (group?: GroupJson | null) => React.CSSProperties;
>>>>>>> 60d745b2
    popup: (message: string, type: string) => void;
    presence: (str?: string | null) => string | null;
    present: (str?: string | null) => boolean;
    reloadPage: () => void;
    trans: (...args: any[]) => string;
    transArray: (array: any[], key?: string) => string;
    transChoice: (key: string, count: number, replacements?: any, locale?: string) => string;
    transExists: (key: string, locale?: string) => boolean;
  }

  interface TooltipDefault {
    remove: (el: HTMLElement) => void;
  }
}

// #region Extensions to global object types
interface JQueryStatic {
  publish: (eventName: string, data?: any) => void;
  subscribe: (eventName: string, handler: (...params: any[]) => void) => void;
  unsubscribe: (eventName: string, handler?: unknown) => void;
}

interface Window {
  newBody?: HTMLElement;
  newUrl?: URL | Location | null;
}
// #endregion

// #region interfaces for using process.env
interface Process {
  env: ProcessEnv;
}

interface ProcessEnv {
  [key: string]: string | undefined;
}

declare const process: Process;
// #endregion

// TODO: Turbolinks 5.3 is Typescript, so this should be updated then...or it could be never released.
declare const Turbolinks: import('turbolinks').default;

// our helpers
declare const tooltipDefault: import('legacy-modules').TooltipDefault;
declare const osu: import('legacy-modules').OsuCommon;

// external (to typescript) classes
declare const BeatmapDiscussionHelper: import('legacy-modules').BeatmapDiscussionHelperClass;
declare const fallbackLocale: string;
declare const currentLocale: string;<|MERGE_RESOLUTION|>--- conflicted
+++ resolved
@@ -26,11 +26,6 @@
   }
 
   interface OsuCommon {
-<<<<<<< HEAD
-    formatBytes: (bytes: number, decimals?: number) => string;
-=======
-    groupColour: (group?: GroupJson | null) => React.CSSProperties;
->>>>>>> 60d745b2
     popup: (message: string, type: string) => void;
     presence: (str?: string | null) => string | null;
     present: (str?: string | null) => boolean;
