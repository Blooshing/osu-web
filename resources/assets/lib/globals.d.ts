--- conflicted
+++ resolved
@@ -114,52 +114,6 @@
 }
 
 // TODO: incomplete
-<<<<<<< HEAD
-interface Beatmapset {
-  beatmaps: Beatmap[];
-  id: number;
-  nominations: {
-    current: number,
-    nominated: boolean,
-    required: number,
-    required_hype: number,
-  };
-  status: string;
-  // ... and other stuff
-}
-
-// TODO: incomplete
-interface Beatmap {
-  accuracy: number;
-  ar: number;
-  beatmapset_id: number;
-  convert: boolean | null;
-  count_circles: number;
-  count_sliders: number;
-  count_spinners: number;
-  count_total: number;
-  cs: number;
-  deleted_at: string | null;
-  difficulty_rating: number;
-  drain: number;
-  failtimes?: BeatmapFailTimesArray;
-  hit_length: number;
-  id: number;
-  last_updated: string;
-  mode: string;
-  mode_int: number;
-  passcount: number;
-  playcount: number;
-  ranked: number;
-  status: string;
-  total_length: number;
-  url: string;
-  version: string;
-}
-
-// TODO: incomplete
-=======
->>>>>>> ac8d999d
 interface BeatmapDiscussion {
   beatmap_id: number | null;
   beatmapset_id: number;
