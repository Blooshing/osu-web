// Copyright (c) ppy Pty Ltd <contact@ppy.sh>. Licensed under the GNU Affero General Public License v3.0.
// See the LICENCE file in the repository root for full licence text.

declare module 'mod-names.json' {
  const modNames: Partial<Record<string, string>>;

  export default modNames;
}

// Scoping to prevent global type import pollution.
// There interfaces are only used in this file.
declare module 'legacy-modules' {
  type BeatmapsetDiscussionJson = import('interfaces/beatmapset-discussion-json').default;

  interface BeatmapDiscussionHelperClass {
    url(options: any, useCurrent?: boolean): string;
    urlParse(urlString: string, discussions?: BeatmapsetDiscussionJson[] | null, options?: any): {
      beatmapId?: number;
      beatmapsetId?: number;
      discussionId?: number;
      filter: string;
      mode: string;
      postId?: number;
      user?: number;
    };
  }

  interface OsuCommon {
    formatBytes: (bytes: number, decimals?: number) => string;
<<<<<<< HEAD
    navigate: (url: string, keepScroll?: boolean, action?: Partial<Record<string, unknown>>) => void;
=======
    groupColour: (group?: GroupJson | null) => React.CSSProperties;
>>>>>>> 89ce0e01
    popup: (message: string, type: string) => void;
    presence: (str?: string | null) => string | null;
    present: (str?: string | null) => boolean;
    reloadPage: () => void;
    trans: (...args: any[]) => string;
    transArray: (array: any[], key?: string) => string;
    transChoice: (key: string, count: number, replacements?: any, locale?: string) => string;
    transExists: (key: string, locale?: string) => boolean;
  }

  interface TooltipDefault {
    remove: (el: HTMLElement) => void;
  }
}

// #region Extensions to global object types
interface JQueryStatic {
  publish: (eventName: string, data?: any) => void;
  subscribe: (eventName: string, handler: (...params: any[]) => void) => void;
  unsubscribe: (eventName: string, handler?: unknown) => void;
}

interface Window {
  newBody?: HTMLElement;
  newUrl?: URL | Location | null;
}
// #endregion

// #region interfaces for using process.env
interface Process {
  env: ProcessEnv;
}

interface ProcessEnv {
  [key: string]: string | undefined;
}

declare const process: Process;
// #endregion

// TODO: Turbolinks 5.3 is Typescript, so this should be updated then...or it could be never released.
declare const Turbolinks: import('turbolinks').default;

// our helpers
declare const tooltipDefault: import('legacy-modules').TooltipDefault;
declare const osu: import('legacy-modules').OsuCommon;

// external (to typescript) classes
declare const BeatmapDiscussionHelper: import('legacy-modules').BeatmapDiscussionHelperClass;
declare const fallbackLocale: string;
declare const currentLocale: string;<|MERGE_RESOLUTION|>--- conflicted
+++ resolved
@@ -27,11 +27,6 @@
 
   interface OsuCommon {
     formatBytes: (bytes: number, decimals?: number) => string;
-<<<<<<< HEAD
-    navigate: (url: string, keepScroll?: boolean, action?: Partial<Record<string, unknown>>) => void;
-=======
-    groupColour: (group?: GroupJson | null) => React.CSSProperties;
->>>>>>> 89ce0e01
     popup: (message: string, type: string) => void;
     presence: (str?: string | null) => string | null;
     present: (str?: string | null) => boolean;
