// Copyright (c) ppy Pty Ltd <contact@ppy.sh>. Licensed under the GNU Affero General Public License v3.0.
// See the LICENCE file in the repository root for full licence text.

// interfaces for using process.env
interface Process {
  env: ProcessEnv;
}

interface ProcessEnv {
  [key: string]: string | undefined;
}

declare var process: Process;

declare var window: Window;

// TODO: Turbolinks 5.3 is Typescript, so this should be updated then.
declare var Turbolinks: TurbolinksStatic;

// our helpers
declare var tooltipDefault: TooltipDefault;
declare var osu: OsuCommon;
declare var currentUser: any;
declare var reactTurbolinks: any;
declare var userVerification: any;

// external (to typescript) classes
declare var BeatmapsetFilter: any;
declare var BeatmapHelper: BeatmapHelperInterface;
declare var BeatmapDiscussionHelper: BeatmapDiscussionHelperClass;
declare var LoadingOverlay: any;
declare var Timeout: any;
declare const Lang: LangClass;
declare const fallbackLocale: string;
declare const currentLocale: string;

// Global object types
interface Comment {
  id: number;
}

interface DiscussionMessageType {
  icon: {[key: string]: string};
  iconText: {[key: string]: string[]};
}

interface BeatmapDiscussionHelperClass {
  messageType: DiscussionMessageType;
  format(text: string, options?: any): string;
  formatTimestamp(value: number): string;
  timestampToNumber(value: string): number | null;
  url(options: any, useCurrent?: boolean): string;
}

interface JQueryStatic {
  publish: (eventName: string, data?: any) => void;
  subscribe: (eventName: string, handler: (...params: any[]) => void) => void;
  unsubscribe: (eventName: string) => void;
}

interface OsuCommon {
  ajaxError: (xhr: JQueryXHR) => void;
  classWithModifiers: (baseName: string, modifiers?: string[]) => string;
  diffColour: (difficultyRating?: string | null) => React.CSSProperties;
  groupColour: (group?: GroupJSON) => React.CSSProperties;
  isClickable: (el: HTMLElement) => boolean;
  jsonClone: (obj: any) => any;
  link: (url: string, text: string, options?: { classNames?: string[]; isRemote?: boolean }) => string;
  linkify: (text: string, newWindow?: boolean) => string;
  navigate: (url: string, keepScroll?: boolean, action?: object) => void;
  parseJson: (id: string, remove?: boolean) => any;
  popup: (message: string, type: string) => void;
  popupShowing: () => boolean;
  presence: (str?: string | null) => string | null;
  present: (str?: string | null) => boolean;
  promisify: (xhr: JQueryXHR) => Promise<any>;
  timeago: (time?: string) => string;
  trans: (...args: any[]) => string;
  transArray: (array: any[], key?: string) => string;
  transChoice: (key: string, count: number, replacements?: any, locale?: string) => string;
  transExists: (key: string, locale?: string) => boolean;
  urlPresence: (url?: string | null) => string;
  urlRegex: RegExp;
  uuid: () => string;
  formatNumber(num: number, precision?: number, options?: Intl.NumberFormatOptions, locale?: string): string;
  formatNumber(num: null, precision?: number, options?: Intl.NumberFormatOptions, locale?: string): null;
  isDesktop(): boolean;
  isMobile(): boolean;
  updateQueryString(url: string | null, params: { [key: string]: string | undefined }): string;
}

interface BeatmapHelperInterface {
  getDiffRating(rating: number): string;
  sort(beatmaps: Beatmap[]): Beatmap[];
}

interface ChangelogBuild {
  update_stream: {
    name: string,
  };
  version: string;
}

interface Country {
  code?: string;
  name?: string;
}

interface Cover {
  custom_url?: string;
  id?: string;
  url?: string;
}

interface BeatmapFailTimesArray {
  exit: number[];
  fail: number[];
}

// TODO: incomplete
<<<<<<< HEAD
interface Beatmapset {
  beatmaps: Beatmap[];
  id: number;
  // ... and other stuff
}

// TODO: incomplete
interface Beatmap {
  accuracy: number;
  ar: number;
  beatmapset_id: number;
  convert: boolean | null;
  count_circles: number;
  count_sliders: number;
  count_spinners: number;
  count_total: number;
  cs: number;
  deleted_at: string | null;
  difficulty_rating: number;
  drain: number;
  failtimes?: BeatmapFailTimesArray;
  hit_length: number;
  id: number;
  last_updated: string;
  mode: string;
  mode_int: number;
  passcount: number;
  playcount: number;
  ranked: number;
  status: string;
  total_length: number;
  url: string;
  version: string;
}

// TODO: incomplete
=======
>>>>>>> 23803f65
interface BeatmapDiscussion {
  beatmap_id: number | null;
  beatmapset_id: number;
  id: number;
  message_type: string;
  parent_id: number | null;
  posts: BeatmapDiscussionPost[];
  resolved: boolean;
  starting_post: BeatmapDiscussionPost;
  timestamp: number | null;
}

// TODO: incomplete
interface BeatmapDiscussionPost {
  message: string;
}

interface LangClass {
  _getPluralForm: (count: number) => number;
  _origGetPluralForm: (count: number) => number;
  locale: string;
}

interface TooltipDefault {
  remove: (el: HTMLElement) => void;
}

interface TurbolinksAction {
  action: 'advance' | 'replace' | 'restore';
}

interface TurbolinksLocation {
    getPath(): string;
    isHTML(): boolean;
}

interface TurbolinksStatic {
  controller: any;
  supported: boolean;

  clearCache(): void;
  setProgressBarDelay(delayInMilliseconds: number): void;
  uuid(): string;
  visit(location: string, options?: TurbolinksAction): void;
}<|MERGE_RESOLUTION|>--- conflicted
+++ resolved
@@ -118,7 +118,6 @@
 }
 
 // TODO: incomplete
-<<<<<<< HEAD
 interface Beatmapset {
   beatmaps: Beatmap[];
   id: number;
@@ -155,8 +154,6 @@
 }
 
 // TODO: incomplete
-=======
->>>>>>> 23803f65
 interface BeatmapDiscussion {
   beatmap_id: number | null;
   beatmapset_id: number;
