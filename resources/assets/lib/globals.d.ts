--- conflicted
+++ resolved
@@ -8,14 +8,7 @@
   type GroupJson = import('interfaces/group-json').default;
 
   interface BeatmapDiscussionHelperClass {
-<<<<<<< HEAD
-    nearbyDiscussions(discussions: BeatmapsetDiscussionJson[], timestamp: number): BeatmapsetDiscussionJson[];
-=======
-    formatTimestamp(value: number | null): string | undefined;
     nearbyDiscussions<T extends BeatmapsetDiscussionJson>(discussions: T[], timestamp: number): T[];
-    parseTimestamp(value?: string): number | null;
-    TIMESTAMP_REGEX: RegExp;
->>>>>>> 0fc2b21c
     url(options: any, useCurrent?: boolean): string;
     urlParse(urlString: string, discussions?: BeatmapsetDiscussionJson[] | null, options?: any): {
       beatmapId?: number;
