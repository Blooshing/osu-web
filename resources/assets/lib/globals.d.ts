--- conflicted
+++ resolved
@@ -38,11 +38,6 @@
     transArray: (array: any[], key?: string) => string;
     transChoice: (key: string, count: number, replacements?: any, locale?: string) => string;
     transExists: (key: string, locale?: string) => boolean;
-<<<<<<< HEAD
-    uuid: () => string;
-=======
-    urlPresence: (url?: string | null) => string;
->>>>>>> 2229b82d
     xhrErrorMessage: (xhr: JQuery.jqXHR) => string;
   }
 
