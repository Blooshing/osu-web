// interfaces for using process.env
interface Process {
  env: ProcessEnv;
}

interface ProcessEnv {
  [key: string]: string | undefined;
}

declare var process: Process;

declare var window: Window;

// TODO: Turbolinks 5.3 is Typescript, so this should be updated then.
declare var Turbolinks: TurbolinksStatic;

// our helpers
declare var tooltipDefault: TooltipDefault;
declare var osu: OsuCommon;
declare var currentUser: any;
declare var reactTurbolinks: any;
declare var userVerification: any;

// external (to typescript) classes
declare var BeatmapsetFilter: any;
declare var BeatmapHelper: BeatmapHelperInterface;
declare var BeatmapDiscussionHelper: BeatmapDiscussionHelperClass;
declare var LoadingOverlay: any;
declare var Timeout: any;
declare const Lang: LangClass;

// Global object types
interface Comment {
  id: number;
}

interface DiscussionMessageType {
  icon: {[key: string]: string};
  iconText: {[key: string]: string[]};
}

interface BeatmapDiscussionHelperClass {
  messageType: DiscussionMessageType;
  format(text: string, options?: any): string;
  formatTimestamp(value: number): string;
  url(options: any, useCurrent?: boolean): string;
}

interface JQueryStatic {
  publish: any;
  subscribe: any;
  unsubscribe: any;
}

interface OsuCommon {
  ajaxError: (xhr: JQueryXHR) => void;
  classWithModifiers: (baseName: string, modifiers?: string[]) => string;
  isClickable: (el: HTMLElement) => boolean;
  jsonClone: (obj: any) => any;
  link: (url: string, text: string, options?: { classNames?: string[]; isRemote?: boolean }) => string;
  linkify: (text: string, newWindow?: boolean) => string;
  parseJson: (id: string, remove?: boolean) => any;
  popup: (message: string, type: string) => void;
  presence: (str?: string | null) => string | null;
  present: (str?: string | null) => boolean;
  promisify: (xhr: JQueryXHR) => Promise<any>;
  timeago: (time?: string) => string;
  trans: (...args: any[]) => string;
  transArray: (array: any[], key?: string) => string;
  transChoice: (key: string, count: number, replacements?: any, locale?: string) => string;
  transExists: (key: string, locale?: string) => boolean;
  urlPresence: (url?: string | null) => string;
  uuid: () => string;
  formatNumber(num: number, precision?: number, options?: Intl.NumberFormatOptions, locale?: string): string;
  formatNumber(num: null, precision?: number, options?: Intl.NumberFormatOptions, locale?: string): null;
  isDesktop(): boolean;
  isMobile(): boolean;
  updateQueryString(url: string | null, params: { [key: string]: string | undefined }): string;
}

interface BeatmapHelperInterface {
  getDiffRating(rating: number): string;
}

interface Country {
  code?: string;
  name?: string;
}

interface Cover {
  custom_url?: string;
  id?: string;
  url?: string;
}

interface Score {
  id: string;
  mode: string;
  replay: boolean;
  user: User;
  user_id: number;
}

interface BeatmapFailTimesArray {
  exit: number[];
  fail: number[];
}

// TODO: incomplete
interface Beatmap {
  accuracy: number;
  ar: number;
  beatmapset_id: number;
  convert: boolean | null;
  count_circles: number;
  count_sliders: number;
  count_spinners: number;
  count_total: number;
  cs: number;
  deleted_at: string | null;
  difficulty_rating: number;
  drain: number;
  failtimes?: BeatmapFailTimesArray;
  hit_length: number;
  id: number;
  last_updated: string;
  mode: string;
  mode_int: number;
  passcount: number;
  playcount: number;
  ranked: number;
  status: string;
  total_length: number;
  url: string;
  version: string;
}

// TODO: incomplete
interface BeatmapDiscussion {
  beatmap_id: number | null;
  beatmapset_id: number;
  message_type: string;
  parent_id: number | null;
  posts: BeatmapDiscussionPost[];
  resolved: boolean;
  starting_post: BeatmapDiscussionPost;
  timestamp: number | null;
}

// TODO: incomplete
interface BeatmapDiscussionPost {
  message: string;
}

<<<<<<< HEAD
interface Group {
  description: string;
  id: number;
  identifier: string;
  name: string;
  short_name: string;
=======
interface LangClass {
  _getPluralForm: (count: number) => number;
  _origGetPluralForm: (count: number) => number;
  locale: string;
>>>>>>> 41a3ccfc
}

// TODO: should look at combining with the other User.ts at some point.
interface User {
  avatar_url?: string;
  country?: Country;
  country_code?: string;
  cover: Cover;
  current_mode_rank?: number;
  default_group: string;
  group_badge?: Group;
  id: number;
  is_active: boolean;
  is_bot: boolean;
  is_online: boolean;
  is_supporter: boolean;
  last_visit?: string;
  pm_friends_only: boolean;
  profile_colour?: string;
  support_level?: number;
  unread_pm_count?: number;
  username: string;
}

interface TooltipDefault {
  remove: (el: HTMLElement) => void;
}

interface TurbolinksAction {
  action: 'advance' | 'replace' | 'restore';
}

interface TurbolinksStatic {
  controller: any;
  supported: boolean;

  clearCache(): void;
  setProgressBarDelay(delayInMilliseconds: number): void;
  uuid(): string;
  visit(location: string, options?: TurbolinksAction): void;
}<|MERGE_RESOLUTION|>--- conflicted
+++ resolved
@@ -152,19 +152,18 @@
   message: string;
 }
 
-<<<<<<< HEAD
 interface Group {
   description: string;
   id: number;
   identifier: string;
   name: string;
   short_name: string;
-=======
+}
+
 interface LangClass {
   _getPluralForm: (count: number) => number;
   _origGetPluralForm: (count: number) => number;
   locale: string;
->>>>>>> 41a3ccfc
 }
 
 // TODO: should look at combining with the other User.ts at some point.
