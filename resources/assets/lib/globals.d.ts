--- conflicted
+++ resolved
@@ -23,18 +23,6 @@
       postId?: number;
       user?: number;
     };
-  }
-
-  interface OsuCommon {
-<<<<<<< HEAD
-    popup: (message: string, type: string) => void;
-    reloadPage: () => void;
-=======
-    trans: (...args: any[]) => string;
-    transArray: (array: any[], key?: string) => string;
-    transChoice: (key: string, count: number, replacements?: any, locale?: string) => string;
-    transExists: (key: string, locale?: string) => boolean;
->>>>>>> d792495e
   }
 
   interface TooltipDefault {
