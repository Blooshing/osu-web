--- conflicted
+++ resolved
@@ -27,15 +27,11 @@
     username: item.details.username,
   };
 
-<<<<<<< HEAD
-  const key = `notifications.item.${item.displayType}.${item.category}.${item.name}_compact`;
-=======
-  let key = `notifications.item.${item.objectType}.${item.category}`;
+  let key = `notifications.item.${item.displayType}.${item.category}`;
   if (item.objectType === 'channel') {
     key += `.${item.details.type}`;
   }
   key += `.${item.name}_compact`;
->>>>>>> 71996f58
 
   if (item instanceof LegacyPmNotification) {
     message = osu.transChoice(key, item.details.count, replacements);
@@ -69,15 +65,11 @@
     username: item.details.username,
   };
 
-<<<<<<< HEAD
-  const key = `notifications.item.${item.displayType}.${item.category}.${item.name}`;
-=======
-  let key = `notifications.item.${item.objectType}.${item.category}`;
+  let key = `notifications.item.${item.displayType}.${item.category}`;
   if (item.objectType === 'channel') {
     key += `.${item.details.type}`;
   }
   key += `.${item.name}`;
->>>>>>> 71996f58
 
   if (item instanceof LegacyPmNotification) {
     message = osu.transChoice(key, item.details.count, replacements);
