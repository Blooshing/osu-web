// Copyright (c) ppy Pty Ltd <contact@ppy.sh>. Licensed under the GNU Affero General Public License v3.0.
// See the LICENCE file in the repository root for full licence text.

<<<<<<< HEAD
import { PresenceJSON, SendToJSON } from 'chat/chat-api-responses';
=======
import { ChatChannelSwitchAction } from 'actions/chat-actions';
import { dispatch } from 'app-dispatcher';
import { PresenceJson, SendToJson } from 'chat/chat-api-responses';
>>>>>>> 64227dc8
import MainView from 'chat/main-view';
import { isEmpty } from 'lodash';
import Channel from 'models/chat/channel';
import core from 'osu-core-singleton';

const dataStore = core.dataStore;
const presence = osu.parseJson<PresenceJson>('json-presence');

if (!isEmpty(presence)) {
  // initial population of channel/presence data
  dataStore.channelStore.updateWithPresence(presence);
}

reactTurbolinks.register('chat', MainView, () => {
  let initialChannel: number | undefined;
  const sendTo: SendToJson = osu.parseJson('json-sendto');

  if (!isEmpty(sendTo)) {
    const target = dataStore.userStore.getOrCreate(sendTo.target.id, sendTo.target); // pre-populate userStore with target
    let channel = dataStore.channelStore.findPM(target.id);

    if (channel != null) {
      initialChannel = channel.channelId;
    } else if (!target.is(core.currentUser)) {
      channel = Channel.newPM(target);
      channel.moderated = !sendTo.can_message; // TODO: move can_message to a user prop?
      dataStore.channelStore.channels.set(channel.channelId, channel);
      dataStore.channelStore.loaded = true;
      initialChannel = channel.channelId;
    }
  } else if (dataStore.channelStore.loaded) {
    const hasNonPmChannels = dataStore.channelStore.nonPmChannels.length > 0;
    const hasPmChannels = dataStore.channelStore.pmChannels.length > 0;

    if (hasNonPmChannels) {
      initialChannel = dataStore.channelStore.nonPmChannels[0].channelId;
    } else if (hasPmChannels) {
      initialChannel = dataStore.channelStore.pmChannels[0].channelId;
    }
  }

  if (initialChannel != null) {
    dataStore.chatState.selectChannel(initialChannel);
  }

  return {
    dataStore: core.dataStore,
    worker: core.chatWorker,
  };
});<|MERGE_RESOLUTION|>--- conflicted
+++ resolved
@@ -1,13 +1,7 @@
 // Copyright (c) ppy Pty Ltd <contact@ppy.sh>. Licensed under the GNU Affero General Public License v3.0.
 // See the LICENCE file in the repository root for full licence text.
 
-<<<<<<< HEAD
-import { PresenceJSON, SendToJSON } from 'chat/chat-api-responses';
-=======
-import { ChatChannelSwitchAction } from 'actions/chat-actions';
-import { dispatch } from 'app-dispatcher';
 import { PresenceJson, SendToJson } from 'chat/chat-api-responses';
->>>>>>> 64227dc8
 import MainView from 'chat/main-view';
 import { isEmpty } from 'lodash';
 import Channel from 'models/chat/channel';
