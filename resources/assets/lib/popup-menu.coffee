--- conflicted
+++ resolved
@@ -28,11 +28,7 @@
 
   componentDidMount: =>
     @tooltipHideEvent = @tooltipElement().qtip('option', 'hide.event')
-<<<<<<< HEAD
-    $(window).on "throttled-resize.#{@uuid}", @resize
-=======
     $(window).on "resize.#{@uuid}", @resize
->>>>>>> 6ebab8a1
     $(document).on "turbolinks:before-cache.#{@uuid}", () =>
       @removePortal()
 
