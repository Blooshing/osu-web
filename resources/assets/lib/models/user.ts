--- conflicted
+++ resolved
@@ -5,13 +5,12 @@
 import UserJson from 'interfaces/user-json';
 import { action, makeObservable, observable } from 'mobx';
 
-<<<<<<< HEAD
+export function normaliseUsername(username: string) {
+  return username.trim().toLowerCase();
+}
+
 export function usernameSortAscending(x: UserJson | User , y: UserJson | User) {
   return x.username.localeCompare(y.username);
-=======
-export function normaliseUsername(username: string) {
-  return username.trim().toLowerCase();
->>>>>>> 6295fd7d
 }
 
 export default class User {
