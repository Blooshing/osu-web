// Copyright (c) ppy Pty Ltd <contact@ppy.sh>. Licensed under the GNU Affero General Public License v3.0.
// See the LICENCE file in the repository root for full licence text.

<<<<<<< HEAD
import { MessageJSON } from 'chat/chat-api-responses';
import { escape } from 'lodash';
=======
import { MessageJson } from 'chat/chat-api-responses';
import * as _ from 'lodash';
>>>>>>> 2ca5b23b
import { action, computed, observable } from 'mobx';
import User from 'models/user';
import * as moment from 'moment';
import core from 'osu-core-singleton';

export default class Message {
  @observable channelId: number = -1;
  @observable content: string = '';
  @observable errored: boolean = false;
  @observable isAction: boolean = false;
  @observable messageId: number | string = -1;
  @observable persisted: boolean = false;
  @observable senderId = -1;
  @observable timestamp: string = moment().toISOString();
  @observable uuid: string = osu.uuid();

  @computed
  get parsedContent(): string {
    return osu.linkify(escape(this.content), true);
  }

  @computed
  get sender() {
    return core.dataStore.userStore.get(this.senderId) ?? new User(-1);
  }

  static fromJson(json: MessageJson): Message {
    const message = Object.create(Message.prototype);
    return Object.assign(message, {
      channelId: json.channel_id,
      content: json.content,
      isAction: json.is_action,
      messageId: json.message_id,
      persisted: true,
      senderId: json.sender_id,
      timestamp: json.timestamp,
      uuid: osu.uuid(),
    });
  }

  @action
  persist(): Message {
    this.persisted = true;

    return this;
  }
}<|MERGE_RESOLUTION|>--- conflicted
+++ resolved
@@ -1,13 +1,8 @@
 // Copyright (c) ppy Pty Ltd <contact@ppy.sh>. Licensed under the GNU Affero General Public License v3.0.
 // See the LICENCE file in the repository root for full licence text.
 
-<<<<<<< HEAD
-import { MessageJSON } from 'chat/chat-api-responses';
+import { MessageJson } from 'chat/chat-api-responses';
 import { escape } from 'lodash';
-=======
-import { MessageJson } from 'chat/chat-api-responses';
-import * as _ from 'lodash';
->>>>>>> 2ca5b23b
 import { action, computed, observable } from 'mobx';
 import User from 'models/user';
 import * as moment from 'moment';
