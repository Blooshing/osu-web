--- conflicted
+++ resolved
@@ -1,11 +1,7 @@
 // Copyright (c) ppy Pty Ltd <contact@ppy.sh>. Licensed under the GNU Affero General Public License v3.0.
 // See the LICENCE file in the repository root for full licence text.
 
-<<<<<<< HEAD
-import { ChannelJSON, ChannelJsonExtended, ChannelType, MessageJSON } from 'chat/chat-api-responses';
-=======
-import { ChannelJson, ChannelJsonExtended, ChannelType } from 'chat/chat-api-responses';
->>>>>>> 2ca5b23b
+import { ChannelJson, ChannelJsonExtended, ChannelType, MessageJson } from 'chat/chat-api-responses';
 import * as _ from 'lodash';
 import { action, computed, observable, transaction } from 'mobx';
 import User from 'models/user';
@@ -147,7 +143,7 @@
   }
 
   @action
-  updateMessage(message: Message, json: MessageJSON | null) {
+  updateMessage(message: Message, json: MessageJson | null) {
     if (json != null) {
       message.messageId = json.message_id;
       message.timestamp = json.timestamp;
