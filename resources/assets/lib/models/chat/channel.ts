// Copyright (c) ppy Pty Ltd <contact@ppy.sh>. Licensed under the GNU Affero General Public License v3.0.
// See the LICENCE file in the repository root for full licence text.

import { getMessages } from 'chat/chat-api';
import ChannelJson, { ChannelType, SupportedChannelType, supportedChannelTypes } from 'interfaces/chat/channel-json';
import MessageJson from 'interfaces/chat/message-json';
import { minBy, sortBy } from 'lodash';
import { action, computed, makeObservable, observable, runInAction } from 'mobx';
import User from 'models/user';
import core from 'osu-core-singleton';
import Message from './message';

export const supportedTypeLookup = new Set(supportedChannelTypes) as Set<ChannelType>;

export default class Channel {
  private static readonly defaultIcon = '/images/layout/chat/channel-default.png'; // TODO: update with channel-specific icons?

  @observable canMessage = true;
  @observable channelId: number;
  @observable description?: string;
  @observable firstMessageId = -1;
  @observable icon?: string;
  @observable inputText = '';
  @observable lastReadId?: number;
  @observable loadingEarlierMessages = false;
  @observable loadingMessages = false;
  @observable name = '';
  needsRefresh = true;
  @observable newPmChannel = false;
<<<<<<< HEAD
  @observable type: ChannelType = 'NEW'; // TODO: look at making this support channels only after #8388
=======
  @observable type: ChannelType = 'TEMPORARY'; // TODO: look at making this support channels only
>>>>>>> f5ae01ec
  @observable users: number[] = [];

  @observable private messagesMap = new Map<number | string, Message>();
  private serverLastMessageId?: number;

  @computed
  get firstMessage() {
    return this.messages.length > 0 ? this.messages[0] : undefined;
  }

  @computed
  get hasEarlierMessages() {
    return this.firstMessageId !== this.minMessageId;
  }

  @computed
  get isDisplayable() {
    return this.name.length > 0 && this.icon != null;
  }

  @computed
  get isUnread(): boolean {
    if (this.lastReadId != null) {
      return this.lastMessageId > this.lastReadId;
    } else {
      return this.lastMessageId > -1;
    }
  }

  @computed
  get lastMessage(): Message | undefined {
    return this.messages[this.messages.length - 1];
  }

  @computed
  get lastMessageId() {
    for (let i = this.messages.length - 1; i >= 0; i--) {
      if (typeof this.messages[i].messageId === 'number') {
        return this.messages[i].messageId as number;
      }
    }

    return this.serverLastMessageId ?? -1;
  }

  @computed
  get messages() {
    return sortBy([...this.messagesMap.values()], ['timestamp', 'channelId']);
  }

  @computed
  get minMessageId() {
    const id = this.messages.length > 0 ? this.messages[0].messageId : undefined;

    return typeof id === 'number' ? id : -1;
  }

  @computed
  get pmTarget(): number | undefined {
    if (this.type !== 'PM') {
      return;
    }

    return this.users.find((userId: number) => userId !== core.currentUserOrFail.id);
  }

  @computed
  get supportedType() {
    return supportedTypeLookup.has(this.type) ? this.type as SupportedChannelType : null;
<<<<<<< HEAD
  }

  @computed
  get transient() {
    return this.type === 'NEW';
=======
>>>>>>> f5ae01ec
  }

  constructor(channelId: number) {
    this.channelId = channelId;

    makeObservable(this);
  }

  static newPM(target: User, channelId: number | null): Channel {
    const channel = new Channel(channelId ?? -1);
    channel.newPmChannel = channelId == null;
    channel.type = 'PM';
    channel.name = target.username;
    channel.icon = target.avatarUrl;
    channel.users = [core.currentUserOrFail.id, target.id];

    return channel;
  }

  /**
   * For handling messages that come over the socket.
   * May include relayed messages that are were just sent.
   */
  @action
  addMessage(json: MessageJson) {
    if (json.uuid != null && json.sender_id === core.currentUser?.id) {
      const existing = this.messagesMap.get(json.uuid);
      if (existing != null) {
        return this.persistMessage(existing, json);
      }
    }

    const message = Message.fromJson(json);
    this.messagesMap.set(message.messageId, message);
  }

  /**
   * Batch adding messages from updating channels.
   */
  @action
  addMessages(messages: Message[]) {
    messages.forEach((message) => this.messagesMap.set(message.messageId, message));
  }

  @action
  addSendingMessage(message: Message) {
    this.messagesMap.set(message.messageId, message);
    this.markAsRead();
  }

  @action
  afterSendMesssage(message: Message, json: MessageJson | null) {
    if (json != null) {
      this.persistMessage(message, json);
      this.setLastReadId(json.message_id);
    } else {
      message.errored = true;
      // delay and retry?
    }
  }

  @action
  load() {
    // nothing to load
    if (this.newPmChannel) return;

    this.refreshMessages();
  }

  @action
  async loadEarlierMessages() {
    if (!this.hasEarlierMessages || this.loadingEarlierMessages) {
      return;
    }

    this.loadingEarlierMessages = true;
    let until: number | undefined;
    // FIXME: nullable id instead?
    if (this.minMessageId > 0) {
      until = this.minMessageId;
    }

    try {
      const messages = await getMessages(this.channelId, { until });

      runInAction(() => {
        this.addMessages(messages);
        if (messages.length === 0) {
          // assume no more messages.
          this.firstMessageId = this.minMessageId;
        }
      });
    } finally {
      runInAction(() => {
        this.loadingEarlierMessages = false;
      });
    }
  }

  @action
  markAsRead() {
    this.setLastReadId(this.lastMessageId);
  }

  @action
  removeMessagesFromUserIds(userIds: Set<number>) {
    for (const [, message] of this.messagesMap) {
      if (userIds.has(message.senderId)) {
        this.messagesMap.delete(message.messageId);
      }
    }
  }

  @action
  setInputText(message: string) {
    this.inputText = message;
  }

  @action
  updatePresence = (json: ChannelJson) => {
    this.updateWithJson(json);

    if (json.current_user_attributes != null) {
      this.setLastReadId(json.current_user_attributes.last_read_id);
    }
  };

  @action
  updateWithJson(json: ChannelJson) {
    this.name = json.name;
    this.description = json.description;
    this.type = json.type;
    this.icon = json.icon ?? Channel.defaultIcon;
    this.users = json.users ?? this.users;

    this.serverLastMessageId = json.last_message_id;

    if (json.current_user_attributes != null) {
      this.canMessage = json.current_user_attributes.can_message;
    }
  }

  @action
  private persistMessage(message: Message, json: MessageJson) {
    if (json.uuid != null) {
      this.messagesMap.delete(json.uuid);
    }

    message.persist(json);
    this.messagesMap.set(message.messageId, message);
  }

  @action
  private async refreshMessages() {
    if (!this.needsRefresh || this.loadingMessages) return;

    this.loadingMessages = true;

    let since: number | undefined;
    if (this.messages.length > 0 && this.lastMessageId > 0) {
      since = this.lastMessageId;
    }

    try {
      const messages = await getMessages(this.channelId);

      runInAction(() => {
        // gap in messages, just clear all messages instead of dealing with the gap.
        const minMessageId = minBy(messages, 'messageId')?.messageId ?? -1;
        if (minMessageId > this.lastMessageId) {
          // TODO: force scroll to the end.
          this.messagesMap.clear();
        }

        this.addMessages(messages);

        this.needsRefresh = false;
        this.loadingMessages = false;

        if (messages.length === 0 && since == null) {
          // assume no more messages.
          this.firstMessageId = this.minMessageId;
          return;
        }
      });
    } catch {
      runInAction(() => this.loadingMessages = false);
    }
  }

  @action
  private setLastReadId(id: number) {
    if (id > (this.lastReadId ?? 0)) {
      this.lastReadId = id;
    }
  }
}<|MERGE_RESOLUTION|>--- conflicted
+++ resolved
@@ -27,11 +27,7 @@
   @observable name = '';
   needsRefresh = true;
   @observable newPmChannel = false;
-<<<<<<< HEAD
-  @observable type: ChannelType = 'NEW'; // TODO: look at making this support channels only after #8388
-=======
   @observable type: ChannelType = 'TEMPORARY'; // TODO: look at making this support channels only
->>>>>>> f5ae01ec
   @observable users: number[] = [];
 
   @observable private messagesMap = new Map<number | string, Message>();
@@ -101,14 +97,6 @@
   @computed
   get supportedType() {
     return supportedTypeLookup.has(this.type) ? this.type as SupportedChannelType : null;
-<<<<<<< HEAD
-  }
-
-  @computed
-  get transient() {
-    return this.type === 'NEW';
-=======
->>>>>>> f5ae01ec
   }
 
   constructor(channelId: number) {
