// Copyright (c) ppy Pty Ltd <contact@ppy.sh>. Licensed under the GNU Affero General Public License v3.0.
// See the LICENCE file in the repository root for full licence text.

import { ChannelJson, ChannelJsonExtended, ChannelType, MessageJson } from 'chat/chat-api-responses';
import * as _ from 'lodash';
import { action, computed, observable } from 'mobx';
import User from 'models/user';
import Message from './message';

export default class Channel {
  @observable channelId: number;
  @observable description?: string;
  firstMessageId: number = -1;
  @observable icon?: string;
  @observable inputText: string = '';
  @observable lastMessageId: number = -1;
  @observable lastReadId?: number;
  @observable loaded: boolean = false;
  @observable loading: boolean = false;
  @observable loadingEarlierMessages: boolean = false;
  @observable messages: Message[] = observable([]);
  @observable metaLoaded: boolean = false;
  @observable moderated: boolean = false;
  @observable name: string = '';
  @observable newPmChannel = false;
  @observable type: ChannelType = 'NEW';
  @observable users: number[] = [];

  @computed
  get hasEarlierMessages() {
    return this.firstMessageId !== this.minMessageId;
  }

  @computed
  get isUnread(): boolean {
    if (this.lastReadId != null) {
      return this.lastMessageId > this.lastReadId;
    } else {
      return this.lastMessageId > -1;
    }
  }

  @computed
<<<<<<< HEAD
  get lastMessage(): Message | undefined {
    return this.messages[this.messages.length - 1];
=======
  get exists(): boolean {
    return this.channelId > 0;
  }

  @computed
  get firstMessage() {
    return this.messages.length > 0 ? this.messages[0] : undefined;
  }

  @computed
  get hasEarlierMessages() {
    return this.firstMessageId !== this.minMessageId;
>>>>>>> 64227dc8
  }

  @computed
  get minMessageId() {
    const id = this.messages.length > 0 ? this.messages[0].messageId : undefined;

    return typeof id === 'number' ? id : -1;
  }

  @computed
  get pmTarget(): number | undefined {
    if (this.type !== 'PM') {
      return;
    }

    return this.users.find((userId: number) => userId !== currentUser.id);
  }

  @computed
  get transient() {
    return this.type === 'NEW';
  }

  constructor(channelId: number) {
    this.channelId = channelId;
  }

  static fromJson(json: ChannelJsonExtended): Channel {
    const channel = Object.create(Channel.prototype);
    return Object.assign(channel, {
      channelId: json.channel_id,
      name: json.name,
      type: json.type,

      description: json.description,
      firstMessageId: json.first_message_id,
      icon: json.icon,
      lastMessageId: json.last_message_id,
      lastReadId: json.last_read_id,
    });
  }

  static newPM(target: User): Channel {
    const channel = new Channel(-1);
    channel.newPmChannel = true;
    channel.type = 'PM';
    channel.name = target.username;
    channel.icon = target.avatarUrl;
    channel.users = [currentUser.id, target.id];

    return channel;
  }

  @action
  addMessages(messages: Message[], skipSort: boolean = false) {
    this.messages.push(...messages);

    if (!skipSort) {
      this.resortMessages();
    }

    const lastMessage = _(messages)
      .filter((message) => typeof message.messageId === 'number')
      .maxBy('messageId');
    let lastMessageId;

    // The type check is redundant due to the filter above.
    if (lastMessage != null && typeof lastMessage.messageId === 'number') {
      lastMessageId = lastMessage.messageId;
    } else {
      lastMessageId = -1;
    }
    if (lastMessageId > this.lastMessageId) {
      this.lastMessageId = lastMessageId;
    }
  }

  @action
  afterSendMesssage(message: Message, json: MessageJSON | null) {
    if (json != null) {
      message.messageId = json.message_id;
      message.persist();
    } else {
      message.errored = true;
      // delay and retry?
    }

    this.resortMessages();
  }

  @action
  markAsRead() {
    this.lastReadId = this.lastMessageId;
  }

  @action
  removeMessagesFromUserIds(userIds: Set<number>) {
    this.messages = this.messages.filter((message) => !userIds.has(message.senderId));
  }

  @action
  setInputText(message: string) {
    this.inputText = message;
  }

  @action
  unload() {
    this.messages = observable([]);
  }

  @action
<<<<<<< HEAD
=======
  updateMessage(message: Message, json: MessageJson | null) {
    if (json != null) {
      message.messageId = json.message_id;
      message.timestamp = json.timestamp;
      message.persist();
    } else {
      message.messageId = message.uuid; // prevent from being culled by uniq sort thing
      message.errored = true;
      // delay and retry?
    }
  }

  @action
>>>>>>> 64227dc8
  updatePresence = (json: ChannelJsonExtended) => {
    this.updateWithJson(json);
    this.lastReadId = json.last_read_id;
  }

  @action
  updateWithJson(json: ChannelJson) {
    this.name = json.name;
    this.description = json.description;
    this.type = json.type;
    this.icon = json?.icon ?? '/images/layout/chat/channel-default.png'; // TODO: update with channel-specific icons?
    this.moderated = json.moderated;
    this.users = json.users;

    this.firstMessageId = json.first_message_id ?? this.firstMessageId;
    // ?? -1 is just there for typing, lastMessageId initializes with -1.
    this.lastMessageId = _.max([this.lastMessageId, json.last_message_id]) ?? -1;

    this.metaLoaded = true;
  }

  @action
  private resortMessages() {
    this.messages = _(this.messages).sortBy('timestamp').uniqBy('messageId').value();
  }
}<|MERGE_RESOLUTION|>--- conflicted
+++ resolved
@@ -27,6 +27,11 @@
   @observable users: number[] = [];
 
   @computed
+  get firstMessage() {
+    return this.messages.length > 0 ? this.messages[0] : undefined;
+  }
+
+  @computed
   get hasEarlierMessages() {
     return this.firstMessageId !== this.minMessageId;
   }
@@ -41,23 +46,8 @@
   }
 
   @computed
-<<<<<<< HEAD
   get lastMessage(): Message | undefined {
     return this.messages[this.messages.length - 1];
-=======
-  get exists(): boolean {
-    return this.channelId > 0;
-  }
-
-  @computed
-  get firstMessage() {
-    return this.messages.length > 0 ? this.messages[0] : undefined;
-  }
-
-  @computed
-  get hasEarlierMessages() {
-    return this.firstMessageId !== this.minMessageId;
->>>>>>> 64227dc8
   }
 
   @computed
@@ -136,9 +126,10 @@
   }
 
   @action
-  afterSendMesssage(message: Message, json: MessageJSON | null) {
+  afterSendMesssage(message: Message, json: MessageJson | null) {
     if (json != null) {
       message.messageId = json.message_id;
+      message.timestamp = json.timestamp;
       message.persist();
     } else {
       message.errored = true;
@@ -169,22 +160,6 @@
   }
 
   @action
-<<<<<<< HEAD
-=======
-  updateMessage(message: Message, json: MessageJson | null) {
-    if (json != null) {
-      message.messageId = json.message_id;
-      message.timestamp = json.timestamp;
-      message.persist();
-    } else {
-      message.messageId = message.uuid; // prevent from being culled by uniq sort thing
-      message.errored = true;
-      // delay and retry?
-    }
-  }
-
-  @action
->>>>>>> 64227dc8
   updatePresence = (json: ChannelJsonExtended) => {
     this.updateWithJson(json);
     this.lastReadId = json.last_read_id;
