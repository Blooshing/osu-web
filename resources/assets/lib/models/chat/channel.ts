// Copyright (c) ppy Pty Ltd <contact@ppy.sh>. Licensed under the GNU Affero General Public License v3.0.
// See the LICENCE file in the repository root for full licence text.

import { getMessages } from 'chat/chat-api';
import ChannelJson, { ChannelType, SupportedChannelType, supportedTypeLookup } from 'interfaces/chat/channel-json';
import MessageJson from 'interfaces/chat/message-json';
import { minBy, sortBy } from 'lodash';
import { action, computed, makeObservable, observable, runInAction } from 'mobx';
import User from 'models/user';
import core from 'osu-core-singleton';
import Message from './message';

export default class Channel {
  private static readonly defaultIcon = '/images/layout/chat/channel-default.png'; // TODO: update with channel-specific icons?

  @observable canMessageError: string | null = null;
  @observable channelId: number;
  @observable description?: string;
  @observable firstMessageId = -1;
  @observable icon?: string;
  @observable inputText = '';
  @observable lastReadId?: number;
  @observable loadingEarlierMessages = false;
  @observable loadingMessages = false;
  @observable name = '';
  needsRefresh = true;
  @observable newPmChannel = false;
  @observable type: ChannelType = 'TEMPORARY'; // TODO: look at making this support channels only
  @observable uiState = {
    autoScroll: true,
    scrollY: 0,
  };
  @observable users: number[] = [];

  @observable private messagesMap = new Map<number | string, Message>();
  private serverLastMessageId?: number;

  @computed
  get canMessage() {
    return this.canMessageError == null;
  }

  @computed
  get firstMessage() {
    return this.messages.length > 0 ? this.messages[0] : undefined;
  }

  @computed
  get hasEarlierMessages() {
    return this.firstMessageId !== this.minMessageId;
  }

  @computed
  get isDisplayable() {
    return this.name.length > 0 && this.icon != null;
  }

  @computed
  get isUnread(): boolean {
    if (this.lastReadId != null) {
      return this.lastMessageId > this.lastReadId;
    } else {
      return this.lastMessageId > -1;
    }
  }

  @computed
  get lastMessage(): Message | undefined {
    return this.messages[this.messages.length - 1];
  }

  @computed
  get lastMessageId() {
    for (let i = this.messages.length - 1; i >= 0; i--) {
      if (typeof this.messages[i].messageId === 'number') {
        return this.messages[i].messageId as number;
      }
    }

    return this.serverLastMessageId ?? -1;
  }

  @computed
  get messages() {
    return sortBy([...this.messagesMap.values()], ['timestamp', 'channelId']);
  }

  @computed
  get minMessageId() {
    const id = this.messages.length > 0 ? this.messages[0].messageId : undefined;

    return typeof id === 'number' ? id : -1;
  }

  @computed
  get pmTarget(): number | undefined {
    if (this.type !== 'PM') {
      return;
    }

    return this.users.find((userId: number) => userId !== core.currentUserOrFail.id);
  }

  @computed
  get supportedType() {
    return supportedTypeLookup.has(this.type) ? this.type as SupportedChannelType : null;
  }

  constructor(channelId: number) {
    this.channelId = channelId;

    makeObservable(this);
  }

  static newPM(target: User, channelId: number | null): Channel {
    const channel = new Channel(channelId ?? -1);
    channel.newPmChannel = channelId == null;
    channel.type = 'PM';
    channel.name = target.username;
    channel.icon = target.avatarUrl;
    channel.users = [core.currentUserOrFail.id, target.id];

    return channel;
  }

  /**
   * For handling messages that come over the socket.
   * May include relayed messages that are were just sent.
   */
  @action
  addMessage(json: MessageJson) {
    if (json.uuid != null && json.sender_id === core.currentUser?.id) {
      const existing = this.messagesMap.get(json.uuid);
      if (existing != null) {
        return this.persistMessage(existing, json);
      }
    }

    const message = Message.fromJson(json);
    this.messagesMap.set(message.messageId, message);
  }

  /**
   * Batch adding messages from updating channels.
   */
  @action
  addMessages(messages: Message[]) {
    messages.forEach((message) => this.messagesMap.set(message.messageId, message));
  }

  @action
  addSendingMessage(message: Message) {
    this.messagesMap.set(message.messageId, message);
    this.markAsRead();
  }

  @action
  afterSendMesssage(message: Message, json: MessageJson | null) {
    if (json != null) {
      this.persistMessage(message, json);
      this.setLastReadId(json.message_id);
    } else {
      message.errored = true;
      // delay and retry?
    }
  }

  @action
  load() {
    // nothing to load
    if (this.newPmChannel) return;

    this.refreshMessages();
  }

  @action
  async loadEarlierMessages() {
    if (!this.hasEarlierMessages || this.loadingEarlierMessages) {
      return;
    }

    this.loadingEarlierMessages = true;
    let until: number | undefined;
    // FIXME: nullable id instead?
    if (this.minMessageId > 0) {
      until = this.minMessageId;
    }

    try {
      const messages = await getMessages(this.channelId, { until });

      runInAction(() => {
        this.addMessages(messages);
        if (messages.length === 0) {
          // assume no more messages.
          this.firstMessageId = this.minMessageId;
        }
      });
    } finally {
      runInAction(() => {
        this.loadingEarlierMessages = false;
      });
    }
  }

  @action
  markAsRead() {
    this.setLastReadId(this.lastMessageId);
  }

  @action
  removeMessagesFromUserIds(userIds: Set<number>) {
    for (const [, message] of this.messagesMap) {
      if (userIds.has(message.senderId)) {
        this.messagesMap.delete(message.messageId);
      }
    }
  }

  @action
  setInputText(message: string) {
    this.inputText = message;
  }

  @action
  updateWithJson(json: ChannelJson) {
    this.name = json.name;
    this.description = json.description;
    this.type = json.type;
    this.icon = json.icon ?? Channel.defaultIcon;
    this.users = json.users ?? this.users;

    this.serverLastMessageId = json.last_message_id;

    if (json.current_user_attributes != null) {
<<<<<<< HEAD
      this.canMessage = json.current_user_attributes.can_message;
      this.setLastReadId(json.current_user_attributes.last_read_id);
=======
      this.canMessageError = json.current_user_attributes.can_message_error;
>>>>>>> 1e901c9b
    }
  }

  @action
  private persistMessage(message: Message, json: MessageJson) {
    if (json.uuid != null) {
      this.messagesMap.delete(json.uuid);
    }

    message.persist(json);
    this.messagesMap.set(message.messageId, message);
  }

  @action
  private async refreshMessages() {
    if (!this.needsRefresh || this.loadingMessages) return;

    this.loadingMessages = true;

    let since: number | undefined;
    if (this.messages.length > 0 && this.lastMessageId > 0) {
      since = this.lastMessageId;
    }

    try {
      const messages = await getMessages(this.channelId);

      runInAction(() => {
        // gap in messages, just clear all messages instead of dealing with the gap.
        const minMessageId = minBy(messages, 'messageId')?.messageId ?? -1;
        if (minMessageId > this.lastMessageId) {
          // TODO: force scroll to the end.
          this.messagesMap.clear();
        }

        this.addMessages(messages);

        this.needsRefresh = false;
        this.loadingMessages = false;

        if (messages.length === 0 && since == null) {
          // assume no more messages.
          this.firstMessageId = this.minMessageId;
          return;
        }
      });
    } catch {
      runInAction(() => this.loadingMessages = false);
    }
  }

  @action
  private setLastReadId(id: number) {
    if (id > (this.lastReadId ?? 0)) {
      this.lastReadId = id;
    }
  }
}<|MERGE_RESOLUTION|>--- conflicted
+++ resolved
@@ -233,12 +233,8 @@
     this.serverLastMessageId = json.last_message_id;
 
     if (json.current_user_attributes != null) {
-<<<<<<< HEAD
-      this.canMessage = json.current_user_attributes.can_message;
+      this.canMessageError = json.current_user_attributes.can_message_error;
       this.setLastReadId(json.current_user_attributes.last_read_id);
-=======
-      this.canMessageError = json.current_user_attributes.can_message_error;
->>>>>>> 1e901c9b
     }
   }
 
