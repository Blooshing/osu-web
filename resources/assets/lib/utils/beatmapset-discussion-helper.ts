--- conflicted
+++ resolved
@@ -8,11 +8,8 @@
 import BeatmapsetDiscussionPostJson from 'interfaces/beatmapset-discussion-post-json';
 import BeatmapsetJson from 'interfaces/beatmapset-json';
 import UserJson from 'interfaces/user-json';
-<<<<<<< HEAD
+import { escape, truncate } from 'lodash';
 import core from 'osu-core-singleton';
-=======
-import { escape, truncate } from 'lodash';
->>>>>>> 9f473515
 import { currentUrl } from 'utils/turbolinks';
 import { linkHtml, openBeatmapEditor, urlRegex } from 'utils/url';
 import { classWithModifiers, Modifiers } from './css';
@@ -58,7 +55,6 @@
   return user.groups?.[0];
 }
 
-<<<<<<< HEAD
 export function canModeratePosts(user?: UserJson) {
   user ??= core.currentUser;
   if (user == null) return false;
@@ -67,9 +63,6 @@
 }
 
 export function discussionLinkify(text: string) {
-=======
-function discussionLinkify(text: string) {
->>>>>>> 9f473515
   // text should be pre-escaped.
   return text.replace(urlRegex, (match, url: string) => {
     const { children, ...props } = propsFromHref(url);
