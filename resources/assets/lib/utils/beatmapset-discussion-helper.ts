--- conflicted
+++ resolved
@@ -141,12 +141,6 @@
   return props;
 }
 
-<<<<<<< HEAD
-export function validMessageLength(message?: string | null, isTimeline = false) {
-  if (!message?.length) return false;
-
-  return isTimeline ? message.length <= maxLengthTimeline : true;
-=======
 // Workaround for the discussion starting_post typing mess until the response gets refactored and normalized.
 export function startingPost(discussion: BeatmapsetDiscussionJsonForBundle | BeatmapsetDiscussionJsonForShow): BeatmapsetDiscussionPostJson {
   if (!('posts' in discussion)) {
@@ -154,5 +148,10 @@
   }
 
   return discussion.posts[0];
->>>>>>> 3044c359
+}
+
+export function validMessageLength(message?: string | null, isTimeline = false) {
+  if (!message?.length) return false;
+
+  return isTimeline ? message.length <= maxLengthTimeline : true;
 }