// Copyright (c) ppy Pty Ltd <contact@ppy.sh>. Licensed under the GNU Affero General Public License v3.0.
// See the LICENCE file in the repository root for full licence text.

import guestGroup from 'beatmap-discussions/guest-group';
import mapperGroup from 'beatmap-discussions/mapper-group';
import BeatmapJson from 'interfaces/beatmap-json';
import BeatmapsetJson from 'interfaces/beatmapset-json';
import UserJson from 'interfaces/user-json';
import { escape, truncate } from 'lodash';
import { currentUrl } from 'utils/turbolinks';
import { linkHtml, openBeatmapEditor, urlRegex } from 'utils/url';
import { classWithModifiers, Modifiers } from './css';

interface BadgeGroupParams {
  beatmapset: BeatmapsetJson;
  currentBeatmap: BeatmapJson;
  discussion: BeatmapsetDiscussionJson;
  user?: UserJson;
}

interface FormatOptions {
  modifiers?: Modifiers;
  newlines?: boolean;
}

interface PropsFromHrefValue {
  [key: string]: string | undefined;
  children: string;
  className?: string;
  rel: 'nofollow noreferrer';
  target?: '_blank';
}

<<<<<<< HEAD
const lineBreakRegex = /(?:<br>){2,}/g;
const linkTimestampRegex = /\b((\d{2}):(\d{2})[:.](\d{3})( \([\d,|]+\)|\b))/g;
const maxMessagePreviewLength = 100;
=======
export const maxLengthTimeline = 750;
>>>>>>> 23c76e1a

export function badgeGroup({ beatmapset, currentBeatmap, discussion, user }: BadgeGroupParams) {
  if (user == null) {
    return null;
  }

  if (user.id === beatmapset.user_id) {
    return mapperGroup;
  }

  if (currentBeatmap != null && discussion.beatmap_id === currentBeatmap.id && user.id === currentBeatmap.user_id) {
    return guestGroup;
  }

  return user.groups?.[0];
}

function discussionLinkify(text: string) {
  // text should be pre-escaped.
  return text.replace(urlRegex, (match, url: string) => {
    const { children, ...props } = propsFromHref(url);
    // React types it as ReactNode but it can be a string.
    const displayUrl = typeof children === 'string' ? children : url;
    return linkHtml(url, displayUrl, { props, unescape: true });
  });
}

export function format(text: string, options: FormatOptions = {}) {
  text = linkTimestamp(discussionLinkify(escape(text).trim()), ['beatmap-discussion-timestamp-decoration']);

  if (options.newlines ?? true) {
    // replace newlines with <br>
    // - trim trailing spaces
    // - then join with <br>
    // - limit to 2 consecutive <br>s
    text = text
      .split('\n')
      .map((x) => x.trim())
      .join('<br>')
      .replace(lineBreakRegex, '<br><br>');
  }

  const blockClass = classWithModifiers('beatmapset-discussion-message', options.modifiers);

  return `<div class='${blockClass}'>${text}</div>`;
}


export function linkTimestamp(text: string, classNames: string[] = []) {
  return text.replace(
    linkTimestampRegex,
    (_match, timestamp: string, m: string, s: string, ms: string, range?: string) => (
      linkHtml(openBeatmapEditor(`${m}:${s}:${ms}${range ?? ''}`), timestamp, { classNames })
    ),
  );
}

export function previewMessage(message: string) {
  if (message.length > maxMessagePreviewLength) {
    return escape(truncate(message, { length: maxMessagePreviewLength }));
  }

  return format(message, { newlines: false });
}

export function propsFromHref(href: string) {
  const current = BeatmapDiscussionHelper.urlParse(currentUrl().href);

  const props: PropsFromHrefValue = {
    children: href,
    rel: 'nofollow noreferrer',
    target: '_blank',
  };

  let targetUrl: URL | undefined;

  try {
    // TODO: The regexp used sometimes catches invalid URL like "https://example.com]".
    // Either accept that as fact of life or a better regexp is needed which is
    // probably rather difficult especially if we're going to support parsing IDN.
    targetUrl = new URL(href);
  } catch (e: unknown) {
    // ignore error
  }

  if (targetUrl != null && targetUrl.host === currentUrl().host) {
    const target = BeatmapDiscussionHelper.urlParse(targetUrl.href, null, { forceDiscussionId: true });
    if (target?.discussionId != null && target.beatmapsetId != null) {
      const hash = [target.discussionId, target.postId].filter(Number.isFinite).join('/');
      if (current?.beatmapsetId === target.beatmapsetId) {
        // same beatmapset, format: #123
        props.children = `#${hash}`;
        props.className = 'js-beatmap-discussion--jump';
        props.target = undefined;
      } else {
        // different beatmapset, format: 1234#567
        props.children = `${target.beatmapsetId}#${hash}`;
      }
    }
  }

  return props;
}<|MERGE_RESOLUTION|>--- conflicted
+++ resolved
@@ -31,13 +31,10 @@
   target?: '_blank';
 }
 
-<<<<<<< HEAD
 const lineBreakRegex = /(?:<br>){2,}/g;
 const linkTimestampRegex = /\b((\d{2}):(\d{2})[:.](\d{3})( \([\d,|]+\)|\b))/g;
 const maxMessagePreviewLength = 100;
-=======
 export const maxLengthTimeline = 750;
->>>>>>> 23c76e1a
 
 export function badgeGroup({ beatmapset, currentBeatmap, discussion, user }: BadgeGroupParams) {
   if (user == null) {
