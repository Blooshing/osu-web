--- conflicted
+++ resolved
@@ -48,13 +48,8 @@
   mode?: GameMode;
 }
 
-<<<<<<< HEAD
-export function find<T extends BeatmapJsonType>(params: FindParams<T>): T | null {
+export function find<T extends BeatmapJson>(params: FindParams<T>): T | null {
   const findModes = params.mode == null ? userModes() : [params.mode];
-=======
-export function find<T extends BeatmapJson>(params: FindParams<T>): T | null {
-  const findModes = params.mode == null ? modes : [params.mode];
->>>>>>> d671fcef
 
   for (const m of findModes) {
     const item = (params.group[m] ?? []).find((i) => i.id === params.id);
@@ -96,7 +91,12 @@
   return _.orderBy(beatmaps, ['convert', 'difficulty_rating'], ['desc', 'asc']);
 }
 
-<<<<<<< HEAD
+export function sortWithMode<T extends BeatmapJson>(beatmaps: T[]): T[] {
+  const grouped = group(beatmaps);
+
+  return _.flatten(modes.map((mode) => grouped[mode] || []));
+}
+
 function userModes() {
   const currentMode: GameMode | undefined = currentUser.playmode;
   if (currentMode == null || !modes.includes(currentMode)) {
@@ -107,10 +107,4 @@
   ret.unshift(currentMode);
 
   return ret;
-=======
-export function sortWithMode<T extends BeatmapJson>(beatmaps: T[]): T[] {
-  const grouped = group(beatmaps);
-
-  return _.flatten(modes.map((mode) => grouped[mode] || []));
->>>>>>> d671fcef
 }