--- conflicted
+++ resolved
@@ -3,11 +3,8 @@
 
 import core from 'osu-core-singleton';
 import { createClickCallback } from 'utils/html';
-<<<<<<< HEAD
 import { trans } from 'utils/lang';
-=======
 import { popup } from './popup';
->>>>>>> d792495e
 import { present } from './string';
 
 interface UnknownErrorJson {
