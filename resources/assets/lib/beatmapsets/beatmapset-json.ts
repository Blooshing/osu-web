// Copyright (c) ppy Pty Ltd <contact@ppy.sh>. Licensed under the GNU Affero General Public License v3.0.
// See the LICENCE file in the repository root for full licence text.

import BeatmapJson from 'interfaces/beatmap-json';
import GameMode from 'interfaces/game-mode';
import GenreJson from 'interfaces/genre-json';
import LanguageJson from 'interfaces/language-json';

interface BeatmapsetCovers {
  card: string;
  cover: string;
  list: string;
  slimcover: string;
}

export function isBeatmapsetNominationEvent(x: BeatmapsetEvent): x is BeatmapsetNominationEvent {
  return x.type === 'nominate' && Array.isArray(x.comment?.modes);
}

export interface BeatmapsetNominationEvent extends BeatmapsetEvent {
  comment: {
    modes: GameMode[];
  };
  type: 'nominate';
}

export interface BeatmapsetEvent {
  comment: any; // TODO: fix
  created_at: string;
  id: number;
  type: string;
  user_id?: number;
}

interface BaseNominationsInterface {
  legacy_mode: boolean;
  nominated?: boolean;
  required_hype: number;
}

export interface NominationsInterface extends BaseNominationsInterface {
  current: Partial<Record<GameMode, number>>;
  legacy_mode: false;
  required: Partial<Record<GameMode, number>>;
}

export function isLegacyNominationsInterface(x: BaseNominationsInterface): x is LegacyNominationsInterface {
  return x.legacy_mode;
}

export interface LegacyNominationsInterface extends BaseNominationsInterface {
  current: number;
  legacy_mode: true;
  required: number;
}

export type BeatmapsetNominationsInterface =
  NominationsInterface | LegacyNominationsInterface;

export type BeatmapsetStatus =
  'graveyard' | 'wip' | 'pending' | 'ranked' | 'approved' | 'qualified' | 'loved';

interface AvailabilityInterface {
  download_disabled: boolean;
  download_disabled_url: string;
}

interface NominationsSummaryInterface {
  current: number;
  required: number;
}

export interface CurrentUserAttributes {
  can_delete: boolean;
  can_edit_metadata: boolean;
  can_hype: boolean;
  can_hype_reason: string;
  can_love: boolean;
  can_remove_from_loved: boolean;
  is_watching: boolean;
  new_hype_time: string;
  nomination_modes: Partial<Record<GameMode, 'full' | 'limited'>>;
  remaining_hype: number;
}

// TODO: incomplete
export interface BeatmapsetJson {
  artist: string;
  artist_unicode: string | null;
  availability?: AvailabilityInterface;
  beatmaps?: BeatmapJson[];
  covers: BeatmapsetCovers;
  creator: string;
  current_user_attributes?: CurrentUserAttributes;
  events?: BeatmapsetEvent[];
  favourite_count: number;
  genre: GenreJson;
  has_favourited?: boolean;
  hype?: {
    current: number;
    required: number;
  };
  id: number;
  language: LanguageJson;
  last_updated: string;
  nominations?: BeatmapsetNominationsInterface;
  nominations_summary?: NominationsSummaryInterface;
  nsfw: boolean;
  play_count: number;
  preview_url: string;
<<<<<<< HEAD
  ranked_date: string;
=======
>>>>>>> f312165d
  status: BeatmapsetStatus;
  storyboard?: boolean;
  title: string;
  title_unicode: string;
  user_id: number;
  video: boolean;
}<|MERGE_RESOLUTION|>--- conflicted
+++ resolved
@@ -60,16 +60,6 @@
 export type BeatmapsetStatus =
   'graveyard' | 'wip' | 'pending' | 'ranked' | 'approved' | 'qualified' | 'loved';
 
-interface AvailabilityInterface {
-  download_disabled: boolean;
-  download_disabled_url: string;
-}
-
-interface NominationsSummaryInterface {
-  current: number;
-  required: number;
-}
-
 export interface CurrentUserAttributes {
   can_delete: boolean;
   can_edit_metadata: boolean;
@@ -86,8 +76,7 @@
 // TODO: incomplete
 export interface BeatmapsetJson {
   artist: string;
-  artist_unicode: string | null;
-  availability?: AvailabilityInterface;
+  artist_unicode: string;
   beatmaps?: BeatmapJson[];
   covers: BeatmapsetCovers;
   creator: string;
@@ -104,16 +93,10 @@
   language: LanguageJson;
   last_updated: string;
   nominations?: BeatmapsetNominationsInterface;
-  nominations_summary?: NominationsSummaryInterface;
   nsfw: boolean;
   play_count: number;
   preview_url: string;
-<<<<<<< HEAD
-  ranked_date: string;
-=======
->>>>>>> f312165d
   status: BeatmapsetStatus;
-  storyboard?: boolean;
   title: string;
   title_unicode: string;
   user_id: number;
