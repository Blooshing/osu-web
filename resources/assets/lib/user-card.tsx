// Copyright (c) ppy Pty Ltd <contact@ppy.sh>. Licensed under the GNU Affero General Public License v3.0.
// See the LICENCE file in the repository root for full licence text.

import { BlockButton } from 'block-button';
import FlagCountry from 'flag-country';
import FollowUserMappingButton from 'follow-user-mapping-button';
import { FriendButton } from 'friend-button';
import UserJson from 'interfaces/user-json';
import { route } from 'laroute';
import * as _ from 'lodash';
import { PopupMenuPersistent } from 'popup-menu-persistent';
import * as React from 'react';
import { ReportReportable } from 'report-reportable';
import { Spinner } from 'spinner';
import { SupporterIcon } from 'supporter-icon';
import UserCardBrick from 'user-card-brick';
import UserGroupBadges from 'user-group-badges';
import { classWithModifiers } from 'utils/css';

export type ViewMode = 'brick' | 'card' | 'list';
export const viewModes: ViewMode[] = ['card', 'list', 'brick'];

interface Props {
  activated: boolean;
  mode: ViewMode;
  modifiers: string[];
  user?: UserJson;
}

interface State {
  avatarLoaded: boolean;
  backgroundLoaded: boolean;
}

export class UserCard extends React.PureComponent<Props, State> {
  static defaultProps = {
    activated: false,
    mode: 'card',
    modifiers: [],
  };

  static userLoading: UserJson = {
    avatar_url: '',
    country_code: '',
    cover: {},
    default_group: '',
    id: 0,
    is_active: false,
    is_bot: false,
    is_deleted: false,
    is_online: false,
    is_supporter: false,
    last_visit: '',
    pm_friends_only: true,
    profile_colour: '',
    username: osu.trans('users.card.loading'),
  };

  readonly state: State = {
    avatarLoaded: false,
    backgroundLoaded: false,
  };

  private url?: string;

  private get canMessage() {
    return !this.isSelf
      && _.find(currentUser.blocks, { target_id: this.user.id }) == null;
  }

  private get isOnline() {
    return this.user.is_online;
  }

  private get isSelf() {
    return currentUser.id === this.user.id;
  }

  private get isUserLoaded() {
    return Number.isFinite(this.user.id) && this.user.id > 0;
  }

  private get isUserNotFound() {
    return this.user.id === -1;
  }

  private get isUserVisible() {
    return this.isUserLoaded && !this.user.is_deleted;
  }

  private get user() {
    return this.props.user || UserCard.userLoading;
  }

  onAvatarLoad = () => {
    this.setState({ avatarLoaded: true });
  };

  onBackgroundLoad = () => {
    this.setState({ backgroundLoaded: true });
  };

  render() {
    if (this.props.mode === 'brick') {
      if (this.props.user == null) {
        return null;
      }

      return <UserCardBrick {...this.props} user={this.props.user} />;
    }

    const modifiers = this.props.modifiers.slice();
    // Setting the active modifiers from the parent causes unwanted renders unless deep comparison is used.
    modifiers.push(this.props.activated ? 'active' : 'highlightable');
    modifiers.push(this.props.mode);

    this.url = this.isUserVisible ? route('users.show', { user: this.user.id }) : undefined;

    return (
      <div className={osu.classWithModifiers('user-card', modifiers)}>
        {this.renderBackground()}

        <div className='user-card__card'>
          <div className='user-card__content user-card__content--details'>
            <div className='user-card__user'>
              {this.renderAvatar()}
            </div>
            <div className='user-card__details'>
              {this.renderIcons()}
              <div className='user-card__username-row'>
                {this.renderUsername()}
                <div className='user-card__group-badges'><UserGroupBadges groups={this.user.groups} short wrapper='user-card__group-badge' /></div>
              </div>
              {this.renderListModeIcons()}
            </div>
          </div>
          {this.renderStatusBar()}
        </div>
      </div>
    );
  }

  renderAvatar() {
    const modifiers = { loaded: this.state.avatarLoaded };
    const hasAvatar = osu.present(this.user.avatar_url) && !this.isUserNotFound;

    return (
      <div className='user-card__avatar-space'>
        <div className={classWithModifiers('user-card__avatar-spinner', modifiers)}>
          {hasAvatar && <Spinner modifiers={modifiers} />}
        </div>
        {this.isUserLoaded && hasAvatar && (
          <img
            className={classWithModifiers('user-card__avatar', modifiers)}
            onError={this.onAvatarLoad} // remove spinner if error
            onLoad={this.onAvatarLoad}
            src={this.user.avatar_url}
          />
        )}
      </div>
    );
  }

  renderBackground() {
    let background: React.ReactNode;
    let backgroundLink: React.ReactNode;

    const overlayCssClass = osu.classWithModifiers(
      'user-card__background-overlay',
      this.isOnline ? ['online'] : [],
    );

    if (this.user.cover && this.user.cover.url) {
      let backgroundCssClass = 'user-card__background';
      if (!this.state.backgroundLoaded) {
        backgroundCssClass += ' user-card__background--loading';
      }

      background = (
        <>
          <img className={backgroundCssClass} onLoad={this.onBackgroundLoad} src={this.user.cover.url} />
          <div className={overlayCssClass} />
        </>
      );
    } else {
      background = <div className={overlayCssClass} />;
    }

    if (this.isUserVisible) {
      backgroundLink = (
<<<<<<< HEAD
        <a
          className='user-card__background-container'
          href={route('users.show', { user: this.user.id })}
        >
=======
        <a href={this.url} className='user-card__background-container'>
>>>>>>> 22c12ee3
          {background}
        </a>
      );
    } else {
      backgroundLink = background;
    }

    return backgroundLink;
  }

  renderIcons() {
    if (!this.isUserVisible) {
      return null;
    }

    return (
      <div className='user-card__icons'>
        <a
          className='user-card__icon user-card__icon--flag'
          href={route('rankings', { mode: 'osu', type: 'performance', country: this.user.country_code })}
        >
          <FlagCountry country={this.user.country} />
        </a>

        {this.props.mode === 'card' && (
          <>
            {this.user.is_supporter && (
              <a className='user-card__icon' href={route('support-the-game')}>
                <SupporterIcon modifiers={['user-card']}/>
              </a>
            )}
            <div className='user-card__icon'>
              <FriendButton modifiers={['user-card']} userId={this.user.id} />
            </div>
            <div className='user-card__icon'>
              <FollowUserMappingButton modifiers={['user-card']} userId={this.user.id} />
            </div>
          </>
        )}
      </div>
    );
  }

  renderListModeIcons() {
    if (this.props.mode !== 'list' || !this.isUserVisible) {
      return null;
    }

    return (
      <div className='user-card__icons'>
        {this.user.is_supporter && (
          <a className='user-card__icon' href={route('support-the-game')}>
            <SupporterIcon level={this.user.support_level} modifiers={['user-list']} />
          </a>
        )}

        <div className='user-card__icon'>
          <FriendButton modifiers={['user-list']} userId={this.user.id} />
        </div>

        <div className='user-card__icon'>
          <FollowUserMappingButton modifiers={['user-list']} userId={this.user.id} />
        </div>
      </div>
    );
  }

  renderMenuButton() {
    if (this.isSelf) {
      return null;
    }

    const items = (dismiss: () => void) => (
      <>
        {
          this.canMessage ? (
            <a
              className='simple-menu__item js-login-required--click'
              href={route('messages.users.show', { user: this.user.id })}
              onClick={dismiss}
            >
              <span className='fas fa-envelope' />
              {` ${osu.trans('users.card.send_message')}`}
            </a>
          ) : null
        }

        <BlockButton modifiers={['inline']} onClick={dismiss} userId={this.user.id} wrapperClass='simple-menu__item' />
        <ReportReportable
          className='simple-menu__item'
          icon
          onFormClose={dismiss}
          reportableId={this.user.id.toString()}
          reportableType='user'
          user={this.user}
        />
      </>
    );

    return (
      <div className='user-card__icon user-card__icon--menu'>
        <PopupMenuPersistent>{items}</PopupMenuPersistent>
      </div>
    );
  }

  renderStatusBar() {
    if (!this.isUserVisible) {
      return null;
    }

    const lastSeen = (!this.isOnline && this.user.last_visit != null) ? osu.trans('users.show.lastvisit', { date: osu.timeago(this.user.last_visit) }) : '';
    const status = this.isOnline ? osu.trans('users.status.online') : osu.trans('users.status.offline');

    return (
      <div className='user-card__content user-card__content--status'>
        <div className='user-card__status'>
          {this.renderStatusIcon()}
          <div className='user-card__status-messages'>
            <span
              className='user-card__status-message user-card__status-message--sub u-ellipsis-overflow'
              dangerouslySetInnerHTML={{ __html: lastSeen }}
            />
            <span className='user-card__status-message u-ellipsis-overflow'>
              {status}
            </span>
          </div>
        </div>
        <div className='user-card__icons user-card__icons--menu'>
          {this.renderMenuButton()}
        </div>
      </div>
    );
  }

  renderStatusIcon() {
    if (!this.isUserVisible) {
      return null;
    }

    return (
      <div className='user-card__status-icon-container'>
        <div className={`user-card__status-icon user-card__status-icon--${this.isOnline ? 'online' : 'offline'}`} />
      </div>
    );
  }

  private renderUsername() {
    const displayName = this.user.is_deleted ? osu.trans('users.deleted') : this.user.username;

    return this.url == null ? (
      <div className='user-card__username u-ellipsis-pre-overflow'>{displayName}</div>
    ) : (
      <a href={this.url} className='user-card__username u-ellipsis-pre-overflow'>
        {displayName}
      </a>
    );
  }
}<|MERGE_RESOLUTION|>--- conflicted
+++ resolved
@@ -188,14 +188,10 @@
 
     if (this.isUserVisible) {
       backgroundLink = (
-<<<<<<< HEAD
         <a
           className='user-card__background-container'
-          href={route('users.show', { user: this.user.id })}
+          href={this.url}
         >
-=======
-        <a href={this.url} className='user-card__background-container'>
->>>>>>> 22c12ee3
           {background}
         </a>
       );
