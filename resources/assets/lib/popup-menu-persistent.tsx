--- conflicted
+++ resolved
@@ -5,36 +5,16 @@
 import * as React from 'react';
 import { ContainerContext, KeyContext } from 'stateful-activation-context';
 
-<<<<<<< HEAD
-interface Props {
-  children: Children;
-  customRender?: (children: JSX.Element[], ref: React.RefObject<HTMLElement>, toggle: (event: React.MouseEvent<HTMLElement>) => void) => JSX.Element;
-}
-
-=======
->>>>>>> 451f6747
 /**
  * Wrapper around PopupMenu that handles the persistent active state thing for it.
  * Also a functional component to be able to use useContext.
  */
-<<<<<<< HEAD
-export function PopupMenuPersistent({customRender, children, ...params }: Props) {
-=======
 export function PopupMenuPersistent(props: Props) {
->>>>>>> 451f6747
   const container = React.useContext(ContainerContext);
   const key = React.useContext(KeyContext);
 
   const onHide = () => container.activeKeyDidChange(null);
   const onShow = () => container.activeKeyDidChange(key);
 
-<<<<<<< HEAD
-  return (
-    <PopupMenu onHide={onHide} onShow={onShow} customRender={customRender} {...params}>
-      {children}
-    </PopupMenu>
-  );
-=======
   return <PopupMenu onHide={onHide} onShow={onShow} {...props} />;
->>>>>>> 451f6747
 }