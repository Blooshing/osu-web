// Copyright (c) ppy Pty Ltd <contact@ppy.sh>. Licensed under the GNU Affero General Public License v3.0.
// See the LICENCE file in the repository root for full licence text.

import KudosuHistoryJson from 'interfaces/kudosu-history-json';
import { action, computed, makeObservable, observable, runInAction } from 'mobx';
import { observer } from 'mobx-react';
import ExtraHeader from 'profile-page/extra-header';
import getPage, { PageSectionWithoutCountJson } from 'profile-page/extra-page';
import * as React from 'react';
import { formatNumber } from 'utils/html';
<<<<<<< HEAD
import { parseJsonNullable, storeJson } from 'utils/json';
import { apiShowMoreRecentlyReceivedKudosu, OffsetPaginatorJson } from 'utils/offset-paginator';
=======
import { trans } from 'utils/lang';
import { OffsetPaginatorJson } from 'utils/offset-paginator';
>>>>>>> cb0902de
import { wikiUrl } from 'utils/url';
import LazyLoad from './lazy-load';
import ShowMoreLink from './show-more-link';
import StringWithComponent from './string-with-component';
import TimeWithTooltip from './time-with-tooltip';
import ValueDisplay from './value-display';

const jsonId = 'json-kudosu';

function Entry({ kudosu }: { kudosu: KudosuHistoryJson }) {
  const textMappings = {
    amount: (
      <strong className='profile-extra-entries__kudosu-amount'>
        {trans('users.show.extra.kudosu.entry.amount', { amount: formatNumber(Math.abs(kudosu.amount)) })}
      </strong>
    ),
    giver: kudosu.giver == null
      ? trans('users.deleted')
      : <a href={kudosu.giver.url}>{kudosu.giver.username}</a>,
    post: kudosu.post.url == null
      ? kudosu.post.title
      : <a href={kudosu.post.url}>{kudosu.post.title}</a>,
  };

  return (
    <li className='profile-extra-entries__item'>
      <div className='profile-extra-entries__detail'>
        <div className='profile-extra-entries__text'>
          <StringWithComponent
            mappings={textMappings}
            pattern={trans(`users.show.extra.kudosu.entry.${kudosu.model}.${kudosu.action}`)}
          />
        </div>
      </div>
      <div className='profile-extra-entries__time'>
        <TimeWithTooltip dateTime={kudosu.created_at} relative />
      </div>
    </li>
  );
}

interface Props {
  kudosu?: OffsetPaginatorJson<KudosuHistoryJson>;
  name: string;
  total: number;
  userId: number;
  withEdit: boolean;
}

@observer
export default class ProfilePageKudosu extends React.Component<Props> {
  @observable private kudosu?: OffsetPaginatorJson<KudosuHistoryJson>;
  private showMoreXhr?: JQuery.jqXHR<KudosuHistoryJson[]>;
  private xhr?: JQuery.jqXHR<PageSectionWithoutCountJson<KudosuHistoryJson>>;

  @computed
  private get hasData() {
    return this.kudosu != null;
  }

  constructor(props: Props) {
    super(props);

    this.kudosu = parseJsonNullable(jsonId) ?? props.kudosu;

    makeObservable(this);
  }

  componentWillUnmount(){
    this.xhr?.abort();
    this.showMoreXhr?.abort();
  }

  render() {
    return (
      <div className='page-extra'>
        <ExtraHeader name={this.props.name} withEdit={this.props.withEdit} />

<<<<<<< HEAD
        <LazyLoad hasData={this.hasData} name={this.props.name} onLoad={this.handleOnLoad}>
          <div className='kudosu-box'>
            <ValueDisplay
              description={(
                <StringWithComponent
                  mappings={{
                    link: (
                      <a href={wikiUrl('Kudosu')}>
                        {osu.trans('users.show.extra.kudosu.total_info.link')}
                      </a>
                    ),
                  }}
                  pattern={osu.trans('users.show.extra.kudosu.total_info._')}
                />
              )}
              label={osu.trans('users.show.extra.kudosu.total')}
              modifiers='kudosu'
              value={formatNumber(this.props.total)}
            />
          </div>
=======
        <div className='kudosu-box'>
          <ValueDisplay
            description={(
              <StringWithComponent
                mappings={{
                  link: (
                    <a href={wikiUrl('Kudosu')}>
                      {trans('users.show.extra.kudosu.total_info.link')}
                    </a>
                  ),
                }}
                pattern={trans('users.show.extra.kudosu.total_info._')}
              />
            )}
            label={trans('users.show.extra.kudosu.total')}
            modifiers='kudosu'
            value={formatNumber(this.props.total)}
          />
        </div>
>>>>>>> cb0902de

          {this.renderEntries()}
        </LazyLoad>
      </div>
    );
  }

  @action
  private readonly handleOnLoad = () => {
    this.xhr = getPage({ id: this.props.userId }, 'kudosu');

    this.xhr.done((json) => runInAction(() => {
      this.kudosu = json;
      this.saveState();
    }));

    return this.xhr;
  };

  @action
  private readonly handleShowMore = () => {
    if (this.kudosu == null) return;

    this.showMoreXhr = apiShowMoreRecentlyReceivedKudosu(this.kudosu, this.props.userId).done(this.saveState);
  };

  private renderEntries() {
    if (this.kudosu == null) return null;

    if (this.kudosu.items.length === 0) {
      return (
        <div className='profile-extra-entries profile-extra-entries--kudosu'>
          {trans('users.show.extra.kudosu.entry.empty')}
        </div>
      );
    }

    return (
      <ul className='profile-extra-entries profile-extra-entries--kudosu'>
        {this.kudosu.items.map((kudosu) => <Entry key={kudosu.id} kudosu={kudosu} />)}

        <li className='profile-extra-entries__item'>
          <ShowMoreLink
            {...this.kudosu.pagination}
            callback={this.handleShowMore}
            modifiers='profile-page'
          />
        </li>
      </ul>
    );
  }

  private readonly saveState = () => {
    storeJson(jsonId, this.kudosu);
  };
}<|MERGE_RESOLUTION|>--- conflicted
+++ resolved
@@ -8,13 +8,9 @@
 import getPage, { PageSectionWithoutCountJson } from 'profile-page/extra-page';
 import * as React from 'react';
 import { formatNumber } from 'utils/html';
-<<<<<<< HEAD
 import { parseJsonNullable, storeJson } from 'utils/json';
+import { trans } from 'utils/lang';
 import { apiShowMoreRecentlyReceivedKudosu, OffsetPaginatorJson } from 'utils/offset-paginator';
-=======
-import { trans } from 'utils/lang';
-import { OffsetPaginatorJson } from 'utils/offset-paginator';
->>>>>>> cb0902de
 import { wikiUrl } from 'utils/url';
 import LazyLoad from './lazy-load';
 import ShowMoreLink from './show-more-link';
@@ -93,7 +89,6 @@
       <div className='page-extra'>
         <ExtraHeader name={this.props.name} withEdit={this.props.withEdit} />
 
-<<<<<<< HEAD
         <LazyLoad hasData={this.hasData} name={this.props.name} onLoad={this.handleOnLoad}>
           <div className='kudosu-box'>
             <ValueDisplay
@@ -102,39 +97,18 @@
                   mappings={{
                     link: (
                       <a href={wikiUrl('Kudosu')}>
-                        {osu.trans('users.show.extra.kudosu.total_info.link')}
+                        {trans('users.show.extra.kudosu.total_info.link')}
                       </a>
                     ),
                   }}
-                  pattern={osu.trans('users.show.extra.kudosu.total_info._')}
+                  pattern={trans('users.show.extra.kudosu.total_info._')}
                 />
               )}
-              label={osu.trans('users.show.extra.kudosu.total')}
+              label={trans('users.show.extra.kudosu.total')}
               modifiers='kudosu'
               value={formatNumber(this.props.total)}
             />
           </div>
-=======
-        <div className='kudosu-box'>
-          <ValueDisplay
-            description={(
-              <StringWithComponent
-                mappings={{
-                  link: (
-                    <a href={wikiUrl('Kudosu')}>
-                      {trans('users.show.extra.kudosu.total_info.link')}
-                    </a>
-                  ),
-                }}
-                pattern={trans('users.show.extra.kudosu.total_info._')}
-              />
-            )}
-            label={trans('users.show.extra.kudosu.total')}
-            modifiers='kudosu'
-            value={formatNumber(this.props.total)}
-          />
-        </div>
->>>>>>> cb0902de
 
           {this.renderEntries()}
         </LazyLoad>
