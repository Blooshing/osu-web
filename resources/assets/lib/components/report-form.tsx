--- conflicted
+++ resolved
@@ -110,11 +110,7 @@
 
   render() {
     return (
-<<<<<<< HEAD
-      <Modal onClose={this.handleClose} visible>
-=======
-      <Modal onClose={this.props.onClose}>
->>>>>>> b7f676b9
+      <Modal onClose={this.handleClose}>
         <div className={bn}>
           <div className={`${bn}__header`}>
             <div className={`${bn}__row ${bn}__row--exclamation`}>
