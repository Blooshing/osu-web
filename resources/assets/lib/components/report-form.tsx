--- conflicted
+++ resolved
@@ -56,25 +56,7 @@
   }
 
   render() {
-<<<<<<< HEAD
-    return this.props.visible ? this.renderForm() : null;
-  }
-
-  @action
-  private readonly handleCommentsChange = (e: React.ChangeEvent<HTMLTextAreaElement>) => {
-    this.comments = e.target.value;
-  };
-
-  @action
-  private readonly handleReasonChange = (option: ReportOption) => {
-    this.selectedReason = option;
-  };
-
-  private renderForm() {
     const title = this.props.completed ? trans('users.report.thanks') : this.props.title;
-=======
-    const title = this.props.completed ? osu.trans('users.report.thanks') : this.props.title;
->>>>>>> 4a712ff5
 
     return (
       <Modal onClose={this.props.onClose} visible>
