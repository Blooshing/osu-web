// Copyright (c) ppy Pty Ltd <contact@ppy.sh>. Licensed under the GNU Affero General Public License v3.0.
// See the LICENCE file in the repository root for full licence text.

import SoloScoreJson from 'interfaces/solo-score-json';
import { computed, makeObservable } from 'mobx';
import { observer } from 'mobx-react';
import core from 'osu-core-singleton';
import * as React from 'react';
import { onErrorWithCallback } from 'utils/ajax';
<<<<<<< HEAD
import { trans } from 'utils/lang';
=======
import { popup } from 'utils/popup';
>>>>>>> d792495e

interface Props {
  className: string;
  onUpdate?: () => void;
  score: SoloScoreJson;
}

@observer
export default class ScorePin extends React.Component<Props> {
  private onUpdateCallbacks: {
    done: Props['onUpdate'];
    fail: ReturnType<typeof onErrorWithCallback>;
  } | null = null;

  @computed
  private get isPinned() {
    return core.scorePins.isPinned(this.props.score);
  }

  @computed
  private get label() {
    const targetState = this.isPinned ? '0' : '1';

    return trans(`users.show.extra.top_ranks.pin.to_${targetState}`);
  }

  constructor(props: Props) {
    super(props);

    makeObservable(this);
  }

  componentWillUnmount() {
    this.onUpdateCallbacks = null;
  }

  render() {
    return (
      <button className={this.props.className} onClick={this.onClick} type='button'>
        {this.label}
      </button>
    );
  }

  private readonly onClick = () => {
    const targetState = this.isPinned ? '0' : '1';
    this.onUpdateCallbacks = {
      done: this.props.onUpdate,
      fail: onErrorWithCallback(this.onClick),
    };

    core.scorePins.apiPin(this.props.score, !this.isPinned)
      .done(() => {
<<<<<<< HEAD
        osu.popup(trans(`users.show.extra.top_ranks.pin.to_${targetState}_done`), 'info');
=======
        popup(osu.trans(`users.show.extra.top_ranks.pin.to_${targetState}_done`), 'info');
>>>>>>> d792495e
        this.onUpdateCallbacks?.done?.();
      }).fail((xhr, status) => this.onUpdateCallbacks?.fail(xhr, status));
  };
}<|MERGE_RESOLUTION|>--- conflicted
+++ resolved
@@ -7,11 +7,8 @@
 import core from 'osu-core-singleton';
 import * as React from 'react';
 import { onErrorWithCallback } from 'utils/ajax';
-<<<<<<< HEAD
 import { trans } from 'utils/lang';
-=======
 import { popup } from 'utils/popup';
->>>>>>> d792495e
 
 interface Props {
   className: string;
@@ -65,11 +62,7 @@
 
     core.scorePins.apiPin(this.props.score, !this.isPinned)
       .done(() => {
-<<<<<<< HEAD
-        osu.popup(trans(`users.show.extra.top_ranks.pin.to_${targetState}_done`), 'info');
-=======
-        popup(osu.trans(`users.show.extra.top_ranks.pin.to_${targetState}_done`), 'info');
->>>>>>> d792495e
+        popup(trans(`users.show.extra.top_ranks.pin.to_${targetState}_done`), 'info');
         this.onUpdateCallbacks?.done?.();
       }).fail((xhr, status) => this.onUpdateCallbacks?.fail(xhr, status));
   };
