// Copyright (c) ppy Pty Ltd <contact@ppy.sh>. Licensed under the GNU Affero General Public License v3.0.
// See the LICENCE file in the repository root for full licence text.

import * as React from 'react';
import { TooltipContext } from 'tooltip-context';
import { isModalShowing } from 'utils/modal-helper';
import { nextVal } from 'utils/seq';
import Portal from './portal';

type Children = (dismiss: () => void) => React.ReactNode;

export interface Props {
  children: Children;
  customRender?: (children: React.ReactNode, ref: React.RefObject<HTMLElement>, toggle: (event: React.MouseEvent<HTMLElement>) => void) => React.ReactNode;
  direction?: 'left' | 'right';
  onHide?: () => void;
  onShow?: () => void;
}

type DefaultProps = Required<Pick<Props, 'children' | 'direction'>>;
type PropsWithDefaults = Props & DefaultProps;

interface State {
  active: boolean;
}

export default class PopupMenu extends React.PureComponent<PropsWithDefaults, State> {
  static readonly contextType = TooltipContext;
  static readonly defaultProps: DefaultProps = {
    children: () => null,
    direction: 'left',
  };

  declare context: React.ContextType<typeof TooltipContext>;
  state: Readonly<State> = { active: false };

  private readonly buttonRef = React.createRef<HTMLButtonElement>();
  private readonly eventId = `popup-menu-${nextVal()}`;
  private readonly menuRef = React.createRef<HTMLDivElement>();
  private readonly menuRootRef = React.createRef<HTMLDivElement>();
  private tooltipHideEvent: unknown;

  private get $tooltipElement() {
    const el = this.tooltipElement;

    return el == null ? null : $(el);
  }

  private get tooltipElement() {
    return this.context?.closest('.qtip');
  }

  componentDidMount() {
    this.tooltipHideEvent = this.$tooltipElement?.qtip('option', 'hide.event');
    $(window).on(`resize.${this.eventId}`, this.resize);
  }

  componentDidUpdate(_prevProps: PropsWithDefaults, prevState: State) {
    if (prevState.active === this.state.active) return;

    if (this.state.active) {
      this.resize();
      const $tooltipElement = this.$tooltipElement;

      if ($tooltipElement != null) {
        this.tooltipHideEvent = $tooltipElement.qtip('option', 'hide.event');
        $tooltipElement.qtip('option', 'hide.event', false);
      }

      $(document).on(`click.${this.eventId} keydown.${this.eventId}`, this.hide);
      this.props.onShow?.();
    } else {
      this.$tooltipElement?.qtip('option', 'hide.event', this.tooltipHideEvent);

      $(document).off(`click.${this.eventId} keydown.${this.eventId}`, this.hide);
      this.props.onHide?.();
    }
  }

  componentWillUnmount() {
    $(document).off(`.${this.eventId}`);
    $(window).off(`.${this.eventId}`);
  }

  render() {
    if (this.props.customRender) {
<<<<<<< HEAD
      return this.props.customRender(<Portal>{this.renderMenu()}</Portal>, this.buttonRef, this.toggle);
=======
      return this.props.customRender(this.renderMenu(), this.buttonRef, this.toggle);
>>>>>>> 7e7eed57
    }

    return (
      <>
        <button
          ref={this.buttonRef}
          className='popup-menu'
          onClick={this.toggle}
          type='button'
        >
          <span className='fas fa-ellipsis-v' />
        </button>

<<<<<<< HEAD
        <Portal>{this.renderMenu()}</Portal>
=======
        {this.renderMenu()}
>>>>>>> 7e7eed57
      </>
    );
  }

  private readonly dismiss = () => {
    this.setState({ active: false });
  };

  private readonly hide = (e: JQuery.ClickEvent | JQuery.KeyDownEvent) => {
    if (!this.state.active || isModalShowing()) return;

    const event = e.originalEvent;

    // originalEvent gets eaten by error popup?
    if (event == null) return;

    if (('key' in event && event.key === 'Escape') || ('button' in event && event.button === 0 && !this.isMenuInPath(event.composedPath()))) {
      this.setState({ active: false });
    }
  };

  private isMenuInPath(path: EventTarget[]) {
    for (const ref of ['menuRootRef', 'buttonRef'] as const) {
      const el = this[ref].current;
      if (el != null && path.includes(el)) {
        return true;
      }
    }

    return false;
  }

  private renderMenu() {
    // using fadeIn causes rendering glitches from the stacking context due to will-change
    if (!this.state.active) return null;

    return (
<<<<<<< HEAD
      <div ref={this.menuRootRef}>
        <div ref={this.menuRef} className='popup-menu-float'>
          {this.props.children(this.dismiss)}
        </div>
      </div>
=======
      <Portal>
        <div ref={this.menuRootRef}>
          <div ref={this.menuRef} className='popup-menu-float'>
            {this.props.children(this.dismiss)}
          </div>
        </div>
      </Portal>
>>>>>>> 7e7eed57
    );
  }

  private readonly resize = () => {
    if (!this.state.active) return;

    const buttonEl = this.buttonRef.current;
    const menuEl = this.menuRef.current;
    const menuRootEl = this.menuRootRef.current;
    if (buttonEl == null || menuEl == null || menuRootEl == null) {
      throw new Error('missing button and/or menu element');
    }

    // disappear if the tree the menu is in is no longer displayed
    if (buttonEl.offsetParent == null) {
      menuRootEl.style.display = 'none';
      return;
    }

    const buttonRect = buttonEl.getBoundingClientRect();
    const menuRect = menuEl.getBoundingClientRect();
    const { scrollX, scrollY } = window;

    let left = scrollX + buttonRect.right;
    // shift the menu right if it clips out of the window;
    // menuRect.x doesn't update until after layout is finished so the known position of buttonRect is used instead.
    if (this.props.direction === 'right' || buttonRect.x - menuRect.width < 0) {
      left += menuRect.width - buttonRect.width;
    }

    menuRootEl.style.display = 'block';
    menuRootEl.style.position = 'absolute';
    menuRootEl.style.top = `${Math.floor(scrollY + buttonRect.bottom + 5)}px`;
    menuRootEl.style.left = `${Math.floor(left)}px`;

    // keeps the menu showing above the tooltip;
    // portal should be after the tooltip in the document body.
    const tooltipElement = this.tooltipElement;
    if (tooltipElement != null) {
      menuRootEl.style.zIndex = getComputedStyle(tooltipElement).zIndex;
    }
  };

  private readonly toggle = () => {
    this.setState({ active: !this.state.active });
  };
}<|MERGE_RESOLUTION|>--- conflicted
+++ resolved
@@ -84,11 +84,7 @@
 
   render() {
     if (this.props.customRender) {
-<<<<<<< HEAD
-      return this.props.customRender(<Portal>{this.renderMenu()}</Portal>, this.buttonRef, this.toggle);
-=======
       return this.props.customRender(this.renderMenu(), this.buttonRef, this.toggle);
->>>>>>> 7e7eed57
     }
 
     return (
@@ -102,11 +98,7 @@
           <span className='fas fa-ellipsis-v' />
         </button>
 
-<<<<<<< HEAD
-        <Portal>{this.renderMenu()}</Portal>
-=======
         {this.renderMenu()}
->>>>>>> 7e7eed57
       </>
     );
   }
@@ -144,13 +136,6 @@
     if (!this.state.active) return null;
 
     return (
-<<<<<<< HEAD
-      <div ref={this.menuRootRef}>
-        <div ref={this.menuRef} className='popup-menu-float'>
-          {this.props.children(this.dismiss)}
-        </div>
-      </div>
-=======
       <Portal>
         <div ref={this.menuRootRef}>
           <div ref={this.menuRef} className='popup-menu-float'>
@@ -158,7 +143,6 @@
           </div>
         </div>
       </Portal>
->>>>>>> 7e7eed57
     );
   }
 
