--- conflicted
+++ resolved
@@ -28,13 +28,9 @@
     return createPortal(this.props.children, this.container);
   }
 
-<<<<<<< HEAD
   private addPortal() {
-    (this.props.root ?? document.body).appendChild(this.container);
+    (this.props.root ?? window.newBody ?? document.body).appendChild(this.container);
   }
-=======
-  private readonly addPortal = () => (window.newBody ?? document.body).appendChild(this.container);
->>>>>>> ba718af3
 
   private readonly removePortal = () => {
     this.container.remove();
