// Copyright (c) ppy Pty Ltd <contact@ppy.sh>. Licensed under the GNU Affero General Public License v3.0.
// See the LICENCE file in the repository root for full licence text.

import * as React from 'react';
import { getDiffColour } from 'utils/beatmap-helper';
import { classWithModifiers } from 'utils/css';
import { formatNumber } from 'utils/html';

export default function DifficultyBadge(props: { rating: number }) {
  return (
    <div
      className={classWithModifiers('difficulty-badge', {
        'expert-plus': props.rating >= 6.5,
      })}
      style={{
        '--bg': getDiffColour(props.rating),
      } as React.CSSProperties}
    >
      <span className='difficulty-badge__icon'>
        <span className='fas fa-star' />
      </span>
<<<<<<< HEAD
      <span className='difficulty-badge__rating'>
        {osu.formatNumber(props.rating, 2)}
      </span>
=======
      {formatNumber(props.rating, 2)}
>>>>>>> 97d7138f
    </div>
  );
}<|MERGE_RESOLUTION|>--- conflicted
+++ resolved
@@ -19,13 +19,9 @@
       <span className='difficulty-badge__icon'>
         <span className='fas fa-star' />
       </span>
-<<<<<<< HEAD
       <span className='difficulty-badge__rating'>
-        {osu.formatNumber(props.rating, 2)}
+        {formatNumber(props.rating, 2)}
       </span>
-=======
-      {formatNumber(props.rating, 2)}
->>>>>>> 97d7138f
     </div>
   );
 }