--- conflicted
+++ resolved
@@ -4,14 +4,10 @@
 import BeatmapExtendedJson from 'interfaces/beatmap-extended-json';
 import { round } from 'lodash';
 import * as React from 'react';
-<<<<<<< HEAD
-import { getDiffColour } from 'utils/beatmap-helper';
-=======
 import { renderToStaticMarkup } from 'react-dom/server';
 import { getDiffColour, getDiffRating } from 'utils/beatmap-helper';
 import { classWithModifiers, Modifiers } from 'utils/css';
 import { nextVal } from 'utils/seq';
->>>>>>> a5c9c581
 
 interface Props {
   beatmap: BeatmapExtendedJson;
@@ -20,44 +16,6 @@
   withTooltip: boolean;
 }
 
-<<<<<<< HEAD
-export const BeatmapIcon = (props: Props) => {
-  const {
-    beatmap,
-    modifier,
-    showConvertMode = false,
-    showTitle = true,
-  } = props;
-
-  const mode = beatmap.convert && !showConvertMode ? 'osu' : beatmap.mode;
-
-  let className = 'beatmap-icon';
-  // FIXME: update to use array of string instead
-  if (modifier != null) {
-    className += ` beatmap-icon--${modifier}`;
-  }
-  if (showTitle) {
-    className += ' beatmap-icon--with-hover js-beatmap-tooltip';
-  }
-
-  const colour = getDiffColour(beatmap.difficulty_rating);
-  const style = {
-    '--diff': colour,
-  } as React.CSSProperties;
-
-  return (
-    <div
-      className={className}
-      data-beatmap-title={showTitle ? beatmap.version : null}
-      data-difficulty={colour}
-      data-stars={_.round(beatmap.difficulty_rating, 2)}
-      style={style}
-    >
-      <i className={`fal fa-extra-mode-${mode}`} />
-    </div>
-  );
-};
-=======
 export class BeatmapIcon extends React.Component<Props> {
   static readonly defaultProps = {
     showConvertMode: false,
@@ -152,5 +110,4 @@
 
     $(el).qtip(options, event);
   };
-}
->>>>>>> a5c9c581
+}