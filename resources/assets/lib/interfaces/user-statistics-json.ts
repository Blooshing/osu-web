--- conflicted
+++ resolved
@@ -16,19 +16,12 @@
   variant: '4k' | '7k';
 }
 
-<<<<<<< HEAD
-export default interface UserStatisticsJson {
-  country_rank?: number;
-  global_rank?: number;
-  grade_counts: Record<Grade, number>;
-=======
 interface UserStatisticsBaseJson {
   country_rank?: number | null;
   global_rank?: number | null;
   grade_counts: Record<Grade, number>;
   hit_accuracy: number;
   is_ranked: boolean;
->>>>>>> e06818b2
   level: {
     current: number;
     progress: number;
