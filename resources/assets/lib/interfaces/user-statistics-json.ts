// Copyright (c) ppy Pty Ltd <contact@ppy.sh>. Licensed under the GNU Affero General Public License v3.0.
// See the LICENCE file in the repository root for full licence text.

<<<<<<< HEAD
import GameMode from './game-mode';

interface Variant {
  country_rank: number;
  global_rank: number;
  mode: GameMode;
  pp: number;
  variant: string;
=======
import GameMode from 'interfaces/game-mode';

export type RankType = 'country' | 'global';

interface Variant {
  country_rank?: number;
  global_rank?: number;
  mode: GameMode;
  pp: number;
  variant: '4k' | '7k';
>>>>>>> 3f3ed917
}

export default interface UserStatisticsJson {
  country_rank?: number;
  global_rank?: number;
<<<<<<< HEAD
  pp: number;
=======
  level: {
    current: number;
    progress: number;
  };
>>>>>>> 3f3ed917
  variants?: Variant[];
}<|MERGE_RESOLUTION|>--- conflicted
+++ resolved
@@ -1,17 +1,7 @@
 // Copyright (c) ppy Pty Ltd <contact@ppy.sh>. Licensed under the GNU Affero General Public License v3.0.
 // See the LICENCE file in the repository root for full licence text.
 
-<<<<<<< HEAD
 import GameMode from './game-mode';
-
-interface Variant {
-  country_rank: number;
-  global_rank: number;
-  mode: GameMode;
-  pp: number;
-  variant: string;
-=======
-import GameMode from 'interfaces/game-mode';
 
 export type RankType = 'country' | 'global';
 
@@ -21,19 +11,15 @@
   mode: GameMode;
   pp: number;
   variant: '4k' | '7k';
->>>>>>> 3f3ed917
 }
 
 export default interface UserStatisticsJson {
   country_rank?: number;
   global_rank?: number;
-<<<<<<< HEAD
-  pp: number;
-=======
   level: {
     current: number;
     progress: number;
   };
->>>>>>> 3f3ed917
+  pp: number;
   variants?: Variant[];
 }