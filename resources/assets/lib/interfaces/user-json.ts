// Copyright (c) ppy Pty Ltd <contact@ppy.sh>. Licensed under the GNU Affero General Public License v3.0.
// See the LICENCE file in the repository root for full licence text.

<<<<<<< HEAD
import UserGroupJson from './user-group-json';
=======
import GroupJson from './group-json';
import ProfileBannerJson from './profile-banner';
import UserBadgeJson from './user-badge-json';
>>>>>>> 68c60399
import UserStatisticsJson from './user-statistics-json';

export default interface UserJson {
  active_tournament_banner?: ProfileBannerJson | null;
  avatar_url: string;
  badges?: UserBadgeJson[];
  country?: Country;
  country_code: string; // TODO: country object?
  cover?: Cover;
  default_group: string;
  follower_count?: number;
  groups?: UserGroupJson[];
  id: number;
  is_active: boolean;
  is_bot: boolean;
  is_deleted: boolean;
  is_online: boolean;
  is_supporter: boolean;
  last_visit: string | null;
  pm_friends_only: boolean;
  previous_usernames?: string[];
  profile_colour: string | null;
  statistics?: UserStatisticsJson;
  support_level?: number;
  username: string;
}<|MERGE_RESOLUTION|>--- conflicted
+++ resolved
@@ -1,13 +1,9 @@
 // Copyright (c) ppy Pty Ltd <contact@ppy.sh>. Licensed under the GNU Affero General Public License v3.0.
 // See the LICENCE file in the repository root for full licence text.
 
-<<<<<<< HEAD
-import UserGroupJson from './user-group-json';
-=======
-import GroupJson from './group-json';
 import ProfileBannerJson from './profile-banner';
 import UserBadgeJson from './user-badge-json';
->>>>>>> 68c60399
+import UserGroupJson from './user-group-json';
 import UserStatisticsJson from './user-statistics-json';
 
 export default interface UserJson {
