--- conflicted
+++ resolved
@@ -1,13 +1,9 @@
 // Copyright (c) ppy Pty Ltd <contact@ppy.sh>. Licensed under the GNU Affero General Public License v3.0.
 // See the LICENCE file in the repository root for full licence text.
 
-<<<<<<< HEAD
 import GameMode from './game-mode';
 
-export default interface GroupJSON {
-=======
 export default interface GroupJson {
->>>>>>> 64227dc8
   colour: string;
   id: number;
   identifier: string;
