/**
 *    Copyright (c) ppy Pty Ltd <contact@ppy.sh>.
 *
 *    This file is part of osu!web. osu!web is distributed with the hope of
 *    attracting more community contributions to the core ecosystem of osu!.
 *
 *    osu!web is free software: you can redistribute it and/or modify
 *    it under the terms of the Affero GNU General Public License version 3
 *    as published by the Free Software Foundation.
 *
 *    osu!web is distributed WITHOUT ANY WARRANTY; without even the implied
 *    warranty of MERCHANTABILITY or FITNESS FOR A PARTICULAR PURPOSE.
 *    See the GNU Affero General Public License for more details.
 *
 *    You should have received a copy of the GNU Affero General Public License
 *    along with osu!web.  If not, see <http://www.gnu.org/licenses/>.
 */

@plugin "../lib/osu-hsla";

@node_root: "../../../node_modules";

@import "@{node_root}/@fortawesome/fontawesome-free/less/fontawesome";
@import "@{node_root}/@fortawesome/fontawesome-free/less/solid";
@import "@{node_root}/@fortawesome/fontawesome-free/less/regular";
@import "@{node_root}/@fortawesome/fontawesome-free/less/brands";
@import "~inter-ui/inter.css";

@import "@{node_root}/bootstrap/less/bootstrap";
@import 'bootstrap-overrides';

@import (inline) "@{node_root}/qtip2/dist/jquery.qtip.css";
@import (inline) "@{node_root}/photoswipe/dist/photoswipe.css";
@import "photoswipe-overrides";

@import "jquery-ui/slider";
@import "jquery-ui/theme";

@import "functions";
@import "torus";
@import "base";
@import "keyframes";
@import "layout";
@import "bbcode";
@import "sections";
@import "spinner";
<<<<<<< HEAD
@import "wiki";
=======
@import "notifications";
>>>>>>> a7a2d65b
@import "store";
@import "select-options";
@import "icons";
@import "utilities";
@import "bem-index";

// Variables are imported last.
// Less has the rule "Last Defined Wins".
@import "bootstrap-variables";
@import "colors";
@import "variables";

@fa-font-path: "/vendor/fonts/font-awesome";
@extra-font-path: "/fonts/extra";
@torus-font-path: "/fonts/torus";<|MERGE_RESOLUTION|>--- conflicted
+++ resolved
@@ -44,11 +44,6 @@
 @import "bbcode";
 @import "sections";
 @import "spinner";
-<<<<<<< HEAD
-@import "wiki";
-=======
-@import "notifications";
->>>>>>> a7a2d65b
 @import "store";
 @import "select-options";
 @import "icons";
