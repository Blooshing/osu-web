/**
 *    Copyright (c) ppy Pty Ltd <contact@ppy.sh>.
 *
 *    This file is part of osu!web. osu!web is distributed with the hope of
 *    attracting more community contributions to the core ecosystem of osu!.
 *
 *    osu!web is free software: you can redistribute it and/or modify
 *    it under the terms of the Affero GNU General Public License version 3
 *    as published by the Free Software Foundation.
 *
 *    osu!web is distributed WITHOUT ANY WARRANTY; without even the implied
 *    warranty of MERCHANTABILITY or FITNESS FOR A PARTICULAR PURPOSE.
 *    See the GNU Affero General Public License for more details.
 *
 *    You should have received a copy of the GNU Affero General Public License
 *    along with osu!web.  If not, see <http://www.gnu.org/licenses/>.
 */

@plugin "../lib/osu-hsla";

@node_root: "../../../node_modules";

@import "@{node_root}/@fortawesome/fontawesome-free/less/fontawesome";
@import "@{node_root}/@fortawesome/fontawesome-free/less/solid";
@import "@{node_root}/@fortawesome/fontawesome-free/less/regular";
@import "@{node_root}/@fortawesome/fontawesome-free/less/brands";
@import "~inter-ui/inter.css";

@import "@{node_root}/bootstrap/less/bootstrap";
@import 'bootstrap-overrides';

@import (inline) "@{node_root}/qtip2/dist/jquery.qtip.css";
@import (inline) "@{node_root}/photoswipe/dist/photoswipe.css";
@import "photoswipe-overrides";

@import "jquery-ui/slider";
@import "jquery-ui/theme";

@import "functions";
@import "torus";
@import "base";
@import "keyframes";
@import "layout";
@import "bbcode";
@import "sections";
@import "spinner";
@import "notifications";
<<<<<<< HEAD
@import "wiki";
=======
@import "store";
>>>>>>> f1d32813
@import "select-options";
@import "icons";
@import "utilities";
@import "bem-index";

// Variables are imported last.
// Less has the rule "Last Defined Wins".
@import "bootstrap-variables";
@import "colors";
@import "variables";

@fa-font-path: "/vendor/fonts/font-awesome";
@extra-font-path: "/fonts/extra";
@torus-font-path: "/fonts/torus";<|MERGE_RESOLUTION|>--- conflicted
+++ resolved
@@ -45,11 +45,6 @@
 @import "sections";
 @import "spinner";
 @import "notifications";
-<<<<<<< HEAD
-@import "wiki";
-=======
-@import "store";
->>>>>>> f1d32813
 @import "select-options";
 @import "icons";
 @import "utilities";
