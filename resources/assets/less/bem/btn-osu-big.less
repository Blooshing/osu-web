/**
 *    Copyright 2015-2016 ppy Pty. Ltd.
 *
 *    This file is part of osu!web. osu!web is distributed with the hope of
 *    attracting more community contributions to the core ecosystem of osu!.
 *
 *    osu!web is free software: you can redistribute it and/or modify
 *    it under the terms of the Affero GNU General Public License version 3
 *    as published by the Free Software Foundation.
 *
 *    osu!web is distributed WITHOUT ANY WARRANTY; without even the implied
 *    warranty of MERCHANTABILITY or FITNESS FOR A PARTICULAR PURPOSE.
 *    See the GNU Affero General Public License for more details.
 *
 *    You should have received a copy of the GNU Affero General Public License
 *    along with osu!web.  If not, see <http://www.gnu.org/licenses/>.
 *
 */
.btn-osu-big {
  @top: btn-osu-big;

  .reset-input();
  .link-plain();
  .default-border-radius();
  border: none;

  display: inline-block;

  background-color: @blue-darker;
  background-image: url('/images/backgrounds/buttonblue@2x.png');
  background-size: cover;
  background-position: 50% 50%;
  transition: background-position 120ms;

  padding: (@spacing / 2) @spacing;
  color: @gray-f;
  font-size: @font-size--normal;
  font-weight: 600;

  &:hover,
  &:focus,
  &:active {
    color: @gray-f;
    background-position: calc(50% ~'-' (@spacing * 2)) 50%;
  }

  &--beatmap-discussion {
    margin-left: (@spacing / 2);
  }

  &--beatmapset-header {
    width: 160px;
    height: 45px;
    margin: 0 (@spacing / 2) (@spacing / 2) 0;
  }

<<<<<<< HEAD
  &[disabled] {
    &:hover,
    &:focus,
    &:active {
      background-position: 50% 50%;
    }

    &::before {
      .full-size();
      border-radius: inherit;
      background-color: fade(@gray-f, 50%);
=======
  &--contest-download {
    width: 300px;
    height: 45px;
    margin: 0 (@spacing / 2) (@spacing / 2) 0;
    &:hover {
      background-position: calc(50% ~'-' (@spacing * 2) - 2px) 50%;
>>>>>>> 14081b91
    }
  }

  &__content {
    width: 100%;
    height: 100%;

    display: flex;
    justify-content: space-between;
    align-items: center;
  }

  &__icon {
    margin-left: @spacing;
  }

  &__left {
    display: flex;
    flex-direction: column;
    justify-content: center;
  }

  &__text-bottom {
    font-size: @font-size--small;
  }
}<|MERGE_RESOLUTION|>--- conflicted
+++ resolved
@@ -54,7 +54,6 @@
     margin: 0 (@spacing / 2) (@spacing / 2) 0;
   }
 
-<<<<<<< HEAD
   &[disabled] {
     &:hover,
     &:focus,
@@ -66,14 +65,15 @@
       .full-size();
       border-radius: inherit;
       background-color: fade(@gray-f, 50%);
-=======
+    }
+  }
+
   &--contest-download {
     width: 300px;
     height: 45px;
     margin: 0 (@spacing / 2) (@spacing / 2) 0;
     &:hover {
       background-position: calc(50% ~'-' (@spacing * 2) - 2px) 50%;
->>>>>>> 14081b91
     }
   }
 
