/**
 *    Copyright (c) ppy Pty Ltd <contact@ppy.sh>.
 *
 *    This file is part of osu!web. osu!web is distributed with the hope of
 *    attracting more community contributions to the core ecosystem of osu!.
 *
 *    osu!web is free software: you can redistribute it and/or modify
 *    it under the terms of the Affero GNU General Public License version 3
 *    as published by the Free Software Foundation.
 *
 *    osu!web is distributed WITHOUT ANY WARRANTY; without even the implied
 *    warranty of MERCHANTABILITY or FITNESS FOR A PARTICULAR PURPOSE.
 *    See the GNU Affero General Public License for more details.
 *
 *    You should have received a copy of the GNU Affero General Public License
 *    along with osu!web.  If not, see <http://www.gnu.org/licenses/>.
 */

.btn-osu-big {
  @top: btn-osu-big;

  .reset-input();
  .link-plain();
  .default-border-radius();
  border: none;

  display: inline-block;

  background-color: @osu-colour-h2;
  transition: background-color 120ms;

  padding: 5px;
  color: #fff;
  font-size: @font-size--normal;
  font-weight: 600;
  overflow: hidden;
  cursor: pointer;
  text-transform: none;
  white-space: nowrap;

  &:focus,
  &:hover,
  &:active {
    color: #fff;
    background-color: @osu-colour-h1;
  }

  &[disabled] {
    background-color: @osu-colour-b3;
    color: @osu-colour-f1;
  }

  &--account-edit {
    min-width: @avatar-size--base;
    padding: 7px 10px;
    text-align: left;
  }

  &--beatmap-discussion-new {
    margin-left: 5px;
    margin-top: 5px;
  }

  &--beatmapset-header {
    min-width: 120px;
    height: 45px;
    margin: 0 5px 5px 0;
  }

  &--beatmapset-header-square {
    width: 45px;
    height: 45px;
    margin: 0 5px 5px 0;
  }

  &--comment-editor {
    min-width: 80px;
    border-radius: 10000px;
    padding: 5px;
  }

  &--comment-editor[disabled] {
    background-color: @osu-colour-b5;
    color: @osu-colour-f1;

    &::before {
      display: none;
    }
  }

  &--chat-send {
    min-width: 80px;
    border-radius: 10000px;
    padding: 10px;

    background-color: @osu-colour-h2;

    &:hover {
      background-color: @osu-colour-l3;
    }
    @media @desktop {
      min-width: 130px;
      padding: 10px 20px;
    }
  }

  &--contest-download {
    width: 300px;
    height: 45px;
    margin: 0 5px 5px 0;
    &:hover {
      background-position: calc(50% - (20px - 2px)) 50%;
    }
  }

  &--danger {
    background-color: @red;

    &:focus,
    &:hover,
    &:active {
      background-color: @red-light;
    };

    &[disabled] {
      background-color: @osu-colour-b3;
      color: @osu-colour-f1;
    }
  }

  &--download-landing {
    .default-box-shadow();
    .default-text-shadow();
    font-style: italic;
    font-size: @font-size--title-small;
    padding: 10px 5px;
  }

  &--download-page {
    .default-box-shadow();
    .default-border-radius();
    .center-content();
    background-image: url("/images/backgrounds/button.svg");
    background-color: @blue-darker;
    background-size: 150%;
    background-position: 50% 50%;
    transition: background-position 120ms;

    flex: none;
    height: 50px;
    width: 180px;
    margin-bottom: 20px;

    flex-direction: column;

    &:focus,
    &:hover,
    &:active {
      background-color: @blue-darker;
      background-position: calc(50% - 20px) 50%;
    }
  }

  &--mega {
    width: 100%;
    height: 50px;
    font-size: 18px;
    .center-content();
  }

  &--forum-button {
    padding: 8px 15px;

    background-color: @osu-colour-blue-3;
    border-radius: 10000px;
    .default-text-shadow();
    font-weight: normal;
    // remove line descenders on <a>; should probably go on the block if
    // the existing doesn't magically break.
    vertical-align: middle;

    &:focus,
    &:hover {
      background-color: @osu-colour-blue-2;
      color: @osu-colour-c1;
    }

    &:active {
      background-color: @osu-colour-blue-3;
      color: @osu-colour-c1;
    }

    &[disabled] {
      background-color: @osu-colour-b3;
      color: @osu-colour-f1;
    }
  }

  &--forum-cover {
    .default-text-shadow();
    background-color: @osu-colour-orange-3;
    color: @osu-colour-c1;
    padding: 8px 15px;
    border-radius: 100000px;
    font-weight: normal;

    .link-hover({
      background-color: @osu-colour-orange-2;
    });

    &[disabled] {
      background-color: @osu-colour-orange-3;
      color: @osu-colour-c1;
      opacity: 0.5;
    }
  }

  &--forum-cover-edit {
    margin: 10px 15px;
    min-width: 135px;
  }

  &--forum-primary {
    border-radius: 10000px;
    padding: 8px 20px;
    background-color: @osu-colour-lime-3;
    font-weight: normal;
    .default-text-shadow();

    .link-hover({
      background-color: @osu-colour-lime-2;
    });

    &[disabled] {
      background-color: @osu-colour-lime-3;
      color: @osu-colour-c1;
      opacity: 0.5;
    }
  }

  &--forum-reply {
    margin: 0 3px;
    border-radius: 10000px;
    padding: 0 10px;
    height: @btn-circle-diameter;
    background-color: @osu-colour-l4;

    &:focus {
      background-color: @osu-colour-l4;
    }

    &:hover,
    &:active {
      background-color: @osu-colour-l3;
    }
  }

  &--forum-secondary {
    border-radius: 10000px;
    padding: 8px 20px;
    background-color: @osu-colour-blue-3;
    font-weight: normal;
    .default-text-shadow();

    .link-hover({
      background-color: @osu-colour-blue-2;
    });

    &[disabled] {
      background-color: @osu-colour-blue-3;
      color: @osu-colour-c1;
      opacity: 0.5;
    }
  }

  &--full {
    width: 100%;
  }

  &--green {
    background-color: @green;
  }

  &--nav-popup {
    text-align: left;
    width: 120px;
    height: 35px;
    padding: 7px 10px;
  }

  &--password-reset {
    padding: 10px;
    text-align: center;
  }

  &--pink {
    background-color: @pink;
  }

  &--rounded {
    padding: 10px 15px;
    border-radius: 100000px;
  }

  &--search-advanced {
    flex: 1 0 auto;
    text-transform: lowercase;
    margin: 0 5px;
  }

  &--settings-oauth {
    min-width: 70px;
  }

  &--wrap-text {
    white-space: normal;
  }

  &--user-homepage {
    display: block;
    width: 100%;
    background-image: url('/images/backgrounds/button.svg');
    background-size: 175%;
    background-color: @blue;
    margin-bottom: 5px;
  }

  &--activated, &.js-activated {
    background-color: @osu-colour-h2;
    color: white;

    &:focus,
    &:hover,
    &:active {
      color: white;
    }
  }

  &__content {
    width: 100%;
    height: 100%;

    display: flex;
    justify-content: space-between;
    align-items: center;

    &--center {
      justify-content: center;
    }

    .@{top}--account-edit & {
      width: auto;
      margin: 0 -5px;
    }

    .@{top}--forum-reply & {
      // aligned to my system
      top: -1px;
    }

    .@{top}--nav-popup & {
      width: auto;
      margin: 0 -5px;
    }

    .@{top}--user-homepage & {
      flex-direction: column;
    }
  }

  &__fileupload {
    position: absolute;
    left: -200%;
    top: -200%;
  }

  &__icon {
    flex: none;
    margin: 0 5px;
    font-size: 150%;

    &--normal {
      font-size: inherit;
    }

    .@{top}--account-edit & {
      height: 0;
      display: flex;
      flex-direction: column;
      justify-content: center;
    }

    .@{top}--comment-editor, .@{top}--chat-send & {
      font-size: 120%;
    }

    .@{top}--download-landing & {
      .circle(40px);
      .center-content();
      .thick-box-shadow();
      margin-left: 20px;
      font-size: 20px;
      border: 2px solid #fff;
    }

    .@{top}--nav-popup & {
      height: 0;
      display: flex;
      flex-direction: column;
      justify-content: center;
    }

    .@{top}--forum-reply & {
      margin-right: 0;
    }
  }

  &__left {
    margin: 0 5px;
    display: flex;
    flex-direction: column;
    justify-content: center;
    text-align: left;

    .@{top}--user-homepage & {
      align-items: center;
    }

    .@{top}--beatmap-discussion-reply-open & {
      margin-right: 20px;
    }
  }

  &__loading-spinner {
    position: absolute;
    right: 10px;
    opacity: 0;

    .@{top}[data-state="loading"] & {
      opacity: 1;
    }
  }

  &__text-top {
    .@{top}--user-homepage & {
      margin-bottom: 5px;
    }

    .@{top}--download-page & {
      font-size: 15px;
      font-style: italic;
      font-weight: 700;

      margin: 0;

      .default-text-shadow;
    }
  }

  &__text-bottom {
    font-size: @font-size--small;

    .@{top}--download-page & {
      font-style: italic;
      .default-text-shadow;
    }
  }

<<<<<<< HEAD
  .oauth-client__actions & {
    margin: 0 5px 5px 5px;
=======
  &__toggle {
    margin: 0 5px;
    color: @osu-colour-d1;

    .@{top}.js-activated & {
      color: @osu-colour-c1;
      text-shadow: 0 0 10px @osu-colour-c2;
    }
>>>>>>> 4708d6be
  }
}<|MERGE_RESOLUTION|>--- conflicted
+++ resolved
@@ -466,10 +466,6 @@
     }
   }
 
-<<<<<<< HEAD
-  .oauth-client__actions & {
-    margin: 0 5px 5px 5px;
-=======
   &__toggle {
     margin: 0 5px;
     color: @osu-colour-d1;
@@ -478,6 +474,9 @@
       color: @osu-colour-c1;
       text-shadow: 0 0 10px @osu-colour-c2;
     }
->>>>>>> 4708d6be
+  }
+
+  .oauth-client__actions & {
+    margin: 0 5px 5px 5px;
   }
 }