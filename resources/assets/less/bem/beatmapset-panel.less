// Copyright (c) ppy Pty Ltd <contact@ppy.sh>. Licensed under the GNU Affero General Public License v3.0.
// See the LICENCE file in the repository root for full licence text.

.beatmapset-panel {
  .desktop-hover() {
    --info-bg: linear-gradient(0.25turn, hsl(var(--hsl-b4)), hsla(var(--hsl-b4), 0.8));
    --menu-opacity: 1;
    --menu-container-width: @_menu-width-visible;
    --play-bg: hsla(var(--hsl-b6), 0.8);
    --play-icon-opacity: 1;
    --stats-opacity: 1;
  }

  @_hover-transition-duration: 150ms;
  @_menu-width: 10px;
  @_menu-width-visible: 30px;

  // Extend by 1px on respective corner to prevent gap on some zoom levels.
  // Sizing is based on @border-radius--large.
  @_top-left-inverted-corner-path: path('M-1 -1 L-1 10 L0 10 A10 10 0 0 1 10 0 L10 -1 Z');
  @_bottom-left-inverted-corner-path: path('M-1 11 L-1 0 L0 0 A10 10 0 0 0 10 10 L10 11 Z');
  @_top-right-inverted-corner-path: path('M11 -1 L11 10 L10 10 A10 10 0 0 0 0 0 L0 -1 Z');
  @_bottom-right-inverted-corner-path: path('M11 11 L11 0 L10 0 A10 10 0 0 1 0 10 L 0 11 Z');

  --border-cover-opacity: 0;
  // For elements which provide overall beatmap link.
  // The link is disabled on mobile so it's easier to target
  // other elements like expand button and mapper name.
  --global-beatmap-link-pointer-events: none;
  // This changes on hover on desktop and irrelevant in mobile.
  // Background in mobile is controlled by &__cover-container::after.
  --info-bg: transparent;
  // Height of the card main content. A bit shorter on mobile than
  // the actual card because of the extra row.
  --main-height: 90px;
  // Similar to --info-bg variable.
  --menu-bg: transparent;
  --menu-container-width: 0;
  --menu-opacity: 0;
  --mobile-extra-bar-height: calc(var(--panel-height) - var(--main-height));
  --panel-height: 115px;
  // Audio player progress (to be overridden)
  --progress: 0;
  --play-bg: transparent;
  --play-icon-opacity: 0;
  --play-icon: @fa-var-play;
  --play-width: 60px;
  --stats-opacity: 1;
  --transition: all 150ms ease-in-out;

  position: relative;
  background-color: @beatmapset-panel-bg;
  border-radius: @border-radius--large;
  font-size: @font-size--normal;
  height: var(--panel-height);
  transition: var(--transition);
  .own-layer();

  @media @desktop {
    --global-beatmap-link-pointer-events: auto;
    --info-bg: linear-gradient(0.25turn, hsl(var(--hsl-b2)), hsla(var(--hsl-b2), 0.8));
    --main-height: 100%;
    --menu-bg: hsl(var(--hsl-b3));
    --menu-container-width: @_menu-width;
    --panel-height: 100px;
    --play-width: 120px;
    --stats-opacity: 0;

    &:hover {
      .desktop-hover();
    }
  }

  &::before {
    content: '';
    background-color: inherit;
    height: @border-radius--large;
    width: 100%;
    bottom: 0;
    left: 0;
    position: absolute;
    opacity: var(--border-cover-opacity);
    transition: inherit;
  }

  &[data-audio-state="loading"],
  &[data-audio-state="playing"] {
    --play-bg: hsla(var(--hsl-b6), 0.8);
    --play-icon-opacity: 1;
    --play-icon: @fa-var-pause;
  }

  &--beatmaps-popup-visible {
    --border-cover-opacity: 1;

    @media @desktop {
      .desktop-hover();
    }
  }

  &--mobile-expanded {
    @media @mobile {
      --menu-opacity: 1;
      --menu-container-width: @_menu-width-visible;
      --play-bg: hsla(var(--hsl-b6), 0.8);
      --play-icon-opacity: 1;
      --stats-opacity: 1;
    }
  }

<<<<<<< HEAD
=======
  &--with-beatmaps-popup-hover {
    @media @desktop {
      .show-beatmaps-popup();
    }
  }

  &__beatmap-count {
    font-weight: 600;
  }

>>>>>>> f3130373
  &__beatmap-dot {
    margin-right: 1px;
    width: 6px;
    height: 12px;
    border-radius: 10000px;
    background-color: var(--bg);
  }

  &__beatmap-icon {
    margin-right: 2px;
    font-size: 14px; // icon size
    display: flex;
  }

<<<<<<< HEAD
=======
  &__beatmaps-popup {
    max-height: 50vh;
    overflow: auto;
    padding: 2px 5px;
    display: grid;
    grid-gap: 10px;
  }

  &__beatmaps-popup-group {
    display: grid;
    grid-template-columns: minmax(0, 1fr);
    grid-gap: 2px;
  }

  &__beatmaps-popup-container {
    .fancy-scrollbar();
    opacity: var(--beatmaps-popup-opacity);
    pointer-events: var(--beatmaps-popup-pointer-events);
    position: absolute;
    top: 100%;
    width: 100%;
    background-color: @_main-bg;
    padding: 5px 0 @border-radius--large;
    border-radius: 0 0 @border-radius--large @border-radius--large;
    transition: var(--transition);
    z-index: @z-index--beatmaps-panel;

    @media @desktop {
      padding-top: @border-radius--large;
    }

    // hide top shadow
    &::before {
      content: '';
      .thick-box-shadow();
      border: 2px solid hsl(var(--hsl-h1));
      height: calc(100% + var(--panel-height));
      width: 100%;
      position: absolute;
      bottom: 0;
      left: 0;
      pointer-events: none;
      opacity: inherit;
      border-radius: @border-radius--large;
    }
  }

>>>>>>> f3130373
  &__content {
    pointer-events: none;
    position: relative;
    display: flex;
    width: 100%;
    height: var(--main-height);
  }

  &__cover {
    .full-size();
    object-fit: cover;
    border-radius: var(--border-radius);

    &--default {
      .at2x('~@images/layout/beatmaps/default-bg.png');
      background-position: center;
      background-size: cover;
    }
  }

  &__cover-col {
    position: relative;
    --border-radius: 0;

    &--play {
      --border-radius: @border-radius--large 0 0 @border-radius--large;
      width: calc(var(--play-width) + 10px);
      flex: none;
    }

    &--info {
      margin-right: @_menu-width;
      flex: 1;
    }
  }

  &__cover-container {
    .full-size();
    height: var(--main-height);
    display: flex;
    pointer-events: var(--global-beatmap-link-pointer-events);

    // solid cover for mobile
    &::after {
      content: '';
      position: absolute;
      display: block;
      width: calc(100% - var(--play-width));
      height: 100%;
      right: 0;
      top: 0;
      // Adjust radius to prevent bleeding of the underneath cover
      // when hover background (of &__play) is active.
      border-radius: @border-radius--large - 1px;
      background-color: hsl(var(--hsl-b4));

      @media @desktop {
        display: none;
      }
    }
  }

  &__extra-item {
    margin: 0 var(--gutter);
    display: flex;

    &--dots {
      align-items: center;
    }
  }

  &__info {
    flex: 1;
    min-width: 10px;
    padding: 4px @border-radius--large 6px;
    position: relative;
    background: var(--info-bg);
    display: flex;
    flex-direction: column;
    // Adjust radius to prevent bleeding of the underneath cover
    // when hover background (of &__play) is active.
    border-radius: (@border-radius--large - 1px) 0 0 (@border-radius--large - 1px);
  }

  &__info-row {
    padding: 0;
    margin: 0;
    display: flex;
    align-items: baseline;
    position: relative;

    &--artist {
      .default-text-shadow();
      font-size: @font-size--title-small;
      font-weight: 600;
    }

    &--extra {
      .link-plain();
      .link-white();
      --gutter: 3px;
      pointer-events: var(--global-beatmap-link-pointer-events);
      margin: 0 calc(var(--gutter) * -1);
      align-items: center;

      @media @mobile {
        position: absolute;
        left: calc(var(--play-width) * -1);
        top: 100%;
        height: var(--mobile-extra-bar-height);
        width: calc(100% + var(--play-width) + var(--gutter) * 2);
        padding: 0 30px 0 5px; // right padding to account for the expand button
      }
    }

    &--mapper {
      color: hsl(var(--hsl-c2));
      margin-top: 1px; // manual adjustment
      font-weight: 600;
      margin-bottom: auto;
    }

    &--stats {
      margin: 0 -5px;
      opacity: var(--stats-opacity);
      overflow: hidden;

      @media @desktop {
        margin-bottom: 2px;
      }
    }

    &--title {
      .default-text-shadow();
      font-size: @font-size--title-small-4;
      font-weight: 600;
    }
  }

  &__main-link {
    .link-plain();
    .link-white();
    pointer-events: auto;
  }

  &__menu {
    .full-size();
    opacity: var(--menu-opacity);
    display: flex;
    flex-direction: column;
    justify-content: space-evenly;
    align-items: center;
    font-size: 12px; // icon size
    color: hsl(var(--hsl-c2));
    transition: var(--transition);
    pointer-events: auto;
    overflow: hidden;
  }

  &__menu-container {
    width: var(--menu-container-width);
    overflow: hidden;
    flex: none;
    background-color: var(--menu-bg);
    position: relative;
    border-radius: 0 @border-radius--large @border-radius--large 0;
    transition: var(--transition);

    @media @desktop {
      overflow: visible;
    }

    &::after, &::before {
      content: '';
      width: @border-radius--large;
      height: $width;
      position: absolute;
      background-color: inherit;
      right: 100%;
    }

    &::before {
      top: 0;
      clip-path: @_top-right-inverted-corner-path;
    }

    &::after {
      bottom: 0;
      clip-path: @_bottom-right-inverted-corner-path;
    }
  }

  &__menu-item {
    .reset-input();
    color: hsl(var(--hsl-l1));
    width: 20px;
    text-align: center;
    padding: 3px 0;

    .link-hover({
      color: hsl(var(--hsl-c1));
    });

    &--disabled {
      .link-hover({
        color: hsl(var(--hsl-l1));
      });
    }
  }

  &__mobile-expand {
    .reset-input();
    pointer-events: auto;
    height: var(--mobile-extra-bar-height);
    width: 100%;
    display: flex;
    justify-content: flex-end;
    padding-right: 10px;
    align-items: center;
    color: hsl(var(--hsl-c2));
    position: absolute;
    bottom: 0;
    right: 0;

    @media @desktop {
      display: none;
    }
  }

  &__play {
    .reset-input();
    .full-size();
    .center-content();
    .fas();
    font-size: 14px; // icon size
    padding: 15px;
    pointer-events: auto;
    opacity: var(--play-icon-opacity);

    &:hover {
      color: hsl(var(--hsl-orange-1));
    }

    &::before {
      display: block;
      content: var(--play-icon);
    }

    @media @mobile {
      transition: var(--transition);
    }
  }

  &__play-container {
    width: var(--play-width);
    flex: none;
    background-color: var(--play-bg);
    position: relative;
    // Adjust radius to prevent bleeding of the underneath cover
    // when hover background is active.
    border-radius: (@border-radius--large - 1px) 0 0 (@border-radius--large - 1px);

    &::after, &::before {
      content: '';
      width: @border-radius--large;
      height: $width;
      position: absolute;
      background-color: inherit;
      left: 100%;
    }

    &::before {
      top: 0;
      clip-path: @_top-left-inverted-corner-path;
    }

    &::after {
      bottom: 0;
      clip-path: @_bottom-left-inverted-corner-path;
    }
  }

  &__play-icon {
    .circle(20px);
    .center-content();
    font-size: 10px;
    background: hsla(var(--hsl-b6), 0.5);
    margin: 1px;
    padding-top: 1px; // adjust alignment
    pointer-events: auto;
  }

  &__play-icons {
    position: absolute;
    top: 4px;
    left: 4px;
    display: flex;
  }

  &__play-progress {
    .full-size();
    .center-content();
    transition: var(--transition);
    opacity: var(--play-icon-opacity);
  }

  &__stats-item {
    margin: 0 5px;
    display: flex;
    align-items: center;
    flex: none;
    pointer-events: auto;
  }

  &__stats-item-icon {
    font-size: 8px;
    margin-right: 4px;
    color: hsl(var(--hsl-c2));
  }
}<|MERGE_RESOLUTION|>--- conflicted
+++ resolved
@@ -108,19 +108,11 @@
     }
   }
 
-<<<<<<< HEAD
-=======
-  &--with-beatmaps-popup-hover {
-    @media @desktop {
-      .show-beatmaps-popup();
-    }
-  }
 
   &__beatmap-count {
     font-weight: 600;
   }
 
->>>>>>> f3130373
   &__beatmap-dot {
     margin-right: 1px;
     width: 6px;
@@ -135,56 +127,6 @@
     display: flex;
   }
 
-<<<<<<< HEAD
-=======
-  &__beatmaps-popup {
-    max-height: 50vh;
-    overflow: auto;
-    padding: 2px 5px;
-    display: grid;
-    grid-gap: 10px;
-  }
-
-  &__beatmaps-popup-group {
-    display: grid;
-    grid-template-columns: minmax(0, 1fr);
-    grid-gap: 2px;
-  }
-
-  &__beatmaps-popup-container {
-    .fancy-scrollbar();
-    opacity: var(--beatmaps-popup-opacity);
-    pointer-events: var(--beatmaps-popup-pointer-events);
-    position: absolute;
-    top: 100%;
-    width: 100%;
-    background-color: @_main-bg;
-    padding: 5px 0 @border-radius--large;
-    border-radius: 0 0 @border-radius--large @border-radius--large;
-    transition: var(--transition);
-    z-index: @z-index--beatmaps-panel;
-
-    @media @desktop {
-      padding-top: @border-radius--large;
-    }
-
-    // hide top shadow
-    &::before {
-      content: '';
-      .thick-box-shadow();
-      border: 2px solid hsl(var(--hsl-h1));
-      height: calc(100% + var(--panel-height));
-      width: 100%;
-      position: absolute;
-      bottom: 0;
-      left: 0;
-      pointer-events: none;
-      opacity: inherit;
-      border-radius: @border-radius--large;
-    }
-  }
-
->>>>>>> f3130373
   &__content {
     pointer-events: none;
     position: relative;
