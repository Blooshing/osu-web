--- conflicted
+++ resolved
@@ -36,11 +36,7 @@
 
   &--page {
     .default-border-radius();
-<<<<<<< HEAD
-    background-color: @osu-colour-b4;
-=======
     background-color: @osu-colour-b2;
->>>>>>> 8aa83385
     color: @osu-colour-c1;
   }
 
