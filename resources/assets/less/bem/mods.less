/**
 *    Copyright 2015 ppy Pty. Ltd.
 *
 *    This file is part of osu!web. osu!web is distributed with the hope of
 *    attracting more community contributions to the core ecosystem of osu!.
 *
 *    osu!web is free software: you can redistribute it and/or modify
 *    it under the terms of the Affero GNU General Public License version 3
 *    as published by the Free Software Foundation.
 *
 *    osu!web is distributed WITHOUT ANY WARRANTY; without even the implied
 *    warranty of MERCHANTABILITY or FITNESS FOR A PARTICULAR PURPOSE.
 *    See the GNU Affero General Public License for more details.
 *
 *    You should have received a copy of the GNU Affero General Public License
 *    along with osu!web.  If not, see <http://www.gnu.org/licenses/>.
 *
 */
.mods {
  @_mod-width-small: 25px;
  @_mod-height-small: 18px;
  @_width-small: (@_mod-width-small * 3);


  @_mod-width: 30px;
  @_mod-height: 22px;

  @_width: (@_mod-width * 3);

  @_mod-width-large: 40px;
  @_mod-height-large: 30px;

  @_width-large: (@_mod-width-large * 3);

  width: @_width;
  min-width: @_width;
  max-width: @_width;

  display: flex;
  justify-content: space-between;
  padding: 0 (@_mod-width / 2);

<<<<<<< HEAD
  &--small {
    width: @_width-small;
    min-width: @_width-small;
    max-width: @_width-small;

    padding: 0 (@_mod-width-small / 2);
=======
  &--large {
    width: @_width-large;
    min-width: @_width-large;
    max-width: @_width-large;

    padding: 0 (@_mod-width-large / 2);
>>>>>>> 491b9455
  }

  &--reversed {
    flex-direction: row-reverse;
  }

  &__mod {
    width: 0;
    display: flex;
    justify-content: center;
  }

  &__mod-image {
    flex: none;
    width: @_mod-width;
    height: @_mod-height;

<<<<<<< HEAD
    &--small {
      width: @_mod-width-small;
      height: @_mod-height-small;
=======
    &--large {
      width: @_mod-width-large;
      height: @_mod-height-large;
>>>>>>> 491b9455
    }
  }
}<|MERGE_RESOLUTION|>--- conflicted
+++ resolved
@@ -40,21 +40,20 @@
   justify-content: space-between;
   padding: 0 (@_mod-width / 2);
 
-<<<<<<< HEAD
   &--small {
     width: @_width-small;
     min-width: @_width-small;
     max-width: @_width-small;
 
     padding: 0 (@_mod-width-small / 2);
-=======
+  }
+
   &--large {
     width: @_width-large;
     min-width: @_width-large;
     max-width: @_width-large;
 
     padding: 0 (@_mod-width-large / 2);
->>>>>>> 491b9455
   }
 
   &--reversed {
@@ -72,15 +71,14 @@
     width: @_mod-width;
     height: @_mod-height;
 
-<<<<<<< HEAD
     &--small {
       width: @_mod-width-small;
       height: @_mod-height-small;
-=======
+    }
+
     &--large {
       width: @_mod-width-large;
       height: @_mod-height-large;
->>>>>>> 491b9455
     }
   }
 }