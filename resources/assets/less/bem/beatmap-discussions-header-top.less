// Copyright (c) ppy Pty Ltd <contact@ppy.sh>. Licensed under the GNU Affero General Public License v3.0.
// See the LICENCE file in the repository root for full licence text.

.beatmap-discussions-header-top {
  .default-box-shadow();
  background-color: @osu-colour-b2;
  --box-height: 50px;
  --gutter: @gutter-beatmapset;

  @media @desktop {
    --gutter: @gutter-beatmapset-desktop;
  }

  &__beatmap-stats {
    position: absolute;

    right: 0;
    top: 0;
    width: 100%;
    padding: 10px 10px 0;
    flex-direction: column;
    display: flex;

    @media @narrow-up {
      flex-direction: row;
      justify-content: space-between;
    }
  }

  &__content {
<<<<<<< HEAD
    position: relative;
    padding: 70px 40px 0;
  }

  &__cover {
    --border-radius: 0;
    .light-header-overlay();
=======
    .light-header-overlay();
    .at2x-simple('~@images/layout/beatmaps/default-bg.png');
    padding: 70px var(--gutter) 0;
    background-size: cover;
    background-position: center;
>>>>>>> 97602cb3
  }

  &__title-container {
    .default-text-shadow();
    color: #fff;
    display: inline-flex;
    flex-direction: column;
    align-items: flex-start;
    position: relative;

    &:hover,
    &:focus,
    &:active {
      text-decoration: none;
      color: #fff;
    }
  }

  &__filter-group {
    min-width: 0;
    flex: 1 1 auto;

    & + & {
      margin-top: 10px;
    }

    @media @desktop {
      align-self: flex-end;

      & + & {
        margin-top: 0;
      }

      &--stats {
        flex: none;
        display: flex;
        flex-direction: column;
        align-items: flex-end;
      }
    }
  }

  &__filters {
    display: flex;
    margin: 10px 0;
    flex-direction: column;
    position: relative;

    @media @desktop {
      justify-content: space-between;
      flex-direction: row;
    }
  }

  &__guest {
    font-size: @font-size--title-small;
    display: flex;
    align-items: center;
  }

  &__stats {
    flex: none;
    margin: 5px -5px;
    display: flex;
    flex-wrap: wrap;

    @media @desktop {
      margin-bottom: -5px;
      margin-left: 5px;
    }
  }

  &__title {
    color: inherit;
    margin: 0;
    font-size: @font-size--title;
    font-weight: 600;

    &--artist {
      font-size: @font-size--title-small-2;
      font-weight: normal;
    }
  }
}<|MERGE_RESOLUTION|>--- conflicted
+++ resolved
@@ -28,21 +28,13 @@
   }
 
   &__content {
-<<<<<<< HEAD
     position: relative;
-    padding: 70px 40px 0;
+    padding: 70px var(--gutter) 0;
   }
 
   &__cover {
     --border-radius: 0;
     .light-header-overlay();
-=======
-    .light-header-overlay();
-    .at2x-simple('~@images/layout/beatmaps/default-bg.png');
-    padding: 70px var(--gutter) 0;
-    background-size: cover;
-    background-position: center;
->>>>>>> 97602cb3
   }
 
   &__title-container {
