--- conflicted
+++ resolved
@@ -17,11 +17,7 @@
   }
 
   &__header {
-<<<<<<< HEAD
-    color: white;
-=======
     color: hsl(var(--hsl-c1));
->>>>>>> 9c5c7d40
     margin: 10px 30px;
     font-size: @font-size--normal;
     text-transform: uppercase;
