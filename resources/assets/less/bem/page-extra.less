/**
 *    Copyright (c) ppy Pty Ltd <contact@ppy.sh>.
 *
 *    This file is part of osu!web. osu!web is distributed with the hope of
 *    attracting more community contributions to the core ecosystem of osu!.
 *
 *    osu!web is free software: you can redistribute it and/or modify
 *    it under the terms of the Affero GNU General Public License version 3
 *    as published by the Free Software Foundation.
 *
 *    osu!web is distributed WITHOUT ANY WARRANTY; without even the implied
 *    warranty of MERCHANTABILITY or FITNESS FOR A PARTICULAR PURPOSE.
 *    See the GNU Affero General Public License for more details.
 *
 *    You should have received a copy of the GNU Affero General Public License
 *    along with osu!web.  If not, see <http://www.gnu.org/licenses/>.
 */

.page-extra {
  @top: page-extra;

  .own-layer();
  .default-box-shadow();
  .at2x-simple('/images/backgrounds/page-extra-footer.png');
  background-color: @osu-colour-b5;
  background-position: bottom center;
  background-size: contain;
  background-repeat: no-repeat;
  color: #fff;
  padding: 20px @gutter-profile-page;
  margin-bottom: 10px;

  font-size: @font-size--title-small;

  @media @desktop {
    padding-left: @gutter-profile-page-desktop;
    padding-right: @gutter-profile-page-desktop;
  }

  &--compact {
    padding: 0;
  }

  &--userpage {
    padding-right: 0px;
    padding-bottom: 0px;
  }

  &__actions {
    display: flex;
    flex-direction: column;
    align-items: center;

    position: absolute;

    width: auto;
    right: @gutter-profile-page;
    top: 20px;

    @media @desktop {
      width: @gutter-profile-page-desktop;
      right: 0;
    }
  }

  &__alert {
    width: 100%;
    min-height: 30px;
    border-radius: 40px;

    margin-bottom: 5px;
    padding: 5px 20px;

    &--info {
      background-color: @yellow;
      color: #000;
    }

    &--warning {
      background-color: @red-dark;
      color: #fff;
    }
  }

  &__chart {
    height: 250px;
    width: 100%;
  }

  &__content-overflow-wrapper-inner {
    padding-right: @gutter-profile-page;
    padding-bottom: 20px;
    max-height: 400px;
    overflow-y: auto;
    -webkit-overflow-scrolling: touch;

    @media @desktop {
      padding-right: @gutter-profile-page-desktop;
    }
  }

  &__content-overflow-wrapper-outer {
    max-height: 400px;
  }

  &__recent-medal {
    margin: 0 5px;
  }

  &__recent-medals {
    display: flex;
    flex-wrap: wrap;
    overflow: hidden;
    height: 1em;
    font-size: 90px; // icon size
    margin: 0 -5px;
  }

  &__recent-medals-box {
    background-color: @osu-colour-b4;
    margin: 0 (-@gutter-profile-page);
    padding: 0 @gutter-profile-page 20px;

    @media @desktop {
      margin-left: (-@gutter-profile-page-desktop);
      margin-right: (-@gutter-profile-page-desktop);
      padding-left: @gutter-profile-page-desktop;
      padding-right: @gutter-profile-page-desktop;
    }
  }

<<<<<<< HEAD
=======
  &__title {
    display: inline-block;
    color: #fff;
    border-bottom: 2px solid @osu-colour-h1;
    padding-bottom: 5px;
    margin: 0 0 20px;
    font-style: normal;
    font-weight: bold;
    font-size: 16px;

    &--small {
      margin-top: 20px;
      padding-bottom: 0;
      border-bottom: none;
    }
  }

  &__subtitle {
    font-size: 14px;
    font-style: normal;
    color: white;
    margin: 20px 0px;

    &::before {
      content: ' ';
      .full-size();
      width: 4px;
      height: 12px;
      margin-top: 2px;
      background: @osu-colour-h1;
      margin-left: -15px;
      .default-border-radius();
    }
  }

  &__title-count {
    color: @osu-colour-f1;
    background-color: @osu-colour-b6;
    margin-left: 5px;
    padding: 5px 10px;
    border-radius: 10000px;
  }

>>>>>>> 39dac706
  &__dragdrop-toggle {
    width: @profile-page-action;
    font-size: 18px; // icon size
    position: absolute;
    right: 0;
    top: 0;
    cursor: move;

    .@{top}--userpage & {
      margin-right: @gutter-profile-page;

      @media @desktop {
        margin-right: @gutter-profile-page-desktop;
      }
    }
  }
}<|MERGE_RESOLUTION|>--- conflicted
+++ resolved
@@ -129,25 +129,6 @@
     }
   }
 
-<<<<<<< HEAD
-=======
-  &__title {
-    display: inline-block;
-    color: #fff;
-    border-bottom: 2px solid @osu-colour-h1;
-    padding-bottom: 5px;
-    margin: 0 0 20px;
-    font-style: normal;
-    font-weight: bold;
-    font-size: 16px;
-
-    &--small {
-      margin-top: 20px;
-      padding-bottom: 0;
-      border-bottom: none;
-    }
-  }
-
   &__subtitle {
     font-size: 14px;
     font-style: normal;
@@ -166,15 +147,6 @@
     }
   }
 
-  &__title-count {
-    color: @osu-colour-f1;
-    background-color: @osu-colour-b6;
-    margin-left: 5px;
-    padding: 5px 10px;
-    border-radius: 10000px;
-  }
-
->>>>>>> 39dac706
   &__dragdrop-toggle {
     width: @profile-page-action;
     font-size: 18px; // icon size
