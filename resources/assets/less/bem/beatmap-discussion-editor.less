--- conflicted
+++ resolved
@@ -24,7 +24,6 @@
       display: block;
       height: 100%;
     }
-<<<<<<< HEAD
 
     .@{_top}--readonly & {
         &:hover .@{_top}__hover-menu {
@@ -44,13 +43,11 @@
   &__hover-menu {
     bottom: -10px;
     display: none;
-    margin-left: -@_side-padding;
+    margin-left: -@padding;
     position: absolute;
     user-select: none; // workaround for slatejs 'Cannot resolve a Slate point from DOM point' nonsense
     .default-text-shadow();
     z-index: @z-index--blackout-visible;
-=======
->>>>>>> 51fd236e
   }
 
   &__button-bar {
