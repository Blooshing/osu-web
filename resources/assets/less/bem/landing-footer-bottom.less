--- conflicted
+++ resolved
@@ -21,11 +21,7 @@
     text-align: center;
     padding-top: 20px;
 
-<<<<<<< HEAD
-    &__link {            
-=======
     &__link {
->>>>>>> 3873ba34
         color: @grey-f;
         font-size: 12px;
         padding-right: 12px;
