--- conflicted
+++ resolved
@@ -43,11 +43,8 @@
     .type(kudosu-gain, @blue);
     .type(kudosu-lost, @red);
     .type(kudosu-recalculate, #ccc);
-<<<<<<< HEAD
     .type(language-edit, @blue);
-=======
     .type(love, @pink);
->>>>>>> debc6b48
     .type(nominate, @blue);
     .type(nomination-reset, @red);
     .type(qualify, @blue);
