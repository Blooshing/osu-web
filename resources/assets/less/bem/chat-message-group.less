// Copyright (c) ppy Pty Ltd <contact@ppy.sh>. Licensed under the GNU Affero General Public License v3.0.
// See the LICENCE file in the repository root for full licence text.

.chat-message-group {
  @top: chat-message-group;

  margin: 10px;
  margin-left: 0;
  margin-right: 120px;
  color: white;
  display: flex;

  &--own {
    margin-left: 120px;
    margin-right: 0;
    flex-direction: row-reverse;
  }

  &__avatar {
    width: 35px;
    height: 35px;
    margin-bottom: 5px;
  }

  &__bubble {
    background: @osu-colour-b6;
    .default-border-radius();
    padding: 5px 8px;
    max-width: 400px;
    overflow-x: auto;
<<<<<<< HEAD

    .chat-conversation--ANNOUNCE & {
      max-width: unset;
    }
=======
  }

  &__sender {
    width: 80px;
    display: flex;
    align-items: center;
    flex-direction: column;
    font-size: @font-size--small;
    color: white;
    flex-shrink: 0;
  }

  &__timestamp {
    font-family: @font-content;
    color: @osu-colour-f1;
    font-size: @font-size--small;
    margin: 5px;
  }

  &__username {
    max-width: 60px;
>>>>>>> 55f6b149
  }
}<|MERGE_RESOLUTION|>--- conflicted
+++ resolved
@@ -28,12 +28,10 @@
     padding: 5px 8px;
     max-width: 400px;
     overflow-x: auto;
-<<<<<<< HEAD
 
     .chat-conversation--ANNOUNCE & {
       max-width: unset;
     }
-=======
   }
 
   &__sender {
@@ -55,6 +53,5 @@
 
   &__username {
     max-width: 60px;
->>>>>>> 55f6b149
   }
 }