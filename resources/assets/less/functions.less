--- conflicted
+++ resolved
@@ -214,15 +214,11 @@
 .content-font() {
   font-family: 'Noto Sans', sans-serif;
   line-height: 1.35;
-<<<<<<< HEAD
-  color: @gray-4;
+  color: #444;
 }
 
 .box-color(@radius, @color) {
   &::before {
     box-shadow: 0 0 0 @radius @color;
   }
-=======
-  color: #444;
->>>>>>> 25cd6c23
 }