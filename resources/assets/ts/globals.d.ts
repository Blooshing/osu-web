--- conflicted
+++ resolved
@@ -1,27 +1,16 @@
 declare var window: Window;
+
 // libraries
 declare var _: any;
 declare var laroute: any;
 declare var moment: any;
-<<<<<<< HEAD
-interface JQueryStatic {
-  subscribe: any,
-  unsubscribe: any,
-  publish: any
-}
-interface TooltipDefault {
-  remove: (HTMLElement) => void,
-}
+
 // our helpers
 declare var tooltipDefault: TooltipDefault;
-declare var osu: any;
-=======
-
-// our helpers
 declare var osu: OsuCommon;
->>>>>>> 1f8f79b7
 declare var currentUser: any;
 declare var reactTurbolinks: any;
+
 // external (to typescript) react components
 declare var BigButton: any;
 declare var Img2x: any;
@@ -50,4 +39,8 @@
 interface User {
   id: number;
   username: string;
+}
+
+interface TooltipDefault {
+  remove: (HTMLElement) => void,
 }