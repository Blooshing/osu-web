###
#    Copyright (c) ppy Pty Ltd <contact@ppy.sh>.
#
#    This file is part of osu!web. osu!web is distributed with the hope of
#    attracting more community contributions to the core ecosystem of osu!.
#
#    osu!web is free software: you can redistribute it and/or modify
#    it under the terms of the Affero GNU General Public License version 3
#    as published by the Free Software Foundation.
#
#    osu!web is distributed WITHOUT ANY WARRANTY; without even the implied
#    warranty of MERCHANTABILITY or FITNESS FOR A PARTICULAR PURPOSE.
#    See the GNU Affero General Public License for more details.
#
#    You should have received a copy of the GNU Affero General Public License
#    along with osu!web.  If not, see <http://www.gnu.org/licenses/>.
###

@osu =
  isIos: /iPad|iPhone|iPod/.test(navigator.platform)
  urlRegex: /(https?:\/\/((?:(?:[a-z0-9]\.|[a-z0-9][a-z0-9-]*[a-z0-9]\.)*[a-z][a-z0-9-]*[a-z0-9](?::\d+)?)(?:(?:(?:\/+(?:[a-z0-9$_\.\+!\*',;:@&=-]|%[0-9a-f]{2})*)*(?:\?(?:[a-z0-9$_\.\+!\*',;:@&=-]|%[0-9a-f]{2})*)?)?(?:#(?:[a-z0-9$_\.\+!\*',;:@&=/?-]|%[0-9a-f]{2})*)?)?))/ig

  bottomPage: ->
    osu.bottomPageDistance() == 0


  bottomPageDistance: ->
    body = document.documentElement ? document.body.parent ? document.body
    (body.scrollHeight - body.scrollTop) - body.clientHeight


  classWithModifiers: (className, modifiers) ->
    ret = className

    if modifiers?
      ret += " #{className}--#{modifier}" for modifier in modifiers when modifier?

    ret


  currentUserIsFriendsWith: (user_id) ->
    _.find currentUser.friends, target_id: user_id


  executeAction: (element) =>
    if !element?
      osu.reloadPage()
      return

    if element.dataset.isFileupload == '1'
      $(element).trigger 'fileuploadRetry'
    else if element.submit
      # plain javascript here doesn't trigger submit events
      # which means jquery-ujs handler won't be triggered
      # reference: https://developer.mozilla.org/en-US/docs/Web/API/HTMLFormElement/submit
      $(element).submit()
    else if element.click
      # inversely, using jquery here won't actually click the thing
      # reference: https://github.com/jquery/jquery/blob/f5aa89af7029ae6b9203c2d3e551a8554a0b4b89/src/event.js#L586
      element.click()


  setHash: (newHash) ->
    newUrl = location.href.replace /#.*/, ''
    newUrl += newHash

    return if newUrl == location.href

    history.replaceState history.state, null, newUrl


  ajaxError: (xhr) ->
    osu.popup osu.xhrErrorMessage(xhr), 'danger'


  emitAjaxError: (element = document.body) =>
    (xhr, status, error) =>
      $(element).trigger 'ajax:error', [xhr, status, error]


  fileuploadFailCallback: ($elFunction) =>
    (_e, data) =>
      $el = $elFunction()
      $el[0].dataset.isFileupload ?= '1'

      $el
      .off 'fileuploadRetry'
      .one 'fileuploadRetry', =>
        data.submit()

      osu.emitAjaxError($el[0]) data.jqXHR


  pageChange: ->
    Timeout.set 0, osu.pageChangeImmediate


  pageChangeImmediate: ->
    $(document).trigger('osu:page:change')


  parseJson: (id, remove = false) ->
    element = document.getElementById(id)
    return unless element?

    json = JSON.parse element.text
    element.remove() if remove

    json


  storeJson: (id, object) ->
    json = JSON.stringify object
    element = document.getElementById(id)

    if !element?
      element = document.createElement 'script'
      element.id = id
      element.type = 'application/json'
      document.body.appendChild element

    element.text = json


  # make a clone of json-like object (object with simple values)
  jsonClone: (object) ->
    JSON.parse JSON.stringify(object ? null)


  isInputElement: (el) ->
    el.tagName in ['INPUT', 'SELECT', 'TEXTAREA'] || el.isContentEditable


  isClickable: (el) ->
    if osu.isInputElement(el) || el.tagName in ['A', 'BUTTON']
      true
    else if el.parentNode
      osu.isClickable el.parentNode
    else
      false


  isDesktop: ->
    # sync with boostrap-variables @screen-sm-min
    window.matchMedia('(min-width: 900px)').matches


  isMobile: -> !osu.isDesktop()


  # mobile safari zooms in on focus of input boxes with font-size < 16px, this works around that
  focus: (el) =>
    el = $(el)[0] # so we can handle both jquery'd and normal dom nodes
    return el.focus() if !osu.isIos

    prevSize = el.style.fontSize
    el.style.fontSize = '16px'
    el.focus()
    el.style.fontSize = prevSize


  src2x: (mainUrl) ->
    src: mainUrl
    srcSet: "#{mainUrl} 1x, #{mainUrl?.replace(/(\.[^.]+)$/, '@2x$1')} 2x"


  link: (url, text, options = {}) ->
    el = document.createElement('a')
    el.setAttribute 'href', url
    el.setAttribute 'data-remote', true if options.isRemote
    el.className = options.classNames.join(' ') if options.classNames
    el.textContent = text
    if options.props
      _.each options.props, (val, prop) ->
        el.setAttribute prop, val
    el.outerHTML


  linkify: (text, newWindow = false) ->
    text.replace(osu.urlRegex, "<a href=\"$1\" rel=\"nofollow noreferrer\"#{if newWindow then ' target=\"_blank\"' else ''}>$2</a>")


  timeago: (time) ->
    el = document.createElement('time')
    el.classList.add 'timeago'
    el.setAttribute 'datetime', time
    el.textContent = time
    el.outerHTML


  formatBytes: (bytes, decimals=2) ->
    suffixes = ['B', 'KB', 'MB', 'GB', 'TB', 'PB', 'EB', 'ZB', 'YB']
    k = 1000

    return "#{bytes} B" if (bytes < k)

    i = Math.floor(Math.log(bytes) / Math.log(k))
    "#{osu.formatNumber(bytes / Math.pow(k, i), decimals)} #{suffixes[i]}"


  formatNumber: (number, precision, options, locale) ->
    return null unless number?

    options ?= {}

    if precision?
      options.minimumFractionDigits = precision
      options.maximumFractionDigits = precision

    number.toLocaleString locale ? currentLocale, options


  formatNumberSuffixed: (number, precision, options = {}) ->
    suffixes = ['', 'k', 'm', 'b', 't']
    k = 1000

    format = (n) ->
      options ?= {}

      if precision?
        options.minimumFractionDigits = precision
        options.maximumFractionDigits = precision

      n.toLocaleString 'en', options

    return "#{format number}" if (number < k)

    i = Math.min suffixes.length - 1, Math.floor(Math.log(number) / Math.log(k))
    "#{format(number / Math.pow(k, i))}#{suffixes[i]}"


  reloadPage: (keepScroll = true) ->
    $(document).off '.ujsHideLoadingOverlay'
    Turbolinks.clearCache()

    url =
      if !_.isEmpty window.reloadUrl
        window.reloadUrl
      else
        location.href

    window.reloadUrl = null

    osu.navigate url, keepScroll, action: 'replace'


  urlPresence: (url) ->
    "url(#{url})" if osu.presence(url)?


  # TODO: add support for multiple badges and/or move server side?
  # note: the display priority is as defined, from left to right. an exception for "bot" is made because users are only displayed as bots when it is their primary group
  userGroupBadge: (user) ->
<<<<<<< HEAD
    _.intersection(['ppy', 'bot', 'dev', 'gmt', 'nat', 'bng', 'bng_limited', 'support', 'alumni'], _.concat(user.default_group, user.groups))[0]
=======
    if user.is_bot
      'bot'
    else
      _.intersection(_.concat(user.default_group, user.groups), ['dev', 'gmt', 'nat', 'bng', 'bng_limited', 'support', 'alumni'])[0]
>>>>>>> e6de6954

  navigate: (url, keepScroll, {action = 'advance'} = {}) ->
    osu.keepScrollOnLoad() if keepScroll
    Turbolinks.visit url, action: action


  keepScrollOnLoad: ->
    position = [
      window.pageXOffset
      window.pageYOffset
    ]

    $(document).one 'turbolinks:load', ->
      window.scrollTo position[0], position[1]


  popup: (message, type = 'info') ->
    $popup = $('#popup-container')
    $alert = $('.popup-clone').clone()

    closeAlert = -> $alert.click()

    # handle types of alerts by changing the colour
    $alert
      .addClass "alert-#{type} popup-active"
      .removeClass 'popup-clone'

    $alert.find('.popup-text').html message

    # warning/danger messages stay forever until clicked
    if type in ['warning', 'danger']
      $('#overlay')
        .off('click.close-alert')
        .one('click.close-alert', closeAlert)
        .fadeIn()
    else
      Timeout.set 5000, closeAlert

    document.activeElement.blur?()
    $alert.appendTo($popup).fadeIn()


  popupShowing: ->
    $('#overlay').is(':visible')


  presence: (string) ->
    if osu.present(string) then string else null


  present: (string) ->
    string? && string != ''


  promisify: (deferred) ->
    new Promise (resolve, reject) ->
      deferred
      .done resolve
      .fail reject

  # reindexes an array based on a common field, e.g. reindex(users, 'user_id')
  # based on https://gist.github.com/Rich-Harris/5969002
  reindex: (array, idField) ->
    newArray = {}

    if (Object.prototype.toString.call(array) != '[object Array]')
      throw new Error('Cannot reindex a non-array!')

    if (!idField)
      throw new Error('You must specify an ID field')

    i = array.length

    while (i--)
      record = array[i]
      if (record.hasOwnProperty(idField))
        newArray[record[idField]] = record

    newArray


  trans: (key, replacements = {}, locale) ->
    locale = fallbackLocale unless osu.transExists(key, locale)

    Lang.get(key, replacements, locale)


  transArray: (array, key = 'common.array_and') ->
    switch array.length
      when 0
        ''
      when 1
        "#{array[0]}"
      when 2
        array.join(osu.trans("#{key}.two_words_connector"))
      else
        "#{array[...-1].join(osu.trans("#{key}.words_connector"))}#{osu.trans("#{key}.last_word_connector")}#{_.last(array)}"


  transChoice: (key, count, replacements = {}, locale) ->
    locale ?= currentLocale
    isFallbackLocale = locale == fallbackLocale

    if !isFallbackLocale && !osu.transExists(key, locale)
      return osu.transChoice(key, count, replacements, fallbackLocale)

    initialLocale = Lang.getLocale()
    if locale != initialLocale
      # FIXME: remove this setLocale hack once Lang.js is updated to the one with
      #        locale pluralization rule bug fixed.
      #
      # How to check:
      # > Lang.setLocale('be')
      # > Lang.choice('common.count.months', 6, { count_delimited: 6 }, 'en')
      # It should return "6 months" instead of undefined.
      Lang.setLocale locale

    replacements.count_delimited = osu.formatNumber(count, null, null, locale)
    translated = Lang.choice(key, count, replacements, locale)

    Lang.setLocale initialLocale if initialLocale?

    if !isFallbackLocale && !translated?
      delete replacements.count_delimited
      # added by Lang.choice
      delete replacements.count

      return osu.transChoice(key, count, replacements, fallbackLocale)

    translated


  # Handles case where crowdin fills in untranslated key with empty string.
  transExists: (key, locale) ->
    translated = Lang.get(key, null, locale)

    osu.present(translated) && translated != key


  uuid: ->
    Turbolinks.uuid() # no point rolling our own


  updateQueryString: (url, params) ->
    urlObj = new URL(url ? window.location.href, document.location.origin)
    for own key, value of params
      urlObj.searchParams.set(key, value)

    return urlObj.href


  xhrErrorMessage: (xhr) ->
    validationMessage = xhr?.responseJSON?.validation_error

    if validationMessage?
      allErrors = []
      for own _field, errors of validationMessage
        allErrors = allErrors.concat(errors)

      message = "#{allErrors.join(', ')}."

    message ?= xhr?.responseJSON?.error

    if !message? || message == ''
      errorKey = "errors.codes.http-#{xhr?.status}"
      message = osu.trans errorKey
      message = osu.trans 'errors.unknown' if message == errorKey

    message<|MERGE_RESOLUTION|>--- conflicted
+++ resolved
@@ -251,14 +251,11 @@
   # TODO: add support for multiple badges and/or move server side?
   # note: the display priority is as defined, from left to right. an exception for "bot" is made because users are only displayed as bots when it is their primary group
   userGroupBadge: (user) ->
-<<<<<<< HEAD
-    _.intersection(['ppy', 'bot', 'dev', 'gmt', 'nat', 'bng', 'bng_limited', 'support', 'alumni'], _.concat(user.default_group, user.groups))[0]
-=======
     if user.is_bot
       'bot'
     else
-      _.intersection(_.concat(user.default_group, user.groups), ['dev', 'gmt', 'nat', 'bng', 'bng_limited', 'support', 'alumni'])[0]
->>>>>>> e6de6954
+      _.intersection(['ppy', 'bot', 'dev', 'gmt', 'nat', 'bng', 'bng_limited', 'support', 'alumni'], _.concat(user.default_group, user.groups))[0]
+
 
   navigate: (url, keepScroll, {action = 'advance'} = {}) ->
     osu.keepScrollOnLoad() if keepScroll
