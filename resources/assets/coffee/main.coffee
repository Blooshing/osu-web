###
#    Copyright 2015-2017 ppy Pty. Ltd.
#
#    This file is part of osu!web. osu!web is distributed with the hope of
#    attracting more community contributions to the core ecosystem of osu!.
#
#    osu!web is free software: you can redistribute it and/or modify
#    it under the terms of the Affero GNU General Public License version 3
#    as published by the Free Software Foundation.
#
#    osu!web is distributed WITHOUT ANY WARRANTY; without even the implied
#    warranty of MERCHANTABILITY or FITNESS FOR A PARTICULAR PURPOSE.
#    See the GNU Affero General Public License for more details.
#
#    You should have received a copy of the GNU Affero General Public License
#    along with osu!web.  If not, see <http://www.gnu.org/licenses/>.
###

@polyfills ?= new Polyfills

Turbolinks.setProgressBarDelay(0)

Lang.setLocale(currentLocale)
jQuery.timeago.settings.allowFuture = true

# loading animation overlay
# fired from turbolinks
$(document).on 'turbolinks:request-start', LoadingOverlay.show
$(document).on 'turbolinks:request-end', LoadingOverlay.hide
# form submission is not covered by turbolinks
$(document).on 'submit', 'form', (e) ->
  LoadingOverlay.show() if e.currentTarget.dataset.loadingOverlay != '0'

$(document).on 'turbolinks:load', ->
  BeatmapPack.initialize()
  StoreSupporterTag.initialize()
  StoreCheckout.initialize()

# ensure currentUser is updated early enough.
@currentUserObserver ?= new CurrentUserObserver
@throttledWindowEvents ?= new ThrottledWindowEvents
@syncHeight ?= new SyncHeight
@stickyHeader ?= new StickyHeader

@accountEdit ?= new AccountEdit
@accountEditAvatar ?= new AccountEditAvatar
@accountEditPlaystyle ?= new AccountEditPlaystyle
@accountEditBlocklist ?= new AccountEditBlocklist
@beatmapsetDownloadObserver ?= new BeatmapsetDownloadObserver
@changelogChartLoader ?= new ChangelogChartLoader
@checkboxValidation ?= new CheckboxValidation
@clickMenu ?= new ClickMenu
@fancyGraph ?= new FancyGraph
@formClear ?= new FormClear
@formError ?= new FormError
@formPlaceholderHide ?= new FormPlaceholderHide
@formToggle ?= new FormToggle
@forum ?= new Forum
@forumAutoClick ?= new ForumAutoClick
@forumCover ?= new ForumCover
@forumTopicTitle ?= new ForumTopicTitle
@forumTopicWatchAjax ?= new ForumTopicWatchAjax
@gallery ?= new Gallery
@globalDrag ?= new GlobalDrag
@landingGraph ?= new LandingGraph
@menu ?= new Menu
@nav2 ?= new Nav2
@navButton ?= new NavButton
@osuAudio ?= new OsuAudio
@osuLayzr ?= new OsuLayzr
@postPreview ?= new PostPreview
@reactTurbolinks ?= new ReactTurbolinks
@replyPreview ?= new ReplyPreview
@scale ?= new Scale
@search ?= new Search
@stickyFooter ?= new StickyFooter
@timeago ?= new Timeago
@tooltipBeatmap ?= new TooltipBeatmap
@tooltipDefault ?= new TooltipDefault
@turbolinksReload ?= new TurbolinksReload
@userCard ?= new UserCard
@userLogin ?= new UserLogin
@userVerification ?= new UserVerification
<<<<<<< HEAD
@wiki ?= new Wiki
@userCard ?= new UserCard
=======
>>>>>>> 49e5f190

@formConfirmation ?= new FormConfirmation(@formError)
@forumPostsSeek ?= new ForumPostsSeek(@forum)
@forumSearchModal ?= new ForumSearchModal(@forum)
@forumTopicPostJump ?= new ForumTopicPostJump(@forum)
@forumTopicReply ?= new ForumTopicReply(@forum, @stickyFooter)
@twitchPlayer ?= new TwitchPlayer(@turbolinksReload)


$(document).on 'change', '.js-url-selector', (e) ->
  osu.navigate e.target.value, (e.target.dataset.keepScroll == '1')


$(document).on 'keydown', (e) ->
  $.publish 'key:esc' if e.keyCode == 27

# Globally init countdown timers
reactTurbolinks.register 'countdownTimer', CountdownTimer, (e) ->
  deadline: e.dataset.deadline

# Globally init friend buttons
reactTurbolinks.register 'friendButton', FriendButton, (target) ->
  container: target
  user_id: parseInt(target.dataset.target)

# Globally init block buttons
reactTurbolinks.register 'blockButton', BlockButton, (target) ->
  container: target
  user_id: parseInt(target.dataset.target)

reactTurbolinks.register 'beatmapset-panel', BeatmapsetPanel, (el) ->
  JSON.parse(el.dataset.beatmapsetPanel)

reactTurbolinks.register 'spotlight-select-options', _exported.SpotlightSelectOptions, ->
  osu.parseJson 'json-spotlight-select-options'

reactTurbolinks.register 'comments', CommentsManager, (el) ->
  props = JSON.parse(el.dataset.props)
  props.component = Comments

  props

rootUrl = "#{document.location.protocol}//#{document.location.host}"
rootUrl += ":#{document.location.port}" if document.location.port
rootUrl += '/'

# Internal Helper
$.expr[':'].internal = (obj, index, meta, stack) ->
  # Prepare
  $this = $(obj)
  url = $this.attr('href') or ''
  url.substring(0, rootUrl.length) == rootUrl or url.indexOf(':') == -1<|MERGE_RESOLUTION|>--- conflicted
+++ resolved
@@ -81,11 +81,6 @@
 @userCard ?= new UserCard
 @userLogin ?= new UserLogin
 @userVerification ?= new UserVerification
-<<<<<<< HEAD
-@wiki ?= new Wiki
-@userCard ?= new UserCard
-=======
->>>>>>> 49e5f190
 
 @formConfirmation ?= new FormConfirmation(@formError)
 @forumPostsSeek ?= new ForumPostsSeek(@forum)
