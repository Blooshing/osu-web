###
# Copyright 2015 ppy Pty. Ltd.
#
# This file is part of osu!web. osu!web is distributed with the hope of
# attracting more community contributions to the core ecosystem of osu!.
#
# osu!web is free software: you can redistribute it and/or modify
# it under the terms of the Affero GNU General Public License version 3
# as published by the Free Software Foundation.
#
# osu!web is distributed WITHOUT ANY WARRANTY; without even the implied
# warranty of MERCHANTABILITY or FITNESS FOR A PARTICULAR PURPOSE.
# See the GNU Affero General Public License for more details.
#
# You should have received a copy of the GNU Affero General Public License
# along with osu!web.  If not, see <http://www.gnu.org/licenses/>.
###

# loading animation overlay
# fired from turbolinks
$(document).on 'turbolinks:request-start', LoadingOverlay.show
$(document).on 'turbolinks:request-end', LoadingOverlay.hide
# form submission is not covered by turbolinks
$(document).on 'submit', 'form', LoadingOverlay.show


@reactTurbolinks ||= new ReactTurbolinks
@twitchPlayer ?= new TwitchPlayer
<<<<<<< HEAD
@landingGraph ?= new LandingGraph
@landingHero ?= new LandingHero
=======
@timeago ?= new Timeago
@osuLayzr ?= new OsuLayzr
>>>>>>> ed07b559

reactTurbolinks.register 'user-card', UserCard


$(document).on 'ready turbolinks:load', =>
  LocalStoragePolyfill.fillIn()

  @editorZoom ||= new EditorZoom
  @stickyFooter ||= new StickyFooter
  @stickyHeader ||= new StickyHeader
  @globalDrag ||= new GlobalDrag
  @gallery ||= new Gallery
  @formPlaceholderHide ||= new FormPlaceholderHide
  @headerMenu ||= new HeaderMenu
  @tooltipDefault ||= new TooltipDefault
  @throttledEvents ||= new ThrottledEvents

  @syncHeight ||= new SyncHeight

  @forum ||= new Forum
  @forumAutoClick ||= new ForumAutoClick
  @forumPostsSeek ||= new ForumPostsSeek(@forum)
  @forumSearchModal ||= new ForumSearchModal(@forum)
  @forumTopicPostJump ||= new ForumTopicPostJump(@forum)
  @forumTopicReply ||= new ForumTopicReply(@forum, @stickyFooter)
  @forumCover ||= new ForumCover(@forum)

  @menu ||= new Menu
  @logoMenu ||= new LogoMenu


$(document).on 'change', '.js-url-selector', (e) ->
  osu.navigate e.target.value, (e.target.dataset.keepScroll == '1')


$(document).on 'keydown', (e) ->
  $.publish 'key:esc' if e.keyCode == 27


rootUrl = "#{document.location.protocol}//#{document.location.host}"
rootUrl += ":#{document.location.port}" if document.location.port
rootUrl += '/'

jQuery.timeago.settings.allowFuture = true

# Internal Helper
$.expr[':'].internal = (obj, index, meta, stack) ->
  # Prepare
  $this = $(obj)
  url = $this.attr('href') or ''
  url.substring(0, rootUrl.length) == rootUrl or url.indexOf(':') == -1<|MERGE_RESOLUTION|>--- conflicted
+++ resolved
@@ -26,13 +26,10 @@
 
 @reactTurbolinks ||= new ReactTurbolinks
 @twitchPlayer ?= new TwitchPlayer
-<<<<<<< HEAD
 @landingGraph ?= new LandingGraph
 @landingHero ?= new LandingHero
-=======
 @timeago ?= new Timeago
 @osuLayzr ?= new OsuLayzr
->>>>>>> ed07b559
 
 reactTurbolinks.register 'user-card', UserCard
 
