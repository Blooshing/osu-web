# Copyright (c) ppy Pty Ltd <contact@ppy.sh>. Licensed under the GNU Affero General Public License v3.0.
# See the LICENCE file in the repository root for full licence text.

<<<<<<< HEAD
import Forum from 'core-legacy/forum'
=======
import Gallery from 'gallery'
import { StoreCheckout } from 'store-checkout'
>>>>>>> 60cadf78
import { hideLoadingOverlay, showLoadingOverlay } from 'utils/loading-overlay'

window.polyfills ?= new Polyfills

Turbolinks.start()
Turbolinks.setProgressBarDelay(0)

moment.relativeTimeThreshold('ss', 44)
moment.relativeTimeThreshold('s', 120)
moment.relativeTimeThreshold('m', 120)
moment.relativeTimeThreshold('h', 48)
moment.relativeTimeThreshold('d', 62)
moment.relativeTimeThreshold('M', 24)
jQuery.timeago.inWords = (distanceMillis) ->
  moment.duration(-1 * distanceMillis).humanize(true)

# loading animation overlay
# fired from turbolinks
$(document).on 'turbolinks:request-start', showLoadingOverlay
$(document).on 'turbolinks:request-end', hideLoadingOverlay
# form submission is not covered by turbolinks
$(document).on 'submit', 'form', (e) ->
  showLoadingOverlay() if e.currentTarget.dataset.loadingOverlay != '0'

$(document).on 'turbolinks:load', ->
  BeatmapPack.initialize()
  StoreSupporterTag.initialize()
  StoreCheckout.initialize()

# ensure currentUser is updated early enough.
window.currentUserObserver ?= new CurrentUserObserver
window.syncHeight ?= new SyncHeight

window.accountEdit ?= new AccountEdit
window.accountEditAvatar ?= new AccountEditAvatar
window.accountEditBlocklist ?= new AccountEditBlocklist
window.bbcodePreview ?= new BbcodePreview
window.changelogChartLoader ?= new ChangelogChartLoader
window.checkboxValidation ?= new CheckboxValidation
window.fancyGraph ?= new FancyGraph
window.formClear ?= new FormClear
window.formError ?= new FormError
window.formPlaceholderHide ?= new FormPlaceholderHide
window.formToggle ?= new FormToggle
window.forum ?= new Forum
window.forumAutoClick ?= new ForumAutoClick
window.forumCover ?= new ForumCover
window.forumTopicTitle ?= new ForumTopicTitle
window.forumTopicWatchAjax ?= new ForumTopicWatchAjax
window.gallery ?= new Gallery
window.globalDrag ?= new GlobalDrag
window.landingGraph ?= new LandingGraph
window.menu ?= new Menu
window.navButton ?= new NavButton
window.postPreview ?= new PostPreview
window.search ?= new Search
window.stickyFooter ?= new StickyFooter
window.tooltipBeatmap ?= new TooltipBeatmap
window.tooltipDefault ?= new TooltipDefault

window.formConfirmation ?= new FormConfirmation(window.formError)
window.forumPostsSeek ?= new ForumPostsSeek(window.forum)
window.forumTopicPostJump ?= new ForumTopicPostJump(window.forum)
window.forumTopicReply ?= new ForumTopicReply(bbcodePreview: window.bbcodePreview, forum: window.forum, stickyFooter: window.stickyFooter)
window.nav2 ?= new Nav2(osuCore.clickMenu)
window.twitchPlayer ?= new TwitchPlayer(osuCore.turbolinksReload)


$(document).on 'change', '.js-url-selector', (e) ->
  osu.navigate e.target.value, (e.target.dataset.keepScroll == '1')


$(document).on 'keydown', (e) ->
  $.publish 'key:esc' if e.keyCode == 27<|MERGE_RESOLUTION|>--- conflicted
+++ resolved
@@ -1,12 +1,9 @@
 # Copyright (c) ppy Pty Ltd <contact@ppy.sh>. Licensed under the GNU Affero General Public License v3.0.
 # See the LICENCE file in the repository root for full licence text.
 
-<<<<<<< HEAD
 import Forum from 'core-legacy/forum'
-=======
 import Gallery from 'gallery'
 import { StoreCheckout } from 'store-checkout'
->>>>>>> 60cadf78
 import { hideLoadingOverlay, showLoadingOverlay } from 'utils/loading-overlay'
 
 window.polyfills ?= new Polyfills
