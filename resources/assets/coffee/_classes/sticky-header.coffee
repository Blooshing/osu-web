--- conflicted
+++ resolved
@@ -14,16 +14,10 @@
     @stickyBreadcrumbs = document.getElementsByClassName('js-sticky-header-breadcrumbs')
     @stickyContent = document.getElementsByClassName('js-sticky-header-content')
 
-<<<<<<< HEAD
-    $(window).on 'throttled-scroll', @onScroll
+    $(window).on 'scroll', @onScroll
     $(document).on 'turbolinks:load', @debouncedOnScroll
     $.subscribe 'osu:page:change', @debouncedOnScroll
-    $(window).on 'throttled-resize', @stickOrUnstick
-=======
-    $(window).on 'scroll', @onScroll
-    $(document).on 'turbolinks:load osu:page:change', @debouncedOnScroll
     $(window).on 'resize', @stickOrUnstick
->>>>>>> df87a9bb
 
 
   breadcrumbsElement: ->
