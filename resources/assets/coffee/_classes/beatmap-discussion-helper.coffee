###
#    Copyright 2015-2017 ppy Pty. Ltd.
#
#    This file is part of osu!web. osu!web is distributed with the hope of
#    attracting more community contributions to the core ecosystem of osu!.
#
#    osu!web is free software: you can redistribute it and/or modify
#    it under the terms of the Affero GNU General Public License version 3
#    as published by the Free Software Foundation.
#
#    osu!web is distributed WITHOUT ANY WARRANTY; without even the implied
#    warranty of MERCHANTABILITY or FITNESS FOR A PARTICULAR PURPOSE.
#    See the GNU Affero General Public License for more details.
#
#    You should have received a copy of the GNU Affero General Public License
#    along with osu!web.  If not, see <http://www.gnu.org/licenses/>.
###

class @BeatmapDiscussionHelper
  @DEFAULT_BEATMAP_ID: '-'
  @DEFAULT_MODE: 'timeline'
  @DEFAULT_FILTER: 'total'

  @MODES = ['events', 'general', 'generalAll', 'timeline']
  @FILTERS = ['deleted', 'hype', 'mapperNotes', 'mine', 'pending', 'praises', 'resolved', 'total']


  @discussionLinkify: (text) =>
    matches = text.match osu.urlRegex
    currentUrl = new URL(window.location)
    currentBeatmapsetDiscussions = BeatmapDiscussionHelper.urlParse(currentUrl.href)

    _.each matches, (url) ->
      targetUrl = new URL(url)

      if targetUrl.host == currentUrl.host
        targetBeatmapsetDiscussions = BeatmapDiscussionHelper.urlParse targetUrl.href, null, forceDiscussionId: true
        if targetBeatmapsetDiscussions?
          if currentBeatmapsetDiscussions? &&
              currentBeatmapsetDiscussions.beatmapsetId == targetBeatmapsetDiscussions.beatmapsetId
            # same beatmapset, format: #123
            linkText = "##{targetBeatmapsetDiscussions.discussionId}"
            text = text.replace(url, "<a class='js-beatmap-discussion--jump' href='#{url}' rel='nofollow'>#{linkText}</a>")
          else
            # different beatmapset, format: 1234#567
            linkText = "#{targetBeatmapsetDiscussions.beatmapsetId}##{targetBeatmapsetDiscussions.discussionId}"
            text = text.replace(url, "<a href='#{url}' rel='nofollow'>#{linkText}</a>")
          return

      # otherwise just linkify url as normal
      text = text.replace url, osu.linkify(url)

    text


  @discussionMode: (discussion) ->
    if discussion.beatmap_id?
      if discussion.timestamp?
        'timeline'
      else
        'general'
    else
      'generalAll'


  @format: (text, options = {}) =>
    blockName = 'beatmapset-discussion-message'
    text = _.escape text
    text = text.trim()
    text = @discussionLinkify text
    text = @linkTimestamp text, ["#{blockName}__timestamp"]

    if options.newlines ? true
      # replace newlines with <br>
      # - trim trailing spaces
      # - then join with <br>
      # - limit to 2 consecutive <br>s
      text = text
        .split '\n'
        .map (x) -> x.trim()
        .join '<br>'
        .replace /(?:<br>){2,}/g, '<br><br>'

    blockClass = blockName
    blockClass += " #{blockName}--#{modifier}" for modifier in options.modifiers ? []

    "<div class='#{blockClass}'>#{text}</div>"


  @formatTimestamp: (value) =>
    return unless value?

    ms = value % 1000
    s = Math.floor(value / 1000) % 60
    # remaning duration goes here even if it's over an hour
    m = Math.floor(value / 1000 / 60)

    "#{_.padStart m, 2, 0}:#{_.padStart s, 2, 0}.#{_.padStart ms, 3, 0}"


  @linkTimestamp: (text, classNames = []) =>
    text
      .replace /\b((\d{2}):(\d{2})[:.](\d{3})( \([\d,|]+\)|\b))/g, (_, text, m, s, ms, range) =>
        "#{osu.link(Url.openBeatmapEditor("#{m}:#{s}:#{ms}#{range ? ''}"), text, classNames: classNames)}"


  @maxlength: 750


  @messageType:
    icon:
      hype: 'fas fa-bullhorn'
      mapperNote: 'far fa-sticky-note'
      praise: 'fas fa-heart'
      problem: 'fas fa-exclamation-circle'
      suggestion: 'far fa-circle'

    # used for svg since it doesn't seem to have ::before pseudo-element
    iconText:
      mapperNote: ['far', '&#xf249;']
      praise: ['fas', '&#xf004;']
      problem: ['fas', '&#xf06a;']
      resolved: ['far', '&#xf058;']
      suggestion: ['far', '&#xf111;']


  @moderationGroup: (user) =>
    if user.groups?
      _.intersection(user.groups, ['admin', 'qat', 'bng'])[0]
    else
      switch
        when user.is_admin then 'admin'
        when user.is_qat then 'qat'
        when user.is_bng then 'bng'


  @stateFromDiscussion: (discussion) =>
    return {} if !discussion?

    discussionId: discussion.id
    beatmapsetId: discussion.beatmapset_id
    beatmapId: discussion.beatmap_id ? @DEFAULT_BEATMAP_ID
    mode: @discussionMode(discussion)


  # Don't forget to update BeatmapDiscussionsController@show when changing this.
  @url: (options = {}) =>
    {
      beatmapsetId
      beatmapId
      beatmap
      mode
      filter
      discussionId
      discussions # for validating discussionId and getting relevant params
      discussion
      user
    } = options

    params = {}

    if beatmap?
      beatmapsetId = beatmap.beatmapset_id
      beatmapId = beatmap.id

    params.beatmapset = beatmapsetId
    params.mode = mode ? @DEFAULT_MODE

    params.beatmap =
      if !beatmapId? || params.mode in ['events', 'generalAll']
        @DEFAULT_BEATMAP_ID
      else
        beatmapId

    if filter? && filter != @DEFAULT_FILTER && params.mode != 'events'
      params.filter = filter

    if discussion?
      discussionId = discussion.id

    if discussionId?
      if !discussion? && discussions?
        discussion = _.find discussions, id: discussionId

      if discussion?
        discussionState = @stateFromDiscussion(discussion) if discussion?
        params.beatmapset = discussionState.beatmapsetId
        params.beatmap = discussionState.beatmapId
        params.mode = discussionState.mode

    url = new URL(document.location)
    url.pathname = laroute.route 'beatmapsets.discussion', params
    url.hash = if discussionId? then url.hash = "/#{discussionId}" else ''

    if user?
      url.searchParams.set('user', user)
    else
      url.searchParams.delete('user')

    url.toString()


  # see @url
  @urlParse: (urlString, discussions, options = {}) ->
    options.forceDiscussionId ?= false

    url = new URL(urlString ? document.location.href)
<<<<<<< HEAD
    [__, pathBeatmapsets, beatmapsetId, pathDiscussions, beatmapId, mode, filter] = url.pathname.split '/'
=======
    params = url.searchParams
    [__, pathBeatmapsets, beatmapsetId, pathDiscussions, beatmapId, mode, filter] = url.pathname.split /\/+/
>>>>>>> a4848aee

    return if pathBeatmapsets != 'beatmapsets' || pathDiscussions != 'discussion'

    beatmapsetId = parseInt(beatmapsetId, 10)
    beatmapId = parseInt(beatmapId, 10)

    ret =
      beatmapsetId: if isFinite(beatmapsetId) then beatmapsetId
      beatmapId: if isFinite(beatmapId) then beatmapId
      # empty path segments are ''
      mode: if _.includes(@MODES, mode) then mode else @DEFAULT_MODE
      filter: if _.includes(@FILTERS, filter) then filter else @DEFAULT_FILTER
      user: parseInt(url.searchParams.get('user'), 10) if url.searchParams.get('user')?

    if url.hash[1] == '/'
      discussionId = parseInt(url.hash[2..], 10)

      if isFinite(discussionId)
        if discussions?
          discussion = _.find discussions, id: discussionId

          _.assign ret, @stateFromDiscussion(discussion)
        else if options.forceDiscussionId
          ret.discussionId = discussionId

    ret


  @validMessageLength: (message) =>
    message.length > 0 && message.length <= @maxlength<|MERGE_RESOLUTION|>--- conflicted
+++ resolved
@@ -205,12 +205,7 @@
     options.forceDiscussionId ?= false
 
     url = new URL(urlString ? document.location.href)
-<<<<<<< HEAD
-    [__, pathBeatmapsets, beatmapsetId, pathDiscussions, beatmapId, mode, filter] = url.pathname.split '/'
-=======
-    params = url.searchParams
     [__, pathBeatmapsets, beatmapsetId, pathDiscussions, beatmapId, mode, filter] = url.pathname.split /\/+/
->>>>>>> a4848aee
 
     return if pathBeatmapsets != 'beatmapsets' || pathDiscussions != 'discussion'
 
