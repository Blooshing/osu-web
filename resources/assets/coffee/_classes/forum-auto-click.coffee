# Copyright (c) ppy Pty Ltd <contact@ppy.sh>. Licensed under the GNU Affero General Public License v3.0.
# See the LICENCE file in the repository root for full licence text.

class @ForumAutoClick
  constructor: ->
    @_triggerDistance = 1200
    @nextLink = document.getElementsByClassName('js-forum__posts-show-more--next')
    @previousLink = document.getElementsByClassName('js-forum__posts-show-more--previous')
    @throttledOnScroll = _.throttle @onScroll, 1000

<<<<<<< HEAD
    $(window).on 'throttled-scroll', @throttledOnScroll
    $(document).on 'turbolinks:load', @throttledOnScroll
    $.subscribe 'osu:page:change', @throttledOnScroll
=======
    $(window).on 'scroll', _.throttle(@onScroll, 1000)

    $(document).on 'turbolinks:load osu:page:change', =>
      Timeout.set 1000, @onScroll
>>>>>>> df87a9bb


  commonClick: (link) ->
    # abort if link is invisible
    if link.getBoundingClientRect().height == 0
      return
    # abort if link has previously failed loading
    if link.getAttribute('data-failed') == '1'
      return
    link.click()

  nextClick: =>
    return if @nextLink.length == 0
    # abort if link is too far above the window
    return if @nextLink[0].getBoundingClientRect().top > document.documentElement.clientHeight + @_triggerDistance
    # proceed to common link auto click function
    @commonClick @nextLink[0]

  onScroll: =>
    @previousClick()
    @nextClick()

  previousClick: =>
    return if @previousLink.length == 0
    # abort if link is too far above the window
    return if @previousLink[0].getBoundingClientRect().top < -@_triggerDistance
    # proceed to common link auto click function
    @commonClick @previousLink[0]<|MERGE_RESOLUTION|>--- conflicted
+++ resolved
@@ -8,16 +8,9 @@
     @previousLink = document.getElementsByClassName('js-forum__posts-show-more--previous')
     @throttledOnScroll = _.throttle @onScroll, 1000
 
-<<<<<<< HEAD
-    $(window).on 'throttled-scroll', @throttledOnScroll
+    $(window).on 'scroll', @throttledOnScroll
     $(document).on 'turbolinks:load', @throttledOnScroll
     $.subscribe 'osu:page:change', @throttledOnScroll
-=======
-    $(window).on 'scroll', _.throttle(@onScroll, 1000)
-
-    $(document).on 'turbolinks:load osu:page:change', =>
-      Timeout.set 1000, @onScroll
->>>>>>> df87a9bb
 
 
   commonClick: (link) ->
