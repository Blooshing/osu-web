--- conflicted
+++ resolved
@@ -14,16 +14,10 @@
     @permanentFixedFooter = document.getElementsByClassName('js-permanent-fixed-footer')
     @throttledStickOrUnstick = _.throttle @stickOrUnstick, 100
 
-<<<<<<< HEAD
-    $(window).on 'throttled-scroll throttled-resize', @throttledStickOrUnstick
+    $(window).on 'scroll resize', @stickOrUnstick
     $.subscribe 'stickyFooter:check', @throttledStickOrUnstick
     $(document).on 'turbolinks:load', @throttledStickOrUnstick
     $.subscribe 'osu:page:change', @throttledStickOrUnstick
-=======
-    $(window).on 'scroll resize', @stickOrUnstick
-    $.subscribe 'stickyFooter:check', @stickOrUnstick
-    $(document).on 'turbolinks:load osu:page:change', @stickOrUnstick
->>>>>>> df87a9bb
 
 
   stickOrUnstick: =>
