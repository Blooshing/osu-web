--- conflicted
+++ resolved
@@ -129,65 +129,6 @@
                   close: @closeEdit
             else if @props.comment.messageHtml?
               div
-<<<<<<< HEAD
-                className: 'comment__row-item visible-xs'
-                @renderVoteText()
-
-            div
-              className: 'comment__row-item comment__row-item--info'
-              dangerouslySetInnerHTML: __html: osu.timeago(@props.comment.created_at)
-
-            div className: 'comment__row-item',
-              a
-                href: laroute.route('comments.show', comment: @props.comment.id)
-                className: 'comment__action comment__action--permalink'
-                osu.trans('common.buttons.permalink')
-
-            if @props.showReplies && !@isDeleted()
-              div className: 'comment__row-item',
-                button
-                  type: 'button'
-                  className: "comment__action #{if @state.showNewReply then 'comment__action--active' else ''}"
-                  onClick: @toggleNewReply
-                  osu.trans('common.buttons.reply')
-
-            if @canEdit()
-              div className: 'comment__row-item',
-                button
-                  type: 'button'
-                  className: "comment__action #{if @state.editing then 'comment__action--active' else ''}"
-                  onClick: @toggleEdit
-                  osu.trans('common.buttons.edit')
-
-            if @isDeleted() && @canRestore()
-              div className: 'comment__row-item',
-                button
-                  type: 'button'
-                  className: 'comment__action'
-                  onClick: @restore
-                  osu.trans('common.buttons.restore')
-
-            if !@isDeleted() && @canDelete()
-              div className: 'comment__row-item',
-                button
-                  type: 'button'
-                  className: 'comment__action'
-                  onClick: @delete
-                  osu.trans('common.buttons.delete')
-
-            if @canReport()
-              div className: 'comment__row-item',
-                el ReportReportable,
-                  className: 'comment__action'
-                  reportableId: @props.comment.id
-                  reportableType: 'comment'
-                  user: @userFor(@props.comment)
-
-            @renderRepliesText()
-
-            if !@isDeleted() && @props.comment.edited_at?
-              editor = @props.usersById[@props.comment.edited_by_id] ? deletedUser
-=======
                 className: 'comment__message',
                 dangerouslySetInnerHTML:
                   __html: @props.comment.messageHtml
@@ -198,7 +139,6 @@
                   className: 'comment__row-item visible-xs'
                   @renderVoteText()
 
->>>>>>> 6e9c5463
               div
                 className: 'comment__row-item comment__row-item--info'
                 dangerouslySetInnerHTML: __html: osu.timeago(@props.comment.createdAt)
@@ -344,9 +284,10 @@
   renderReport: =>
     if @props.comment.canReport
       div className: 'comment__row-item',
-        el ReportComment,
+        el ReportReportable,
           className: 'comment__action'
-          comment: @props.comment
+          reportableId: @props.comment.id
+          reportableType: 'comment'
           user: @userFor(@props.comment)
 
 
