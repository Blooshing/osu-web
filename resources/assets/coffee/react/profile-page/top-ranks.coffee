###
#    Copyright (c) ppy Pty Ltd <contact@ppy.sh>.
#
#    This file is part of osu!web. osu!web is distributed with the hope of
#    attracting more community contributions to the core ecosystem of osu!.
#
#    osu!web is free software: you can redistribute it and/or modify
#    it under the terms of the Affero GNU General Public License version 3
#    as published by the Free Software Foundation.
#
#    osu!web is distributed WITHOUT ANY WARRANTY; without even the implied
#    warranty of MERCHANTABILITY or FITNESS FOR A PARTICULAR PURPOSE.
#    See the GNU Affero General Public License for more details.
#
#    You should have received a copy of the GNU Affero General Public License
#    along with osu!web.  If not, see <http://www.gnu.org/licenses/>.
###

import { ExtraHeader } from './extra-header'
import { PlayDetailList } from 'play-detail-list'
import * as React from 'react'
import { div, h2, h3, ul, li, a, p, pre, span } from 'react-dom-factories'
import { ShowMoreLink } from 'show-more-link'
el = React.createElement

export class TopRanks extends React.PureComponent
  render: =>
    div
      className: 'page-extra'
      el ExtraHeader, name: @props.name, withEdit: @props.withEdit

      div null,
        h3 className: 'page-extra__title page-extra__title--small', osu.trans('users.show.extra.top_ranks.best.title')
        @renderScores 'scoresBest', 'best'

      div null,
        h3
          className: 'page-extra__title page-extra__title--small'
          osu.trans('users.show.extra.top_ranks.first.title')
          ' '
          if @props.user.scores_first_count > 0
            span className: 'page-extra__title-count',
<<<<<<< HEAD
              osu.formatNumber(@props.user.scores_first_count)
        if @props.scoresFirsts?.length
          div className: 'profile-extra-entries',
            el PlayDetailList, scores: @props.scoresFirsts
=======
              osu.formatNumber(@props.user.scores_first_count[0])
>>>>>>> 5536cba7

        @renderScores 'scoresFirsts', 'firsts'


  renderScores: (key, type) =>
    pagination = @props.pagination[key]
    scores = @props[key]

    if scores?.error
      p className: 'profile-extra-entries', scores.error

    else if scores?.length
      div className: 'profile-extra-entries',
        el PlayDetailList, scores: scores

        div className: 'profile-extra-entries__item',
          el ShowMoreLink,
            modifiers: ['profile-page', 't-greyseafoam-dark']
            event: 'profile:showMore'
            hasMore: pagination.hasMore
            loading: pagination.loading
            data:
              name: key
              url: laroute.route 'users.scores',
                user: @props.user.id
                type: type
                mode: @props.currentMode
    else
      p className: 'profile-extra-entries', osu.trans('users.show.extra.top_ranks.empty')<|MERGE_RESOLUTION|>--- conflicted
+++ resolved
@@ -40,14 +40,7 @@
           ' '
           if @props.user.scores_first_count > 0
             span className: 'page-extra__title-count',
-<<<<<<< HEAD
               osu.formatNumber(@props.user.scores_first_count)
-        if @props.scoresFirsts?.length
-          div className: 'profile-extra-entries',
-            el PlayDetailList, scores: @props.scoresFirsts
-=======
-              osu.formatNumber(@props.user.scores_first_count[0])
->>>>>>> 5536cba7
 
         @renderScores 'scoresFirsts', 'firsts'
 
