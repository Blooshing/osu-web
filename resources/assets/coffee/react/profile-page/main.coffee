# Copyright (c) ppy Pty Ltd <contact@ppy.sh>. Licensed under the GNU Affero General Public License v3.0.
# See the LICENCE file in the repository root for full licence text.

import { ExtraTab } from './extra-tab'
import { Header } from './header'
import { Historical } from './historical'
import { Medals } from './medals'
import { BlockButton } from 'block-button'
import { NotificationBanner } from 'notification-banner'
import core from 'osu-core-singleton'
import AccountStanding from 'profile-page/account-standing'
import Beatmapsets from 'profile-page/beatmapsets'
import Kudosu from 'profile-page/kudosu'
import RecentActivity from 'profile-page/recent-activity'
import TopScores from 'profile-page/top-scores'
import UserPage from 'profile-page/user-page'
import * as React from 'react'
import { a, button, div, i, li, span, ul } from 'react-dom-factories'
import UserProfileContainer from 'user-profile-container'
import * as BeatmapHelper from 'utils/beatmap-helper'
import { hideLoadingOverlay, showLoadingOverlay } from 'utils/loading-overlay'
import { pageChange } from 'utils/page-change'
import { nextVal } from 'utils/seq'
import { currentUrl, currentUrlRelative } from 'utils/turbolinks'

el = React.createElement

pages = document.getElementsByClassName("js-switchable-mode-page--scrollspy")
pagesOffset = document.getElementsByClassName("js-switchable-mode-page--scrollspy-offset")

export class Main extends React.PureComponent
  constructor: (props) ->
    super props

    @eventId = "users-show-#{nextVal()}"
    @tabs = React.createRef()
    @pages = React.createRef()
    @state = JSON.parse(props.container.dataset.profilePageState ? null)
    @restoredState = @state?

    if !@restoredState
      page = currentUrl().hash.slice(1)
      @initialPage = page if page?

      @state =
        user: props.user
        userPage:
          html: props.userPage.html
          initialRaw: props.userPage.raw
          raw: props.userPage.raw
          editing: false
        profileOrder: props.user.profile_order[..]
        recentActivity: @props.extras.recentActivity
        scoresBest: @props.extras.scoresBest
        scoresFirsts: @props.extras.scoresFirsts
        scoresRecent: @props.extras.scoresRecent
        beatmapPlaycounts: @props.extras.beatmapPlaycounts
        favouriteBeatmapsets: @props.extras.favouriteBeatmapsets
        rankedBeatmapsets: @props.extras.rankedBeatmapsets
        lovedBeatmapsets: @props.extras.lovedBeatmapsets
        pendingBeatmapsets: @props.extras.pendingBeatmapsets
        graveyardBeatmapsets: @props.extras.graveyardBeatmapsets
        recentlyReceivedKudosu: @props.extras.recentlyReceivedKudosu
        showMorePagination: {}

      for own elem, perPage of @props.perPage
        @state.showMorePagination[elem] ?= {}
        @state.showMorePagination[elem].hasMore = @state[elem].length > perPage

        if @state.showMorePagination[elem].hasMore
          @state[elem].pop()


  componentDidMount: =>
    $.subscribe "user:update.#{@eventId}", @userUpdate
    $.subscribe "user:page:update.#{@eventId}", @userPageUpdate
    $.subscribe "profile:showMore.#{@eventId}", @showMore
    $.subscribe "profile:page:jump.#{@eventId}", @pageJump
    $(window).on "scroll.#{@eventId}", @pageScan
    $(document).on "turbolinks:before-cache.#{@eventId}", @saveStateToContainer

    $(@pages.current).sortable
      cursor: 'move'
      handle: '.js-profile-page-extra--sortable-handle'
      items: '.js-sortable--page'
      revert: 150
      scrollSpeed: 10
      update: @updateOrder

    $(@tabs.current).sortable
      containment: 'parent'
      cursor: 'move'
      disabled: !@props.withEdit
      items: '.js-sortable--tab'
      revert: 150
      scrollSpeed: 0
      update: @updateOrder
      start: =>
        # Somehow click event still goes through when dragging.
        # This prevents triggering @tabClick.
        Timeout.clear @draggingTabTimeout
        @draggingTab = true
      stop: =>
        @draggingTabTimeout = Timeout.set 500, => @draggingTab = false

    pageChange()

    @modeScrollUrl = currentUrlRelative()

    if !@restoredState
      core.reactTurbolinks.runAfterPageLoad @eventId, =>
        # The scroll is a bit off on Firefox if not using timeout.
        Timeout.set 0, => @pageJump(null, @initialPage)


  componentWillUnmount: =>
    $.unsubscribe ".#{@eventId}"
    $(window).off ".#{@eventId}"
    $(document).off ".#{@eventId}"

    for sortable in [@pages, @tabs]
      $(sortable.current).sortable 'destroy'

    $(window).stop()
    Timeout.clear @modeScrollTimeout


  render: =>
    if @props.user.is_bot
      profileOrder = ['me']
    else
      profileOrder = @state.profileOrder.slice()

    profileOrder.push 'account_standing' if !_.isEmpty @state.user.account_history

    if @state.userPage.initialRaw.trim() == '' && !@props.withEdit
      _.pull profileOrder, 'me'

    el UserProfileContainer,
      user: @state.user,
      el Header,
        user: @state.user
        stats: @state.user.statistics
        currentMode: @props.currentMode
        withEdit: @props.withEdit
        userAchievements: @props.userAchievements

      div
        className: 'hidden-xs page-extra-tabs page-extra-tabs--profile-page js-switchable-mode-page--scrollspy-offset'
        if profileOrder.length > 1
          div className: 'osu-page',
            div
              className: 'page-mode page-mode--profile-page-extra'
              ref: @tabs
              for m in profileOrder
                a
                  className: "page-mode__item #{'js-sortable--tab' if @isSortablePage m}"
                  key: m
                  'data-page-id': m
                  onClick: @tabClick
                  href: "##{m}"
                  el ExtraTab,
                    page: m
                    currentPage: @state.currentPage
                    currentMode: @props.currentMode

      div
        className: 'user-profile-pages'
        ref: @pages
        @extraPage name for name in profileOrder


  extraPage: (name) =>
    {extraClass, props, component} = @extraPageParams name
    topClassName = 'user-profile-pages__item js-switchable-mode-page--scrollspy js-switchable-mode-page--page'
    topClassName += ' js-sortable--page' if @isSortablePage name
    props.withEdit = @props.withEdit
    props.name = name

    @extraPages ?= {}

    div
      key: name
      'data-page-id': name
      className: "#{topClassName} #{extraClass}"
      ref: (el) => @extraPages[name] = el
      el component, props


  extraPageParams: (name) =>
    switch name
      when 'me'
        props:
          userPage: @state.userPage
          user: @state.user
        component: UserPage

      when 'recent_activity'
        props:
          pagination: @state.showMorePagination
          recentActivity: @state.recentActivity
          user: @state.user
        component: RecentActivity

      when 'kudosu'
        props:
          user: @state.user
          recentlyReceivedKudosu: @state.recentlyReceivedKudosu
          pagination: @state.showMorePagination
        component: Kudosu

      # TODO: rename to top_scores (also in model's UserProfileCustomization and translations)
      when 'top_ranks'
        props:
          user: @state.user
          scoresBest: @state.scoresBest
          scoresFirsts: @state.scoresFirsts
          currentMode: @props.currentMode
          pagination: @state.showMorePagination
<<<<<<< HEAD
        component: TopScores
=======
          scoresNotice: @props.scoresNotice
        component: TopRanks
>>>>>>> 68d6aee0

      when 'beatmaps'
        props:
          user: @state.user
          favouriteBeatmapsets: @state.favouriteBeatmapsets
          rankedBeatmapsets: @state.rankedBeatmapsets
          lovedBeatmapsets: @state.lovedBeatmapsets
          pendingBeatmapsets: @state.pendingBeatmapsets
          graveyardBeatmapsets: @state.graveyardBeatmapsets
          counts:
            favouriteBeatmapsets: @state.user.favourite_beatmapset_count
            rankedBeatmapsets: @state.user.ranked_beatmapset_count
            lovedBeatmapsets: @state.user.loved_beatmapset_count
            pendingBeatmapsets: @state.user.pending_beatmapset_count
            graveyardBeatmapsets: @state.user.graveyard_beatmapset_count
          pagination: @state.showMorePagination
        component: Beatmapsets

      when 'medals'
        props:
          achievements: @props.achievements
          userAchievements: @props.userAchievements
          currentMode: @props.currentMode
          user: @state.user
        component: Medals

      when 'historical'
        props:
          beatmapPlaycounts: @state.beatmapPlaycounts
          scoresRecent: @state.scoresRecent
          user: @state.user
          currentMode: @props.currentMode
          pagination: @state.showMorePagination
        component: Historical

      when 'account_standing'
        props:
          user: @state.user
        component: AccountStanding


  showMore: (e, {name, url, perPage = 50}) =>
    offset = @state[name].length

    paginationState = _.cloneDeep @state.showMorePagination
    paginationState[name] ?= {}
    paginationState[name].loading = true

    @setState showMorePagination: paginationState, ->
      $.get osu.updateQueryString(url, offset: offset, limit: perPage + 1), (data) =>
        state = _.cloneDeep(@state[name]).concat(data)
        hasMore = data.length > perPage

        state.pop() if hasMore

        paginationState = _.cloneDeep @state.showMorePagination
        paginationState[name].loading = false
        paginationState[name].hasMore = hasMore

        @setState
          "#{name}": state
          showMorePagination: paginationState

      .catch (error) =>
        osu.ajaxError error

        paginationState = _.cloneDeep @state.showMorePagination
        paginationState[name].loading = false

        @setState
          showMorePagination: paginationState


  pageJump: (_e, page) =>
    if page == 'main'
      @setCurrentPage null, page
      return

    target = $(@extraPages[page])

    # if invalid page is specified, scan current position
    if target.length == 0
      @pageScan()
      return

    # Don't bother scanning the current position.
    # The result will be wrong when target page is too short anyway.
    @scrolling = true
    Timeout.clear @modeScrollTimeout

    # count for the tabs height; assume pageJump always causes the header to be pinned
    # otherwise the calculation needs another phase and gets a bit messy.
    offsetTop = target.offset().top - pagesOffset[0].getBoundingClientRect().height

    $(window).stop().scrollTo window.stickyHeader.scrollOffset(offsetTop), 500,
      onAfter: =>
        # Manually set the mode to avoid confusion (wrong highlight).
        # Scrolling will obviously break it but that's unfortunate result
        # from having the scrollspy marker at middle of page.
        @setCurrentPage null, page, =>
          # Doesn't work:
          # - part of state (callback, part of mode setting)
          # - simple variable in callback
          # Both still change the switch too soon.
          @modeScrollTimeout = Timeout.set 100, => @scrolling = false


  pageScan: =>
    return if @modeScrollUrl != currentUrlRelative()

    return if @scrolling
    return if pages.length == 0

    anchorHeight = pagesOffset[0].getBoundingClientRect().height

    if osu.bottomPage()
      @setCurrentPage null, _.last(pages).dataset.pageId
      return

    for page in pages
      pageDims = page.getBoundingClientRect()
      pageBottom = pageDims.bottom - Math.min(pageDims.height * 0.75, 200)
      continue unless pageBottom > anchorHeight

      @setCurrentPage null, page.dataset.pageId
      return

    @setCurrentPage null, page.dataset.pageId


  saveStateToContainer: =>
    @props.container.dataset.profilePageState = JSON.stringify(@state)

  setCurrentPage: (_e, page, extraCallback) =>
    callback = =>
      extraCallback?()
      @setHash?()

    if @state.currentPage == page
      return callback()

    @setState currentPage: page, callback


  tabClick: (e) =>
    e.preventDefault()

    # See $(@tabs.current).sortable.
    return if @draggingTab

    @pageJump null, e.currentTarget.dataset.pageId


  updateOrder: (event) =>
    $elems = $(event.target)

    newOrder = $elems.sortable('toArray', attribute: 'data-page-id')

    showLoadingOverlay()

    $elems.sortable('cancel')

    @setState profileOrder: newOrder, =>
      $.ajax laroute.route('account.options'),
        method: 'PUT'
        dataType: 'JSON'
        data:
          user_profile_customization:
            extras_order: @state.profileOrder

      .done (userData) =>
        $.publish 'user:update', userData

      .fail (xhr) =>
        osu.emitAjaxError() xhr

        @setState profileOrder: @state.user.profile_order

      .always hideLoadingOverlay


  userUpdate: (_e, user) =>
    return @forceUpdate() if user?.id != @state.user.id

    # this component needs full user object but sometimes this event only sends part of it
    @setState user: _.assign({}, @state.user, user)


  userPageUpdate: (_e, newUserPage) =>
    currentUserPage = _.cloneDeep @state.userPage
    @setState userPage: _.extend(currentUserPage, newUserPage)


  validMode: (mode) =>
    modes = BeatmapHelper.modes

    if _.includes(modes, mode)
      mode
    else
      modes[0]

  isSortablePage: (page) ->
    _.includes @state.profileOrder, page<|MERGE_RESOLUTION|>--- conflicted
+++ resolved
@@ -217,12 +217,8 @@
           scoresFirsts: @state.scoresFirsts
           currentMode: @props.currentMode
           pagination: @state.showMorePagination
-<<<<<<< HEAD
+          scoresNotice: @props.scoresNotice
         component: TopScores
-=======
-          scoresNotice: @props.scoresNotice
-        component: TopRanks
->>>>>>> 68d6aee0
 
       when 'beatmaps'
         props:
