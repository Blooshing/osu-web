# Copyright (c) ppy Pty Ltd <contact@ppy.sh>. Licensed under the GNU Affero General Public License v3.0.
# See the LICENCE file in the repository root for full licence text.

import { Header } from './header'
<<<<<<< HEAD
import { Medals } from './medals'
=======
import { Historical } from './historical'
import Medals from 'profile-page/medals'
>>>>>>> b3003729
import { NotificationBanner } from 'notification-banner'
import core from 'osu-core-singleton'
import AccountStanding from 'profile-page/account-standing'
import Beatmapsets from 'profile-page/beatmapsets'
import ExtraTab from 'profile-page/extra-tab'
import Historical from 'profile-page/historical'
import Kudosu from 'profile-page/kudosu'
import RecentActivity from 'profile-page/recent-activity'
import TopScores from 'profile-page/top-scores'
import UserPage from 'profile-page/user-page'
import * as React from 'react'
import { a, button, div, i, li, span, ul } from 'react-dom-factories'
import UserProfileContainer from 'user-profile-container'
import { bottomPage } from 'utils/html'
import { hideLoadingOverlay, showLoadingOverlay } from 'utils/loading-overlay'
import { pageChange } from 'utils/page-change'
import { nextVal } from 'utils/seq'
import { currentUrl, currentUrlRelative } from 'utils/turbolinks'
import { updateQueryString } from 'utils/url'

el = React.createElement

pages = document.getElementsByClassName("js-switchable-mode-page--scrollspy")
pagesOffset = document.getElementsByClassName("js-switchable-mode-page--scrollspy-offset")

export class Main extends React.PureComponent
  constructor: (props) ->
    super props

    @eventId = "users-show-#{nextVal()}"
    @tabs = React.createRef()
    @pages = React.createRef()
    @state = JSON.parse(props.container.dataset.profilePageState ? null)
    @restoredState = @state?

    if !@restoredState
      page = currentUrl().hash.slice(1)
      @initialPage = page if page?

      @state =
        user: props.user
        userPage:
          html: props.userPage.html
          initialRaw: props.userPage.raw
          raw: props.userPage.raw
          editing: false
        profileOrder: props.user.profile_order[..]
        recentActivity: @props.extras.recentActivity
        scoresBest: @props.extras.scoresBest
        scoresFirsts: @props.extras.scoresFirsts
        scoresRecent: @props.extras.scoresRecent
        beatmapPlaycounts: @props.extras.beatmapPlaycounts
        favouriteBeatmapsets: @props.extras.favouriteBeatmapsets
        rankedBeatmapsets: @props.extras.rankedBeatmapsets
        lovedBeatmapsets: @props.extras.lovedBeatmapsets
        pendingBeatmapsets: @props.extras.pendingBeatmapsets
        graveyardBeatmapsets: @props.extras.graveyardBeatmapsets
        recentlyReceivedKudosu: @props.extras.recentlyReceivedKudosu
        showMorePagination: {}

      for own elem, perPage of @props.perPage
        @state.showMorePagination[elem] ?= {}
        @state.showMorePagination[elem].hasMore = @state[elem].length > perPage

        if @state.showMorePagination[elem].hasMore
          @state[elem].pop()


  componentDidMount: =>
    $.subscribe "user:update.#{@eventId}", @userUpdate
    $.subscribe "user:page:update.#{@eventId}", @userPageUpdate
    $.subscribe "profile:showMore.#{@eventId}", @showMore
    $.subscribe "profile:page:jump.#{@eventId}", @pageJump
    $(window).on "scroll.#{@eventId}", @pageScan
    $(document).on "turbolinks:before-cache.#{@eventId}", @saveStateToContainer

    $(@pages.current).sortable
      cursor: 'move'
      handle: '.js-profile-page-extra--sortable-handle'
      items: '.js-sortable--page'
      revert: 150
      scrollSpeed: 10
      update: @updateOrder

    $(@tabs.current).sortable
      containment: 'parent'
      cursor: 'move'
      disabled: !@props.withEdit
      items: '.js-sortable--tab'
      revert: 150
      scrollSpeed: 0
      update: @updateOrder
      start: =>
        # Somehow click event still goes through when dragging.
        # This prevents triggering @tabClick.
        Timeout.clear @draggingTabTimeout
        @draggingTab = true
      stop: =>
        @draggingTabTimeout = Timeout.set 500, => @draggingTab = false

    pageChange()

    @modeScrollUrl = currentUrlRelative()

    if !@restoredState
      core.reactTurbolinks.runAfterPageLoad @eventId, =>
        # The scroll is a bit off on Firefox if not using timeout.
        Timeout.set 0, => @pageJump(null, @initialPage)


  componentWillUnmount: =>
    $.unsubscribe ".#{@eventId}"
    $(window).off ".#{@eventId}"
    $(document).off ".#{@eventId}"

    for sortable in [@pages, @tabs]
      $(sortable.current).sortable 'destroy'

    $(window).stop()
    Timeout.clear @modeScrollTimeout


  render: =>
    if @props.user.is_bot
      profileOrder = ['me']
    else
      profileOrder = @state.profileOrder.slice()

    profileOrder.push 'account_standing' if !_.isEmpty @state.user.account_history

    if @state.userPage.initialRaw.trim() == '' && !@props.withEdit
      _.pull profileOrder, 'me'

    el UserProfileContainer,
      user: @state.user,
      el Header,
        user: @state.user
        stats: @state.user.statistics
        currentMode: @props.currentMode
        withEdit: @props.withEdit
        userAchievements: @props.userAchievements

      div
        className: 'hidden-xs page-extra-tabs page-extra-tabs--profile-page js-switchable-mode-page--scrollspy-offset'
        if profileOrder.length > 1
          div className: 'osu-page',
            div
              className: 'page-mode page-mode--profile-page-extra'
              ref: @tabs
              for m in profileOrder
                a
                  className: "page-mode__item #{'js-sortable--tab' if @isSortablePage m}"
                  key: m
                  'data-page-id': m
                  onClick: @tabClick
                  href: "##{m}"
                  el ExtraTab,
                    page: m
                    currentPage: @state.currentPage
                    currentMode: @props.currentMode

      div
        className: 'user-profile-pages'
        ref: @pages
        @extraPage name for name in profileOrder


  extraPage: (name) =>
    {extraClass, props, component} = @extraPageParams name
    topClassName = 'user-profile-pages__item js-switchable-mode-page--scrollspy js-switchable-mode-page--page'
    topClassName += ' js-sortable--page' if @isSortablePage name
    props.withEdit = @props.withEdit
    props.name = name

    @extraPages ?= {}

    div
      key: name
      'data-page-id': name
      className: "#{topClassName} #{extraClass}"
      ref: (el) => @extraPages[name] = el
      el component, props


  extraPageParams: (name) =>
    switch name
      when 'me'
        props:
          userPage: @state.userPage
          user: @state.user
        component: UserPage

      when 'recent_activity'
        props:
          pagination: @state.showMorePagination
          recentActivity: @state.recentActivity
          user: @state.user
        component: RecentActivity

      when 'kudosu'
        props:
          user: @state.user
          recentlyReceivedKudosu: @state.recentlyReceivedKudosu
          pagination: @state.showMorePagination
        component: Kudosu

      # TODO: rename to top_scores (also in model's UserProfileCustomization and translations)
      when 'top_ranks'
        props:
          user: @state.user
          scoresBest: @state.scoresBest
          scoresFirsts: @state.scoresFirsts
          currentMode: @props.currentMode
          pagination: @state.showMorePagination
          scoresNotice: @props.scoresNotice
        component: TopScores

      when 'beatmaps'
        props:
          user: @state.user
          favouriteBeatmapsets: @state.favouriteBeatmapsets
          rankedBeatmapsets: @state.rankedBeatmapsets
          lovedBeatmapsets: @state.lovedBeatmapsets
          pendingBeatmapsets: @state.pendingBeatmapsets
          graveyardBeatmapsets: @state.graveyardBeatmapsets
          counts:
            favouriteBeatmapsets: @state.user.favourite_beatmapset_count
            rankedBeatmapsets: @state.user.ranked_beatmapset_count
            lovedBeatmapsets: @state.user.loved_beatmapset_count
            pendingBeatmapsets: @state.user.pending_beatmapset_count
            graveyardBeatmapsets: @state.user.graveyard_beatmapset_count
          pagination: @state.showMorePagination
        component: Beatmapsets

      when 'medals'
        props:
          achievements: @props.achievements
          userAchievements: @props.userAchievements
          currentMode: @props.currentMode
          user: @state.user
        component: Medals

      when 'historical'
        props:
          beatmapPlaycounts: @state.beatmapPlaycounts
          scoresRecent: @state.scoresRecent
          user: @state.user
          currentMode: @props.currentMode
          pagination: @state.showMorePagination
        component: Historical

      when 'account_standing'
        props:
          user: @state.user
        component: AccountStanding


  showMore: (e, {name, url, perPage = 50}) =>
    offset = @state[name].length

    paginationState = _.cloneDeep @state.showMorePagination
    paginationState[name] ?= {}
    paginationState[name].loading = true

    @setState showMorePagination: paginationState, ->
      $.get updateQueryString(url, offset: offset, limit: perPage + 1), (data) =>
        state = _.cloneDeep(@state[name]).concat(data)
        hasMore = data.length > perPage

        state.pop() if hasMore

        paginationState = _.cloneDeep @state.showMorePagination
        paginationState[name].loading = false
        paginationState[name].hasMore = hasMore

        @setState
          "#{name}": state
          showMorePagination: paginationState

      .catch (error) =>
        osu.ajaxError error

        paginationState = _.cloneDeep @state.showMorePagination
        paginationState[name].loading = false

        @setState
          showMorePagination: paginationState


  pageJump: (_e, page) =>
    if page == 'main'
      @setCurrentPage null, page
      return

    target = $(@extraPages[page])

    # if invalid page is specified, scan current position
    if target.length == 0
      @pageScan()
      return

    # Don't bother scanning the current position.
    # The result will be wrong when target page is too short anyway.
    @scrolling = true
    Timeout.clear @modeScrollTimeout

    # count for the tabs height; assume pageJump always causes the header to be pinned
    # otherwise the calculation needs another phase and gets a bit messy.
    offsetTop = target.offset().top - pagesOffset[0].getBoundingClientRect().height

    $(window).stop().scrollTo core.stickyHeader.scrollOffset(offsetTop), 500,
      onAfter: =>
        # Manually set the mode to avoid confusion (wrong highlight).
        # Scrolling will obviously break it but that's unfortunate result
        # from having the scrollspy marker at middle of page.
        @setCurrentPage null, page, =>
          # Doesn't work:
          # - part of state (callback, part of mode setting)
          # - simple variable in callback
          # Both still change the switch too soon.
          @modeScrollTimeout = Timeout.set 100, => @scrolling = false


  pageScan: =>
    return if @modeScrollUrl != currentUrlRelative()

    return if @scrolling
    return if pages.length == 0

    anchorHeight = pagesOffset[0].getBoundingClientRect().height

    if bottomPage()
      @setCurrentPage null, _.last(pages).dataset.pageId
      return

    for page in pages
      pageDims = page.getBoundingClientRect()
      pageBottom = pageDims.bottom - Math.min(pageDims.height * 0.75, 200)
      continue unless pageBottom > anchorHeight

      @setCurrentPage null, page.dataset.pageId
      return

    @setCurrentPage null, page.dataset.pageId


  saveStateToContainer: =>
    @props.container.dataset.profilePageState = JSON.stringify(@state)

  setCurrentPage: (_e, page, extraCallback) =>
    callback = =>
      extraCallback?()
      @setHash?()

    if @state.currentPage == page
      return callback()

    @setState currentPage: page, callback


  tabClick: (e) =>
    e.preventDefault()

    # See $(@tabs.current).sortable.
    return if @draggingTab

    @pageJump null, e.currentTarget.dataset.pageId


  updateOrder: (event) =>
    $elems = $(event.target)

    newOrder = $elems.sortable('toArray', attribute: 'data-page-id')

    showLoadingOverlay()

    $elems.sortable('cancel')

    @setState profileOrder: newOrder, =>
      $.ajax laroute.route('account.options'),
        method: 'PUT'
        dataType: 'JSON'
        data:
          user_profile_customization:
            extras_order: @state.profileOrder

      .done (userData) =>
        $.publish 'user:update', userData

      .fail (xhr) =>
        osu.emitAjaxError() xhr

        @setState profileOrder: @state.user.profile_order

      .always hideLoadingOverlay


  userUpdate: (_e, user) =>
    return @forceUpdate() if user?.id != @state.user.id

    # this component needs full user object but sometimes this event only sends part of it
    @setState user: _.assign({}, @state.user, user)


  userPageUpdate: (_e, newUserPage) =>
    currentUserPage = _.cloneDeep @state.userPage
    @setState userPage: _.extend(currentUserPage, newUserPage)

  isSortablePage: (page) ->
    _.includes @state.profileOrder, page<|MERGE_RESOLUTION|>--- conflicted
+++ resolved
@@ -2,12 +2,6 @@
 # See the LICENCE file in the repository root for full licence text.
 
 import { Header } from './header'
-<<<<<<< HEAD
-import { Medals } from './medals'
-=======
-import { Historical } from './historical'
-import Medals from 'profile-page/medals'
->>>>>>> b3003729
 import { NotificationBanner } from 'notification-banner'
 import core from 'osu-core-singleton'
 import AccountStanding from 'profile-page/account-standing'
@@ -15,6 +9,7 @@
 import ExtraTab from 'profile-page/extra-tab'
 import Historical from 'profile-page/historical'
 import Kudosu from 'profile-page/kudosu'
+import Medals from 'profile-page/medals'
 import RecentActivity from 'profile-page/recent-activity'
 import TopScores from 'profile-page/top-scores'
 import UserPage from 'profile-page/user-page'
