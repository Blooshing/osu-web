--- conflicted
+++ resolved
@@ -5,11 +5,6 @@
 import { Header } from './header'
 import { Historical } from './historical'
 import { Medals } from './medals'
-<<<<<<< HEAD
-import { BlockButton } from 'block-button'
-=======
-import { TopRanks } from './top-ranks'
->>>>>>> 43659ed0
 import { NotificationBanner } from 'notification-banner'
 import core from 'osu-core-singleton'
 import AccountStanding from 'profile-page/account-standing'
