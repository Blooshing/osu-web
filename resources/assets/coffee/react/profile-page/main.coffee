--- conflicted
+++ resolved
@@ -23,12 +23,9 @@
 
   getInitialState: ->
     optionsHash = ProfilePageHash.parse location.hash
-    @modes = ['osu', 'taiko', 'fruits', 'mania']
-
     @initialPage = optionsHash.page
 
-<<<<<<< HEAD
-    currentMode: optionsHash.mode || @props.user.playmode
+    currentMode: @validMode(optionsHash.mode ? props.user.playmode)
     user: @props.user
     userPage:
       html: @props.userPage.html
@@ -38,46 +35,17 @@
       selection: [0, 0]
     isCoverUpdating: false
 
+
   coverUploadState: (_e, state) ->
     @setState isCoverUpdating: state
 
 
-  setHash: ->
-=======
-    @state =
-      currentMode: @validMode(optionsHash.mode ? props.user.playmode)
-      user: props.user
-      userPage:
-        html: props.userPage.html
-        initialRaw: props.userPage.raw
-        raw: props.userPage.raw
-        editing: false
-        selection: [0, 0]
-      isCoverUpdating: false
-
-
-  coverUploadState: (_e, state) =>
-    @setState isCoverUpdating: state
-
-
-  setCurrentMode: (_e, mode) =>
+  setCurrentMode: (_e, mode) ->
     return if @state.currentMode == mode
     @setState currentMode: @validMode(mode), @setHash
 
 
-  setCurrentPage: (_e, page, extraCallback) =>
-    callback = =>
-      extraCallback?()
-      @setHash()
-
-    if @state.currentPage == page
-      callback()
-
-    @setState currentPage: page, callback
-
-
-  setHash: =>
->>>>>>> 5539ddfc
+  setHash: ->
     osu.setHash ProfilePageHash.generate(page: @state.currentPage, mode: @state.currentMode)
 
 
@@ -91,67 +59,7 @@
     @setState userPage: _.extend(currentUserPage, newUserPage)
 
 
-<<<<<<< HEAD
   componentDidMount: ->
-=======
-  pages: document.getElementsByClassName('js-profile-page--scrollspy')
-  pagesOffset: document.getElementsByClassName('js-profile-page--scrollspy-offset')
-
-  pageScan: =>
-    return if @scrolling
-    return if @pages.length == 0
-
-    anchorHeight = @pagesOffset[0].getBoundingClientRect().height
-
-    if osu.bottomPage()
-      @setCurrentPage null, _.last(@pages).dataset.pageId
-      return
-
-    for page in @pages
-      pageDims = page.getBoundingClientRect()
-      pageBottom = pageDims.bottom - Math.min(pageDims.height * 0.75, 200)
-      continue unless pageBottom > anchorHeight
-
-      @setCurrentPage null, page.dataset.pageId
-      return
-
-    @setCurrentPage null, page.dataset.pageId
-
-
-  pageJump: (_e, page) =>
-    if page == 'main'
-      @setCurrentPage null, page
-      return
-
-    target = $(".js-profile-page--page[data-page-id='#{page}']")
-
-    # if invalid page is specified, scan current position
-    if target.length == 0
-      @pageScan()
-      return
-
-    # Don't bother scanning the current position.
-    # The result will be wrong when target page is too short anyway.
-    @scrolling = true
-    clearTimeout @timeouts.scrolling
-
-    $(window).stop().scrollTo target, 500,
-      onAfter: =>
-        # Manually set the mode to avoid confusion (wrong highlight).
-        # Scrolling will obviously break it but that's unfortunate result
-        # from having the scrollspy marker at middle of page.
-        @setCurrentPage null, page, =>
-          # Doesn't work:
-          # - part of state (callback, part of mode setting)
-          # - simple variable in callback
-          # Both still change the switch too soon.
-          @timeouts.scrolling = setTimeout (=> @scrolling = false), 100
-      # count for the tabs height
-      offset: @pagesOffset[0].getBoundingClientRect().height * -1
-
-
-  componentDidMount: =>
->>>>>>> 5539ddfc
     @removeListeners()
     $.subscribe 'user:update.profilePage', @userUpdate
     $.subscribe 'user:cover:upload:state.profilePage', @coverUploadState
@@ -163,15 +71,8 @@
     @pageJump null, @initialPage
 
 
-<<<<<<< HEAD
   componentWillUnmount: ->
-=======
-  componentWillUnmount: =>
-    for own _name, timeout of @timeouts
-      clearTimeout timeout
-
     $(window).stop()
->>>>>>> 5539ddfc
     @removeListeners()
 
 
@@ -201,7 +102,6 @@
         currentPage: @state.currentPage
         userAchievements: @props.userAchievements
         achievements: @props.achievements
-        modes: @modes
 
       el ProfilePage.Extra,
         userAchievements: @props.userAchievements
@@ -224,8 +124,10 @@
         currentMode: @state.currentMode
 
 
-  validMode: (mode) =>
-    if _.includes(@modes, mode)
+  validMode: (mode) ->
+    modes = BeatmapHelper.modes
+
+    if _.includes(modes, mode)
       mode
     else
-      @modes[0]+      modes[0]