###
# Copyright 2015 ppy Pty. Ltd.
#
# This file is part of osu!web. osu!web is distributed with the hope of
# attracting more community contributions to the core ecosystem of osu!.
#
# osu!web is free software: you can redistribute it and/or modify
# it under the terms of the Affero GNU General Public License version 3
# as published by the Free Software Foundation.
#
# osu!web is distributed WITHOUT ANY WARRANTY; without even the implied
# warranty of MERCHANTABILITY or FITNESS FOR A PARTICULAR PURPOSE.
# See the GNU Affero General Public License for more details.
#
# You should have received a copy of the GNU Affero General Public License
# along with osu!web.  If not, see <http://www.gnu.org/licenses/>.
###
{div} = React.DOM
el = React.createElement

class ProfilePage.Contents extends React.Component
  componentDidMount: =>
    @componentWillReceiveProps()


  componentWillReceiveProps: ->
    osu.pageChange()


  render: =>
    div
      className: 'osu-layout__row osu-layout__row--page-profile js-switchable-mode-page--scrollspy js-switchable-mode-page--page'
      'data-page-id': 'main'
<<<<<<< HEAD
      el 'div', className: 'page-tabs',
        tabs.map (t) =>
=======
      el 'div', className: 'profile-tabs',
        @props.modes.map (t) =>
>>>>>>> 5539ddfc
          el ProfilePage.ContentsTab,
            key: t
            currentMode: @props.currentMode
            currentPage: @props.currentPage
            mode: t
      el 'div', className: 'page-contents',
        el ProfilePage.Info, user: @props.user
        el ProfilePage.Stats, stats: @props.stats
        el ProfilePage.RecentAchievements,
          userAchievements: @props.userAchievements
          achievements: @props.achievements
          currentMode: @props.currentMode<|MERGE_RESOLUTION|>--- conflicted
+++ resolved
@@ -31,13 +31,8 @@
     div
       className: 'osu-layout__row osu-layout__row--page-profile js-switchable-mode-page--scrollspy js-switchable-mode-page--page'
       'data-page-id': 'main'
-<<<<<<< HEAD
       el 'div', className: 'page-tabs',
-        tabs.map (t) =>
-=======
-      el 'div', className: 'profile-tabs',
-        @props.modes.map (t) =>
->>>>>>> 5539ddfc
+        BeatmapHelper.modes.map (t) =>
           el ProfilePage.ContentsTab,
             key: t
             currentMode: @props.currentMode
