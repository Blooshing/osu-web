###
#    Copyright 2015-2017 ppy Pty. Ltd.
#
#    This file is part of osu!web. osu!web is distributed with the hope of
#    attracting more community contributions to the core ecosystem of osu!.
#
#    osu!web is free software: you can redistribute it and/or modify
#    it under the terms of the Affero GNU General Public License version 3
#    as published by the Free Software Foundation.
#
#    osu!web is distributed WITHOUT ANY WARRANTY; without even the implied
#    warranty of MERCHANTABILITY or FITNESS FOR A PARTICULAR PURPOSE.
#    See the GNU Affero General Public License for more details.
#
#    You should have received a copy of the GNU Affero General Public License
#    along with osu!web.  If not, see <http://www.gnu.org/licenses/>.
###

{div, h2, h3, ul, li, a, p, pre, span} = ReactDOMFactories
el = React.createElement

class ProfilePage.Beatmaps extends React.PureComponent
  render: =>
    allBeatmapsets =
      favouriteBeatmapsets: @props.favouriteBeatmapsets
      rankedAndApprovedBeatmapsets: @props.rankedAndApprovedBeatmapsets
      unrankedBeatmapsets: @props.unrankedBeatmapsets
      graveyardBeatmapsets: @props.graveyardBeatmapsets

    perPage =
      graveyardBeatmapsets: 2

    div
      className: 'page-extra'
      el ProfilePage.ExtraHeader, name: @props.name, withEdit: @props.withEdit
      for own section, beatmapsets of allBeatmapsets
        sectionSnaked = _.replace(_.snakeCase(section), '_beatmapsets', '')
        div
          key: section
          h3
            className: 'page-extra__title page-extra__title--small'
            osu.trans("users.show.extra.beatmaps.#{sectionSnaked}.title", count: @props.counts[section])

          if beatmapsets.length > 0
            div className: 'osu-layout__col-container osu-layout__col-container--with-gutter',
              for beatmapset in beatmapsets
                div
                  key: beatmapset.id
                  className: 'osu-layout__col osu-layout__col--sm-6'
                  el BeatmapsetPanel, beatmap: beatmapset

              div
                className: 'osu-layout__col text-center',
                el ProfilePage.ShowMoreLink,
                  collection: beatmapsets
                  propertyName: section
                  pagination: @props.pagination[section]
<<<<<<< HEAD
                  maxResults: @props.counts[section]
                  perPage: 6
=======
                  perPage: perPage[section] ? 6
>>>>>>> 735d6e05
                  route: laroute.route 'users.beatmapsets',
                    user: @props.user.id
                    type: sectionSnaked

          else
            p className: 'page-extra-entries', osu.trans('users.show.extra.beatmaps.none')<|MERGE_RESOLUTION|>--- conflicted
+++ resolved
@@ -55,12 +55,8 @@
                   collection: beatmapsets
                   propertyName: section
                   pagination: @props.pagination[section]
-<<<<<<< HEAD
                   maxResults: @props.counts[section]
-                  perPage: 6
-=======
                   perPage: perPage[section] ? 6
->>>>>>> 735d6e05
                   route: laroute.route 'users.beatmapsets',
                     user: @props.user.id
                     type: sectionSnaked
