--- conflicted
+++ resolved
@@ -36,73 +36,17 @@
     div className: 'profile-stats', entries.map(@renderEntry)
 
 
-<<<<<<< HEAD
-    div
-      className: 'profile-stats__rank'
-      div
-        className: "badge-rank badge-rank--small badge-rank--#{name}"
-      div null, osu.formatNumber(rankCount)
-=======
   renderEntry: (key) =>
     dl
       className: 'profile-stats__entry'
       key: key
       dt className: 'profile-stats__key', osu.trans("users.show.stats.#{key}")
       dd className: 'profile-stats__value', @formatValue(key)
->>>>>>> d6d539e2
 
 
   formatValue: (key) =>
     val = @props.stats[key]
 
-<<<<<<< HEAD
-          playtime.minutes()
-          span className: 'profile-stats__playtime-unit',
-            osu.transChoice 'common.count.minute_short_unit', playtime.minutes()
-
-          playtime.seconds()
-          span className: 'profile-stats__playtime-unit',
-            osu.transChoice 'common.count.second_short_unit', playtime.seconds()
-      div className: 'profile-stats__stat-box profile-stats__stat-box--experience-bar',
-        div className: 'bar bar--user-profile',
-          div
-            className: 'bar__fill'
-            style:
-              width: "#{stats.level.progress}%"
-        div className: 'profile-stats__value profile-stats__value--level-progress', "#{stats.level.progress}%"
-
-    div className: 'profile-stats__row',
-      simpleEntry
-        key: 'ranked_score'
-        value: osu.formatNumber(stats.ranked_score)
-      simpleEntry
-        key: 'hit_accuracy'
-        value: "#{osu.formatNumber(stats.hit_accuracy, 2)}%"
-      simpleEntry
-        key: 'play_count'
-        value: osu.formatNumber(stats.play_count)
-      simpleEntry
-        key: 'total_score'
-        value: osu.formatNumber(stats.total_score)
-      simpleEntry
-        key: 'total_hits'
-        value: osu.formatNumber(stats.total_hits)
-      simpleEntry
-        key: 'maximum_combo'
-        value: osu.formatNumber(stats.maximum_combo)
-      simpleEntry
-        key: 'replays_watched_by_others'
-        value: osu.formatNumber(stats.replays_watched_by_others)
-
-      div className: 'profile-stats__value profile-stats__value--score-ranks',
-        rankCountEntry('XH')
-        rankCountEntry('X')
-        br()
-        rankCountEntry('SH')
-        rankCountEntry('S')
-        rankCountEntry('A')
-=======
     switch key
       when 'hit_accuracy' then "#{val.toFixed(2)}%"
-      else val.toLocaleString()
->>>>>>> d6d539e2
+      else osu.formatNumber(val)