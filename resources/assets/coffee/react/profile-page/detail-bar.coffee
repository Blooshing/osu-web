--- conflicted
+++ resolved
@@ -52,8 +52,7 @@
             followers: @props.user.follower_count
             modifiers: ['profile-page']
             alwaysVisible: true
-
-<<<<<<< HEAD
+            
         div className: "#{bn}__entry",
           el FollowUserMappingButton,
             userId: @props.user.id
@@ -61,11 +60,6 @@
             followers: @props.user.mapping_follower_count
             modifiers: ['profile-page']
             alwaysVisible: true
-=======
-        if @state.currentUser.id? && @state.currentUser.id != @props.user.id
-          div className: "#{bn}__entry",
-            el FollowUserMappingButton, userId: @props.user.id, modifiers: ['profile-page']
->>>>>>> ac2a44f6
 
         if @state.currentUser.id != @props.user.id && !isBlocked
           div className: "#{bn}__entry",
