--- conflicted
+++ resolved
@@ -76,11 +76,7 @@
 
     withMePage = @props.userPage.html != '' || @props.withEdit
 
-<<<<<<< HEAD
-    pages = ['recent_activities', 'kudosu', 'top_ranks', 'medals', 'historical']
-=======
-    pages = ['recent_activities', 'kudosu', 'top_ranks', 'beatmaps']
->>>>>>> 8dc06545
+    pages = ['recent_activities', 'kudosu', 'top_ranks', 'beatmaps', 'medals', 'historical']
     pages.unshift 'me' if withMePage
 
     tabsContainerClasses = 'profile-extra-tabs__container js-fixed-element'
@@ -103,7 +99,6 @@
                 el ProfilePage.ExtraTab, key: m, mode: m, currentMode: @state.mode
 
       if withMePage
-<<<<<<< HEAD
         div className: 'osu-layout__row',
           el ProfilePage.UserPage, userPage: @props.userPage, withEdit: @props.withEdit, user: @props.user
 
@@ -117,17 +112,15 @@
         el ProfilePage.TopRanks, user: @props.user, scoresBest: @props.scoresBest, scoresFirst: @props.scoresFirst
 
       div className: 'osu-layout__row',
+        el ProfilePage.Beatmaps,
+          favouriteBeatmaps: @props.user.favouriteBeatmaps,
+          rankedAndApprovedBeatmaps: @props.user.rankedAndApprovedBeatmaps
+
+      div className: 'osu-layout__row',
         el ProfilePage.Medals, achievements: @props.achievements, allAchievements: @props.allAchievements
 
       div className: 'osu-layout__row',
         el ProfilePage.Historical,
           beatmapPlaycounts: @props.beatmapPlaycounts
           scores: @props.scores
-          rankHistories: @props.rankHistories
-=======
-        el ProfilePage.UserPage, userPage: @props.userPage, withEdit: @props.withEdit, user: @props.user
-      el ProfilePage.RecentActivities, recentActivities: @props.recentActivities
-      el ProfilePage.Kudosu, user: @props.user, recentlyReceivedKudosu: @props.recentlyReceivedKudosu
-      el ProfilePage.TopRanks, user: @props.user, scoresBest: @props.scoresBest, scoresFirst: @props.scoresFirst
-      el ProfilePage.Beatmaps, favouriteBeatmaps: @props.user.favouriteBeatmaps, rankedAndApprovedBeatmaps: @props.user.rankedAndApprovedBeatmaps
->>>>>>> 8dc06545
+          rankHistories: @props.rankHistories