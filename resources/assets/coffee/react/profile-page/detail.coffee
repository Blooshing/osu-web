# Copyright (c) ppy Pty Ltd <contact@ppy.sh>. Licensed under the GNU Affero General Public License v3.0.
# See the LICENCE file in the repository root for full licence text.

import { DetailBar } from './detail-bar'
import { PlayTime } from './play-time'
<<<<<<< HEAD
import { Rank } from './rank'
=======
import { Pp } from './pp'
>>>>>>> 3f3ed917
import { RankChart } from './rank-chart'
import { RankCount } from './rank-count'
import { Observer } from 'mobx-react'
import core from 'osu-core-singleton'
import MedalsCount from 'profile-page/medals-count'
<<<<<<< HEAD
import Pp from 'profile-page/pp'
=======
import Rank from 'profile-page/rank'
>>>>>>> 3f3ed917
import * as React from 'react'
import { div } from 'react-dom-factories'
el = React.createElement
bn = 'profile-detail'

export class Detail extends React.Component
  render: =>
    el Observer, null, =>
      div className: bn,
        el DetailBar,
          stats: @props.stats
          user: @props.user
        div
          className: if core.userPreferences.get('ranking_expanded') then '' else 'hidden'
          div className: "#{bn}__row #{bn}__row--top",
            div className: "#{bn}__col #{bn}__col--top-left",
              div className: "#{bn}__top-left-item",
                el PlayTime, stats: @props.stats
              div className: "#{bn}__top-left-item",
                el MedalsCount, userAchievements: @props.userAchievements
              div className: "#{bn}__top-left-item",
                el Pp, stats: @props.stats

            div className: "#{bn}__col",
              el RankCount, stats: @props.stats
          div className: "#{bn}__row",
            div className: "#{bn}__col #{bn}__col--bottom-left",
              if @props.stats.is_ranked
                el RankChart,
                  rankHistory: @props.user.rank_history
                  stats: @props.stats
              else
                div className: "#{bn}__empty-chart",
                  osu.trans('users.show.extra.unranked')

            div className: "#{bn}__col #{bn}__col--bottom-right",
              div className: "#{bn}__bottom-right-item",
                el Rank,
                  modifiers: ['large']
                  type: 'global'
                  stats: @props.stats

              div className: "#{bn}__bottom-right-item",
                el Rank,
                  type: 'country'
                  stats: @props.stats<|MERGE_RESOLUTION|>--- conflicted
+++ resolved
@@ -3,21 +3,13 @@
 
 import { DetailBar } from './detail-bar'
 import { PlayTime } from './play-time'
-<<<<<<< HEAD
-import { Rank } from './rank'
-=======
-import { Pp } from './pp'
->>>>>>> 3f3ed917
 import { RankChart } from './rank-chart'
 import { RankCount } from './rank-count'
 import { Observer } from 'mobx-react'
 import core from 'osu-core-singleton'
 import MedalsCount from 'profile-page/medals-count'
-<<<<<<< HEAD
 import Pp from 'profile-page/pp'
-=======
 import Rank from 'profile-page/rank'
->>>>>>> 3f3ed917
 import * as React from 'react'
 import { div } from 'react-dom-factories'
 el = React.createElement
