# Copyright (c) ppy Pty Ltd <contact@ppy.sh>. Licensed under the GNU Affero General Public License v3.0.
# See the LICENCE file in the repository root for full licence text.

import { DetailBar } from './detail-bar'
<<<<<<< HEAD
import { Pp } from './pp'
=======
import { PlayTime } from './play-time'
>>>>>>> 619e2c53
import { RankChart } from './rank-chart'
import { RankCount } from './rank-count'
import { Observer } from 'mobx-react'
import core from 'osu-core-singleton'
import MedalsCount from 'profile-page/medals-count'
<<<<<<< HEAD
import PlayTime from 'profile-page/play-time'
=======
import Pp from 'profile-page/pp'
>>>>>>> 619e2c53
import Rank from 'profile-page/rank'
import * as React from 'react'
import { div } from 'react-dom-factories'
el = React.createElement
bn = 'profile-detail'

export class Detail extends React.Component
  render: =>
    el Observer, null, =>
      div className: bn,
        el DetailBar,
          stats: @props.stats
          user: @props.user
        div
          className: if core.userPreferences.get('ranking_expanded') then '' else 'hidden'
          div className: "#{bn}__row #{bn}__row--top",
            div className: "#{bn}__col #{bn}__col--top-left",
              div className: "#{bn}__top-left-item",
                el PlayTime, stats: @props.stats
              div className: "#{bn}__top-left-item",
                el MedalsCount, userAchievements: @props.userAchievements
              div className: "#{bn}__top-left-item",
                el Pp, stats: @props.stats

            div className: "#{bn}__col",
              el RankCount, stats: @props.stats
          div className: "#{bn}__row",
            div className: "#{bn}__col #{bn}__col--bottom-left",
              if @props.stats.is_ranked
                el RankChart,
                  rankHistory: @props.user.rank_history
                  stats: @props.stats
              else
                div className: "#{bn}__empty-chart",
                  osu.trans('users.show.extra.unranked')

            div className: "#{bn}__col #{bn}__col--bottom-right",
              div className: "#{bn}__bottom-right-item",
                el Rank,
                  modifiers: ['large']
                  type: 'global'
                  stats: @props.stats

              div className: "#{bn}__bottom-right-item",
                el Rank,
                  type: 'country'
                  stats: @props.stats<|MERGE_RESOLUTION|>--- conflicted
+++ resolved
@@ -2,21 +2,13 @@
 # See the LICENCE file in the repository root for full licence text.
 
 import { DetailBar } from './detail-bar'
-<<<<<<< HEAD
-import { Pp } from './pp'
-=======
-import { PlayTime } from './play-time'
->>>>>>> 619e2c53
 import { RankChart } from './rank-chart'
 import { RankCount } from './rank-count'
 import { Observer } from 'mobx-react'
 import core from 'osu-core-singleton'
 import MedalsCount from 'profile-page/medals-count'
-<<<<<<< HEAD
 import PlayTime from 'profile-page/play-time'
-=======
 import Pp from 'profile-page/pp'
->>>>>>> 619e2c53
 import Rank from 'profile-page/rank'
 import * as React from 'react'
 import { div } from 'react-dom-factories'
