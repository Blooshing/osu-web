###
#    Copyright 2015-2017 ppy Pty. Ltd.
#
#    This file is part of osu!web. osu!web is distributed with the hope of
#    attracting more community contributions to the core ecosystem of osu!.
#
#    osu!web is free software: you can redistribute it and/or modify
#    it under the terms of the Affero GNU General Public License version 3
#    as published by the Free Software Foundation.
#
#    osu!web is distributed WITHOUT ANY WARRANTY; without even the implied
#    warranty of MERCHANTABILITY or FITNESS FOR A PARTICULAR PURPOSE.
#    See the GNU Affero General Public License for more details.
#
#    You should have received a copy of the GNU Affero General Public License
#    along with osu!web.  If not, see <http://www.gnu.org/licenses/>.
###

{a, div, table, tr, td, th, thead, tbody} = ReactDOMFactories
el = React.createElement
bn = 'beatmap-scoreboard-table'

<<<<<<< HEAD
BeatmapsetPage.ScoreboardTable = (props) ->
  div className: "#{bn}",
    table
      className: "#{bn}__table"
      thead {},
        tr {},
          th className: "#{bn}__header #{bn}__header--rank", osu.trans('beatmapsets.show.scoreboard.headers.rank')
          th className: "#{bn}__header #{bn}__header--grade", ''
          th className: "#{bn}__header #{bn}__header--score", osu.trans('beatmapsets.show.scoreboard.headers.score')
          th className: "#{bn}__header #{bn}__header--accuracy", osu.trans('beatmapsets.show.scoreboard.headers.accuracy')
          th className: "#{bn}__header #{bn}__header--flag", ''
          th className: "#{bn}__header #{bn}__header--player", osu.trans('beatmapsets.show.scoreboard.headers.player')
          th className: "#{bn}__header #{bn}__header--maxcombo", osu.trans('beatmapsets.show.scoreboard.headers.combo')
          for stat in props.hitTypeMapping
            th key: stat[0], className: "#{bn}__header #{bn}__header--hitstat", stat[0]
          th className: "#{bn}__header #{bn}__header--miss", osu.trans('beatmapsets.show.scoreboard.headers.miss')
          th className: "#{bn}__header #{bn}__header--pp", osu.trans('beatmapsets.show.scoreboard.headers.pp')
          th className: "#{bn}__header #{bn}__header--mods", osu.trans('beatmapsets.show.scoreboard.headers.mods')

      tbody className: "#{bn}__body",
        for score, i in props.scores
          rowClasses = "#{bn}__body-row"

          if i == 0
            rowClasses += " #{bn}__body-row--first"

          if props.scoreboardType != 'friend' && osu.currentUserIsFriendsWith(score.user.id)
            rowClasses += " #{bn}__body-row--friend"

          if score.user.id == currentUser.id
            rowClasses += " #{bn}__body-row--self"

          tr
            className: rowClasses
            key: i,

            td className: "#{bn}__rank", "##{i+1}"

            td className: "#{bn}__grade",
              div className: "badge-rank badge-rank--tiny badge-rank--#{score.rank}"

            td className: "#{bn}__score",
              osu.formatNumber(score.score)

            td className: (if score.accuracy == 1 then "#{bn}__perfect" else ''),
              "#{osu.formatNumber(score.accuracy * 100, 2)}%"

            td {},
              if score.user.country_code
                a
                  href: laroute.route 'rankings',
                    mode: props.beatmap.mode
                    country: score.user.country_code
                    type: 'performance'
                  el FlagCountry,
                    country: props.countries[score.user.country_code]
                    classModifiers: ['scoreboard', 'small-box']
            td {},
              a
                className: "#{bn}__user-link js-usercard"
                'data-user-id': score.user.id
                href: laroute.route 'users.show', user: score.user.id
                score.user.username

            td className: (if score.max_combo == props.beatmap.max_combo?[0] then "#{bn}__perfect" else ''),
              "#{osu.formatNumber(score.max_combo)}x"

            for stat in props.hitTypeMapping
              td
                key: stat[0]
                className: (if score.statistics["count_#{stat[1]}"] == 0 then "#{bn}__zero" else ''),
                osu.formatNumber(score.statistics["count_#{stat[1]}"])

            td className: (if score.statistics.count_miss == 0 then "#{bn}__zero" else ''),
              osu.formatNumber(score.statistics.count_miss)

            td {}, _.round score.pp

            td className: "#{bn}__mods",
              el Mods, modifiers: ['scoreboard'], mods: score.mods
=======
class BeatmapsetPage.ScoreboardTable extends React.PureComponent
  constructor: (props) ->
    super props

    @state = {}


  onMenuActive: ({ index, active }) =>
    activeMenu = index if active
    @setState { activeMenu }


  render: =>
    classMods = ['menu-active'] if @state.activeMenu?

    div className: osu.classWithModifiers(bn, classMods),
      table
        className: "#{bn}__table"
        thead {},
          tr {},
            th className: "#{bn}__header #{bn}__header--rank", osu.trans('beatmapsets.show.scoreboard.headers.rank')
            th className: "#{bn}__header #{bn}__header--grade", ''
            th className: "#{bn}__header #{bn}__header--score", osu.trans('beatmapsets.show.scoreboard.headers.score')
            th className: "#{bn}__header #{bn}__header--accuracy", osu.trans('beatmapsets.show.scoreboard.headers.accuracy')
            th className: "#{bn}__header #{bn}__header--flag", ''
            th className: "#{bn}__header #{bn}__header--player", osu.trans('beatmapsets.show.scoreboard.headers.player')
            th className: "#{bn}__header #{bn}__header--maxcombo", osu.trans('beatmapsets.show.scoreboard.headers.combo')
            for stat in @props.hitTypeMapping
              th key: stat[0], className: "#{bn}__header #{bn}__header--hitstat", stat[0]
            th className: "#{bn}__header #{bn}__header--miss", osu.trans('beatmapsets.show.scoreboard.headers.miss')
            th className: "#{bn}__header #{bn}__header--pp", osu.trans('beatmapsets.show.scoreboard.headers.pp')
            th className: "#{bn}__header #{bn}__header--mods", osu.trans('beatmapsets.show.scoreboard.headers.mods')
            th className: "#{bn}__header #{bn}__header--play-detail-menu"

        tbody className: "#{bn}__body",
          for score, i in @props.scores
            @renderRow
              activated: @state.activeMenu == i
              index: i
              score: score


  renderRow: ({ activated, index, score }) =>
    classMods = if activated then ['menu-active'] else ['highlightable']
    classMods.push 'first' if index == 0
    classMods.push 'friend' if @props.scoreboardType != 'friend' && osu.currentUserIsFriendsWith(score.user.id)
    classMods.push 'self' if score.user.id == currentUser.id

    cell = "#{bn}__cell"

    tr
      className: osu.classWithModifiers("#{bn}__body-row", classMods),
      key: index,

      td className: osu.classWithModifiers(cell, ['rank']), "##{index+1}"

      td className: osu.classWithModifiers(cell, ["grade"]),
        div className: "badge-rank badge-rank--tiny badge-rank--#{score.rank}"

      td className: osu.classWithModifiers(cell, ["score"]),
        score.score.toLocaleString()

      td className: osu.classWithModifiers(cell, ['perfect'] if score.accuracy == 1),
        "#{(score.accuracy * 100).toFixed(2)}%"

      td className: cell,
        if score.user.country_code
          a
            href: laroute.route 'rankings',
              mode: @props.beatmap.mode
              country: score.user.country_code
              type: 'performance'
            el FlagCountry,
              country: @props.countries[score.user.country_code]
              modifiers: ['scoreboard', 'small-box']

      td className: cell,
        a
          className: "#{bn}__user-link js-usercard"
          'data-user-id': score.user.id
          href: laroute.route 'users.show', user: score.user.id
          score.user.username

      td className: osu.classWithModifiers(cell, ['perfect'] if score.max_combo == @props.beatmap.max_combo?[0]),
        "#{score.max_combo.toLocaleString()}x"

      for stat in @props.hitTypeMapping
        td
          key: stat[0]
          className: osu.classWithModifiers(cell, ['zero'] if score.statistics["count_#{stat[1]}"] == 0),
          score.statistics["count_#{stat[1]}"].toLocaleString()

      td className: osu.classWithModifiers(cell, ['zero'] if score.statistics.count_miss == 0),
        score.statistics.count_miss.toLocaleString()

      td className: cell, _.round score.pp

      td className: osu.classWithModifiers(cell, ['mods']),
        el Mods, modifiers: ['scoreboard'], mods: score.mods

      td className: "#{bn}__play-detail-menu",
        if _exported.ScoreHelper.hasMenu(score)
          el _exported.PlayDetailMenu,
            onHide: () => @onMenuActive?(active: false, index: index)
            onShow: () => @onMenuActive?(active: true, index: index)
            score: score
>>>>>>> d6d539e2
<|MERGE_RESOLUTION|>--- conflicted
+++ resolved
@@ -20,88 +20,6 @@
 el = React.createElement
 bn = 'beatmap-scoreboard-table'
 
-<<<<<<< HEAD
-BeatmapsetPage.ScoreboardTable = (props) ->
-  div className: "#{bn}",
-    table
-      className: "#{bn}__table"
-      thead {},
-        tr {},
-          th className: "#{bn}__header #{bn}__header--rank", osu.trans('beatmapsets.show.scoreboard.headers.rank')
-          th className: "#{bn}__header #{bn}__header--grade", ''
-          th className: "#{bn}__header #{bn}__header--score", osu.trans('beatmapsets.show.scoreboard.headers.score')
-          th className: "#{bn}__header #{bn}__header--accuracy", osu.trans('beatmapsets.show.scoreboard.headers.accuracy')
-          th className: "#{bn}__header #{bn}__header--flag", ''
-          th className: "#{bn}__header #{bn}__header--player", osu.trans('beatmapsets.show.scoreboard.headers.player')
-          th className: "#{bn}__header #{bn}__header--maxcombo", osu.trans('beatmapsets.show.scoreboard.headers.combo')
-          for stat in props.hitTypeMapping
-            th key: stat[0], className: "#{bn}__header #{bn}__header--hitstat", stat[0]
-          th className: "#{bn}__header #{bn}__header--miss", osu.trans('beatmapsets.show.scoreboard.headers.miss')
-          th className: "#{bn}__header #{bn}__header--pp", osu.trans('beatmapsets.show.scoreboard.headers.pp')
-          th className: "#{bn}__header #{bn}__header--mods", osu.trans('beatmapsets.show.scoreboard.headers.mods')
-
-      tbody className: "#{bn}__body",
-        for score, i in props.scores
-          rowClasses = "#{bn}__body-row"
-
-          if i == 0
-            rowClasses += " #{bn}__body-row--first"
-
-          if props.scoreboardType != 'friend' && osu.currentUserIsFriendsWith(score.user.id)
-            rowClasses += " #{bn}__body-row--friend"
-
-          if score.user.id == currentUser.id
-            rowClasses += " #{bn}__body-row--self"
-
-          tr
-            className: rowClasses
-            key: i,
-
-            td className: "#{bn}__rank", "##{i+1}"
-
-            td className: "#{bn}__grade",
-              div className: "badge-rank badge-rank--tiny badge-rank--#{score.rank}"
-
-            td className: "#{bn}__score",
-              osu.formatNumber(score.score)
-
-            td className: (if score.accuracy == 1 then "#{bn}__perfect" else ''),
-              "#{osu.formatNumber(score.accuracy * 100, 2)}%"
-
-            td {},
-              if score.user.country_code
-                a
-                  href: laroute.route 'rankings',
-                    mode: props.beatmap.mode
-                    country: score.user.country_code
-                    type: 'performance'
-                  el FlagCountry,
-                    country: props.countries[score.user.country_code]
-                    classModifiers: ['scoreboard', 'small-box']
-            td {},
-              a
-                className: "#{bn}__user-link js-usercard"
-                'data-user-id': score.user.id
-                href: laroute.route 'users.show', user: score.user.id
-                score.user.username
-
-            td className: (if score.max_combo == props.beatmap.max_combo?[0] then "#{bn}__perfect" else ''),
-              "#{osu.formatNumber(score.max_combo)}x"
-
-            for stat in props.hitTypeMapping
-              td
-                key: stat[0]
-                className: (if score.statistics["count_#{stat[1]}"] == 0 then "#{bn}__zero" else ''),
-                osu.formatNumber(score.statistics["count_#{stat[1]}"])
-
-            td className: (if score.statistics.count_miss == 0 then "#{bn}__zero" else ''),
-              osu.formatNumber(score.statistics.count_miss)
-
-            td {}, _.round score.pp
-
-            td className: "#{bn}__mods",
-              el Mods, modifiers: ['scoreboard'], mods: score.mods
-=======
 class BeatmapsetPage.ScoreboardTable extends React.PureComponent
   constructor: (props) ->
     super props
@@ -162,10 +80,10 @@
         div className: "badge-rank badge-rank--tiny badge-rank--#{score.rank}"
 
       td className: osu.classWithModifiers(cell, ["score"]),
-        score.score.toLocaleString()
+        osu.formatNumber(score.score)
 
       td className: osu.classWithModifiers(cell, ['perfect'] if score.accuracy == 1),
-        "#{(score.accuracy * 100).toFixed(2)}%"
+        "#{osu.formatNumber(score.accuracy * 100, 2)}%"
 
       td className: cell,
         if score.user.country_code
@@ -186,16 +104,16 @@
           score.user.username
 
       td className: osu.classWithModifiers(cell, ['perfect'] if score.max_combo == @props.beatmap.max_combo?[0]),
-        "#{score.max_combo.toLocaleString()}x"
+        "#{osu.formatNumber(score.max_combo)}x"
 
       for stat in @props.hitTypeMapping
         td
           key: stat[0]
           className: osu.classWithModifiers(cell, ['zero'] if score.statistics["count_#{stat[1]}"] == 0),
-          score.statistics["count_#{stat[1]}"].toLocaleString()
+          osu.formatNumber(score.statistics["count_#{stat[1]}"])
 
       td className: osu.classWithModifiers(cell, ['zero'] if score.statistics.count_miss == 0),
-        score.statistics.count_miss.toLocaleString()
+        osu.formatNumber(score.statistics.count_miss)
 
       td className: cell, _.round score.pp
 
@@ -207,5 +125,4 @@
           el _exported.PlayDetailMenu,
             onHide: () => @onMenuActive?(active: false, index: index)
             onShow: () => @onMenuActive?(active: true, index: index)
-            score: score
->>>>>>> d6d539e2
+            score: score