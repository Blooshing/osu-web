--- conflicted
+++ resolved
@@ -33,11 +33,7 @@
   constructor: (props) ->
     super props
 
-<<<<<<< HEAD
-    @eventId = "beatmapsets-show-scoreboard-#{osu.uuid()}"
-=======
     @eventId = "beatmapsets-show-scoreboard-#{nextVal()}"
->>>>>>> 1ecd4288
     @state =
       loading: false
 
