# Copyright (c) ppy Pty Ltd <contact@ppy.sh>. Licensed under the GNU Affero General Public License v3.0.
# See the LICENCE file in the repository root for full licence text.

import { Paginator } from './paginator'
import { SearchPanel } from './search-panel'
import { SearchSort } from './search-sort'
import BeatmapsetPanel from 'beatmapset-panel'
import { Img2x } from 'img2x'
import { observe, observable } from 'mobx'
import { Observer } from 'mobx-react'
import core from 'osu-core-singleton'
import * as React from 'react'
import { a, div, p } from 'react-dom-factories'
import VirtualList from 'react-virtual-list'
import { showVisual } from 'utils/beatmapset-helper'

el = React.createElement

# needs to be known in advance to calculate size of virtual scrolling area.
ITEM_HEIGHT =
  1: 125
  2: 110

ListRender = ({ virtual, itemHeight }) ->
  div
    style: virtual.style
    div
      className: 'beatmapsets__items'
      virtual.items.map (row) ->
        div
          className: 'beatmapsets__items-row'
          key: (beatmapsetId for beatmapsetId in row).join('-')
          for beatmapsetId in row
            div
              className: 'beatmapsets__item'
              key: beatmapsetId
<<<<<<< HEAD
              el BeatmapsetPanel, beatmapset: beatmapsetStore.get(beatmapsetId)
=======
              el BeatmapsetPanel, beatmap: core.dataStore.beatmapsetStore.get(beatmapsetId)
>>>>>>> 06eb4038

# stored in an observable so a rerender will occur when the HOC gets updated.
Observables = observable
  BeatmapList: VirtualList()(ListRender)
  numberOfColumns: if osu.isDesktop() then 2 else 1

observe Observables, 'numberOfColumns', (change) ->
  if change.oldValue != change.newValue
    Observables.BeatmapList = VirtualList()(ListRender)


export class SearchContent extends React.Component
  componentDidMount: ->
    $(window).on 'resize.beatmaps-search-content', ->
      count = if osu.isDesktop() then 2 else 1
      Observables.numberOfColumns = count if Observables.numberOfColumns != count


  componentWillUnmount: ->
    $(window).off '.beatmaps-search-content'


  render: ->
    el Observer, null, () =>
      controller = core.beatmapsetSearchController
      beatmapsetIds = controller.currentBeatmapsetIds

      firstBeatmapset = core.dataStore.beatmapsetStore.get(beatmapsetIds[0])
      searchBackground = if firstBeatmapset? && showVisual(firstBeatmapset) then firstBeatmapset.covers?.cover else null
      supporterRequiredFilterText = controller.supporterRequiredFilterText
      listCssClasses = 'beatmapsets'
      listCssClasses += ' beatmapsets--dimmed' if controller.isBusy

      el React.Fragment, null,
        el SearchPanel,
          innerRef: @props.backToTopAnchor
          background: searchBackground
          availableFilters: @props.availableFilters

        div className: 'js-sticky-header'

        div
          className: 'osu-layout__row osu-layout__row--page-compact'
          div className: listCssClasses,
            if controller.advancedSearch
              div
                className: 'beatmapsets__sort'
                el SearchSort,
                  filters: controller.filters

            div
              className: 'beatmapsets__content js-audio--group'
              if controller.isSupporterMissing
                div className: 'beatmapsets__empty',
                  el Img2x,
                    src: '/images/layout/beatmaps/supporter-required.png'
                    alt: osu.trans('beatmaps.listing.search.supporter_filter', filters: supporterRequiredFilterText)
                    title: osu.trans('beatmaps.listing.search.supporter_filter', filters: supporterRequiredFilterText)

                  renderLinkToSupporterTag(supporterRequiredFilterText)

              else
                if beatmapsetIds.length > 0
                  el Observables.BeatmapList,
                    items: _.chunk(beatmapsetIds, Observables.numberOfColumns)
                    itemBuffer: 5
                    itemHeight: ITEM_HEIGHT[Observables.numberOfColumns]

                else
                  div className: 'beatmapsets__empty',
                    el Img2x,
                      src: '/images/layout/beatmaps/not-found.png'
                      alt: osu.trans("beatmaps.listing.search.not-found")
                      title: osu.trans("beatmaps.listing.search.not-found")
                    osu.trans("beatmaps.listing.search.not-found-quote")

            if !controller.isSupporterMissing
              div className: 'beatmapsets__paginator',
                el Paginator,
                  error: controller.error
                  loading: controller.isPaging
                  more: controller.hasMore


renderLinkToSupporterTag = (filterText) ->
  url = laroute.route('store.products.show', product: 'supporter-tag')
  link = "<a href=\"#{url}\">#{osu.trans 'beatmaps.listing.search.supporter_filter_quote.link_text'}</a>"

  p
    dangerouslySetInnerHTML:
      __html: osu.trans 'beatmaps.listing.search.supporter_filter_quote._',
        filters: filterText
        link: link<|MERGE_RESOLUTION|>--- conflicted
+++ resolved
@@ -34,11 +34,7 @@
             div
               className: 'beatmapsets__item'
               key: beatmapsetId
-<<<<<<< HEAD
-              el BeatmapsetPanel, beatmapset: beatmapsetStore.get(beatmapsetId)
-=======
               el BeatmapsetPanel, beatmap: core.dataStore.beatmapsetStore.get(beatmapsetId)
->>>>>>> 06eb4038
 
 # stored in an observable so a rerender will occur when the HOC gets updated.
 Observables = observable
