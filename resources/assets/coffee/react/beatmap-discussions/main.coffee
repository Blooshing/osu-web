###
#    Copyright 2015-2017 ppy Pty. Ltd.
#
#    This file is part of osu!web. osu!web is distributed with the hope of
#    attracting more community contributions to the core ecosystem of osu!.
#
#    osu!web is free software: you can redistribute it and/or modify
#    it under the terms of the Affero GNU General Public License version 3
#    as published by the Free Software Foundation.
#
#    osu!web is distributed WITHOUT ANY WARRANTY; without even the implied
#    warranty of MERCHANTABILITY or FITNESS FOR A PARTICULAR PURPOSE.
#    See the GNU Affero General Public License for more details.
#
#    You should have received a copy of the GNU Affero General Public License
#    along with osu!web.  If not, see <http://www.gnu.org/licenses/>.
###

{a, div, h1, p} = ReactDOMFactories
el = React.createElement

modeSwitcher = document.getElementsByClassName('js-mode-switcher')
newDiscussion = document.getElementsByClassName('js-new-discussion')

class BeatmapDiscussions.Main extends React.PureComponent
  constructor: (props) ->
    super props

    @checkNewTimeoutDefault = 10000
    @checkNewTimeoutMax = 60000
    @cache = {}
    @timeouts = {}
    @xhr = {}

    beatmapset = props.initial.beatmapset

    query = @queryFromLocation(beatmapset.discussions)
    currentMode = query.mode
    currentFilter = query.filter
    currentBeatmapId = query.beatmapId

    readPostIds = []

    for discussion in beatmapset.discussions
      for post in discussion.posts ? []
        readPostIds.push post.id

    @state = {
      beatmapset
      currentBeatmapId
      currentUser
      currentMode
      readPostIds
      currentFilter
    }


  componentDidMount: =>
    $.subscribe 'playmode:set.beatmapDiscussions', @setCurrentPlaymode

    $.subscribe 'beatmapsetDiscussions:update.beatmapDiscussions', @update
    $.subscribe 'beatmapDiscussion:jump.beatmapDiscussions', @jumpTo
    $.subscribe 'beatmapDiscussionPost:markRead.beatmapDiscussions', @markPostRead
    $(document).on 'ajax:success.beatmapDiscussions', '.js-beatmapset-discussion-update', @ujsDiscussionUpdate
    $(document).on 'click.beatmapDiscussions', '.js-beatmap-discussion--jump', @jumpToClick

    @jumpToDiscussionByHash()
    @timeouts.checkNew = Timeout.set @checkNewTimeoutDefault, @checkNew


  componentWillUpdate: =>
    @cache = {}


  componentDidUpdate: =>
    Turbolinks.controller.advanceHistory @urlFromState()


  componentWillUnmount: =>
    $.unsubscribe '.beatmapDiscussions'
    $(document).off '.beatmapDiscussions'

    Timeout.clear(timeout) for _name, timeout of @timeouts
    xhr?.abort() for _name, xhr of @xhr


  render: =>
    div className: 'osu-layout osu-layout--full',
      el BeatmapDiscussions.Header,
        beatmapset: @state.beatmapset
        beatmaps: @groupedBeatmaps()
        currentBeatmap: @currentBeatmap()
        currentDiscussions: @currentDiscussions()
        currentUser: @state.currentUser
        currentFilter: @state.currentFilter
        events: @state.beatmapset.events
        users: @users()
        mode: @state.currentMode

      el BeatmapDiscussions.ModeSwitcher,
        mode: @state.currentMode
        beatmapset: @state.beatmapset
        currentBeatmap: @currentBeatmap()
        currentDiscussions: @currentDiscussions()
        currentFilter: @state.currentFilter

      if @state.currentMode == 'events'
        div
          className: 'osu-layout__section osu-layout__section--extra'
          el BeatmapDiscussions.Events,
            events: @state.beatmapset.events
            users: @users()
            discussions: @discussions()

      else
        div
          className: 'osu-layout__section osu-layout__section--extra'
          el BeatmapDiscussions.NewDiscussion,
            beatmapset: @state.beatmapset
            currentUser: @state.currentUser
            currentBeatmap: @currentBeatmap()
            currentDiscussions: @currentDiscussions()
            mode: @state.currentMode

          el BeatmapDiscussions.Discussions,
            beatmapset: @state.beatmapset
            currentBeatmap: @currentBeatmap()
            currentDiscussions: @currentDiscussions()
            currentFilter: @state.currentFilter
            currentUser: @state.currentUser
            mode: @state.currentMode
            readPostIds: @state.readPostIds
            users: @users()


  beatmaps: =>
    return @cache.beatmaps if @cache.beatmaps?

    hasDiscussion = {}
    hasDiscussion[d.beatmap_id] = true for d in @state.beatmapset.discussions

    @cache.beatmaps ?=
      _(@state.beatmapset.beatmaps)
      .filter (beatmap) ->
        !beatmap.deleted_at? || hasDiscussion[beatmap.id]?
      .keyBy 'id'
      .value()


  checkNew: =>
    @nextTimeout ?= @checkNewTimeoutDefault

    Timeout.clear @timeouts.checkNew
    @xhr.checkNew?.abort()

    @xhr.checkNew = $.get laroute.route('beatmapsets.discussion', beatmapset: @state.beatmapset.id),
      format: 'json'
      last_updated: @lastUpdate()?.unix()
    .done (data, _textStatus, xhr) =>
      if xhr.status == 304
        @nextTimeout *= 2
        return

      @nextTimeout = @checkNewTimeoutDefault

      @update null, beatmapset: data.beatmapset

    .always =>
      @nextTimeout = Math.min @nextTimeout, @checkNewTimeoutMax

      @timeouts.checkNew = Timeout.set @nextTimeout, @checkNew


  currentBeatmap: =>
    @beatmaps()[@state.currentBeatmapId] ? BeatmapHelper.default(group: @groupedBeatmaps())


  currentDiscussions: =>
<<<<<<< HEAD
    return @cache.currentDiscussions if @cache.currentDiscussions?

    countsByBeatmap = {}
    countsByPlaymode = {}
    unresolvedIssues = 0
    byMode =
      timeline: []
      general: []
      generalAll: []
    byFilter =
      deleted: {}
      hype: {}
      mapperNotes: {}
      mine: {}
      pending: {}
      praises: {}
      resolved: {}
      total: {}

    for own mode, _items of byMode
      for own _filter, modes of byFilter
        modes[mode] = {}


    for d in @state.beatmapset.discussions
      # skipped discussion
      # - not privileged (deleted discussion)
      # - deleted beatmap
      continue if _.isEmpty(d)

      if !d.deleted_at && d.can_be_resolved && !d.resolved
        unresolvedIssues++
        if d.beatmap_id?
          countsByBeatmap[d.beatmap_id] ?= 0
          countsByBeatmap[d.beatmap_id]++

          mode = @beatmaps()[d.beatmap_id]?.mode
          countsByPlaymode[mode] ?= 0
          countsByPlaymode[mode]++

      mode =
        if d.beatmap_id?
          if d.beatmap_id == @currentBeatmap().id
            if d.timestamp?
              'timeline'
            else
              'general'
        else
          'generalAll'

      # belongs to different beatmap, excluded
      continue unless mode?

      filters = ['total']

      if d.deleted_at?
        filters.push 'deleted'
      else if d.message_type == 'hype'
        filters.push 'hype'
        filters.push 'praises'
      else if d.message_type == 'praise'
        filters.push 'praises'
      else if d.can_be_resolved
        if d.resolved
          filters.push 'resolved'
        else
          filters.push 'pending'

      if d.user_id == @state.currentUser.id
        filters.push 'mine'

      if d.message_type == 'mapper_note'
        filters.push 'mapperNotes'

      for filter in filters
        byFilter[filter][mode][d.id] = d

      byMode[mode].push d

    timeline = byMode.timeline
    general = byMode.general
    generalAll = byMode.generalAll

    @cache.currentDiscussions = {general, generalAll, timeline, byFilter, countsByBeatmap, countsByPlaymode, unresolvedIssues}


  discussions: =>
    @cache.discussions ?= _.keyBy @state.beatmapset.discussions, 'id'
=======
    if !@cache.currentDiscussions?

      countsByBeatmap = {}
      countsByPlaymode = {}
      unresolvedIssues = 0
      byMode =
        timeline: []
        general: []
        generalAll: []
      byFilter =
        deleted: {}
        hype: {}
        mapperNotes: {}
        mine: {}
        pending: {}
        praises: {}
        resolved: {}
        total: {}

      for own mode, _items of byMode
        for own _filter, modes of byFilter
          modes[mode] = {}


      for d in @state.beatmapsetDiscussion.beatmap_discussions
        # skipped discussion
        # - not privileged (deleted discussion)
        # - deleted beatmap
        continue if _.isEmpty(d)

        if !d.deleted_at? && d.can_be_resolved && !d.resolved
          if !d.beatmap_id? || !@beatmaps()[d.beatmap_id]?.deleted_at?
            unresolvedIssues++

          if d.beatmap_id?
            countsByBeatmap[d.beatmap_id] ?= 0
            countsByBeatmap[d.beatmap_id]++

            mode = @beatmaps()[d.beatmap_id]?.mode
            countsByPlaymode[mode] ?= 0
            countsByPlaymode[mode]++

        mode =
          if d.beatmap_id?
            if d.beatmap_id == @currentBeatmap().id
              if d.timestamp?
                'timeline'
              else
                'general'
          else
            'generalAll'

        # belongs to different beatmap, excluded
        continue unless mode?

        filters = ['total']

        if d.deleted_at?
          filters.push 'deleted'
        else if d.message_type == 'hype'
          filters.push 'hype'
          filters.push 'praises'
        else if d.message_type == 'praise'
          filters.push 'praises'
        else if d.can_be_resolved
          if d.resolved
            filters.push 'resolved'
          else
            filters.push 'pending'

        if d.user_id == @state.currentUser.id
          filters.push 'mine'

        if d.message_type == 'mapper_note'
          filters.push 'mapperNotes'

        for filter in filters
          byFilter[filter][mode][d.id] = d

        byMode[mode].push d

      timeline = byMode.timeline
      general = byMode.general
      generalAll = byMode.generalAll

      @cache.currentDiscussions = {general, generalAll, timeline, byFilter, countsByBeatmap, countsByPlaymode, unresolvedIssues}

    @cache.currentDiscussions
>>>>>>> a0514dd8


  groupedBeatmaps: (discussionSet) =>
    @cache.groupedBeatmaps ?= BeatmapHelper.group _.values(@beatmaps())


  jumpToDiscussionByHash: =>
    target = BeatmapDiscussionHelper.urlParse(null, @state.beatmapset.discussions)

    @jumpTo(null, id: target.discussionId) if target.discussionId?


  jumpTo: (_e, {id}) =>
    discussion = @discussions()[id]

    return if !discussion?

    newState = BeatmapDiscussionHelper.stateFromDiscussion(discussion)

    newState.filter =
      if @currentDiscussions().byFilter[@state.currentFilter][newState.mode][id]?
        @state.currentFilter
      else
        BeatmapDiscussionHelper.DEFAULT_FILTER

    newState.callback = =>
      $.publish 'beatmapDiscussionEntry:highlight', id: discussion.id

      target = $(".js-beatmap-discussion-jump[data-id='#{id}']")
      offset = 0
      for header in [modeSwitcher, newDiscussion] when header[0]?
        offset += header[0].getBoundingClientRect().height * -1

      $(window).stop().scrollTo target, 500, offset: offset

    @update null, newState


  jumpToClick: (e) =>
    url = e.currentTarget.getAttribute('href')
    id = BeatmapDiscussionHelper.urlParse(url, @state.beatmapset.discussions).discussionId

    return if !id?

    e.preventDefault()
    @jumpTo null, {id}


  lastUpdate: =>
    lastUpdate = _.max [
      @state.beatmapset.last_updated
      _.maxBy @state.beatmapset.discussions, 'updated_at'
      _.maxBy @state.beatmapset.events, 'updated_at'
    ]

    moment(lastUpdate) if lastUpdate?


  markPostRead: (_e, {id}) =>
    return if _.includes @state.readPostIds, id

    @setState readPostIds: @state.readPostIds.concat(id)


  queryFromLocation: (discussions = @state.beatmapsetDiscussion.beatmap_discussions) =>
    BeatmapDiscussionHelper.urlParse(null, discussions)


  setCurrentPlaymode: (e, {mode}) =>
    @update e, playmode: mode


  update: (_e, {mode, callback, beatmapId, playmode, beatmapset, watching, filter}) =>
    newState = {}

    if beatmapset?
      newState.beatmapset = beatmapset

    if watching?
      newState.beatmapset ?= _.assign {}, @state.beatmapset
      newState.beatmapset.is_watched = watching

    if playmode?
      beatmap = BeatmapHelper.default items: @groupedBeatmaps()[playmode]
      beatmapId = beatmap?.id

    if beatmapId? && beatmapId != @currentBeatmap().id
      newState.currentBeatmapId = beatmapId

    if filter?
      if @state.currentMode == 'events'
        mode = @lastMode ? BeatmapDiscussionHelper.DEFAULT_MODE

      if filter != @state.currentFilter
        newState.currentFilter = filter

    if mode? && mode != @state.currentMode
      newState.currentMode = mode

      # switching to events:
      # - record last filter, to be restored when setMode is called
      # - record last mode, to be restored when setFilter is called
      # - set filter to total
      if mode == 'events'
        @lastMode = @state.currentMode
        @lastFilter = @state.currentFilter
        newState.currentFilter = 'total'
      # switching from events:
      # - restore whatever last filter set or default to total
      else if @state.currentMode == 'events'
        newState.currentFilter = @lastFilter ? 'total'

    @setState newState, callback


  urlFromState: =>
    BeatmapDiscussionHelper.url
      beatmap: @currentBeatmap()
      mode: @state.currentMode
      filter: @state.currentFilter


  users: =>
    if !@cache.users?
      @cache.users = _.keyBy @state.beatmapset.related_users, 'id'
      @cache.users[null] = @cache.users[undefined] =
        username: osu.trans 'users.deleted'

    @cache.users


  ujsDiscussionUpdate: (_e, data) =>
    # to allow ajax:complete to be run
    Timeout.set 0, => @update(null, beatmapset: data)<|MERGE_RESOLUTION|>--- conflicted
+++ resolved
@@ -176,7 +176,6 @@
 
 
   currentDiscussions: =>
-<<<<<<< HEAD
     return @cache.currentDiscussions if @cache.currentDiscussions?
 
     countsByBeatmap = {}
@@ -207,8 +206,10 @@
       # - deleted beatmap
       continue if _.isEmpty(d)
 
-      if !d.deleted_at && d.can_be_resolved && !d.resolved
-        unresolvedIssues++
+      if !d.deleted_at? && d.can_be_resolved && !d.resolved
+        if !d.beatmap_id? || !@beatmaps()[d.beatmap_id]?.deleted_at?
+          unresolvedIssues++
+
         if d.beatmap_id?
           countsByBeatmap[d.beatmap_id] ?= 0
           countsByBeatmap[d.beatmap_id]++
@@ -265,96 +266,6 @@
 
   discussions: =>
     @cache.discussions ?= _.keyBy @state.beatmapset.discussions, 'id'
-=======
-    if !@cache.currentDiscussions?
-
-      countsByBeatmap = {}
-      countsByPlaymode = {}
-      unresolvedIssues = 0
-      byMode =
-        timeline: []
-        general: []
-        generalAll: []
-      byFilter =
-        deleted: {}
-        hype: {}
-        mapperNotes: {}
-        mine: {}
-        pending: {}
-        praises: {}
-        resolved: {}
-        total: {}
-
-      for own mode, _items of byMode
-        for own _filter, modes of byFilter
-          modes[mode] = {}
-
-
-      for d in @state.beatmapsetDiscussion.beatmap_discussions
-        # skipped discussion
-        # - not privileged (deleted discussion)
-        # - deleted beatmap
-        continue if _.isEmpty(d)
-
-        if !d.deleted_at? && d.can_be_resolved && !d.resolved
-          if !d.beatmap_id? || !@beatmaps()[d.beatmap_id]?.deleted_at?
-            unresolvedIssues++
-
-          if d.beatmap_id?
-            countsByBeatmap[d.beatmap_id] ?= 0
-            countsByBeatmap[d.beatmap_id]++
-
-            mode = @beatmaps()[d.beatmap_id]?.mode
-            countsByPlaymode[mode] ?= 0
-            countsByPlaymode[mode]++
-
-        mode =
-          if d.beatmap_id?
-            if d.beatmap_id == @currentBeatmap().id
-              if d.timestamp?
-                'timeline'
-              else
-                'general'
-          else
-            'generalAll'
-
-        # belongs to different beatmap, excluded
-        continue unless mode?
-
-        filters = ['total']
-
-        if d.deleted_at?
-          filters.push 'deleted'
-        else if d.message_type == 'hype'
-          filters.push 'hype'
-          filters.push 'praises'
-        else if d.message_type == 'praise'
-          filters.push 'praises'
-        else if d.can_be_resolved
-          if d.resolved
-            filters.push 'resolved'
-          else
-            filters.push 'pending'
-
-        if d.user_id == @state.currentUser.id
-          filters.push 'mine'
-
-        if d.message_type == 'mapper_note'
-          filters.push 'mapperNotes'
-
-        for filter in filters
-          byFilter[filter][mode][d.id] = d
-
-        byMode[mode].push d
-
-      timeline = byMode.timeline
-      general = byMode.general
-      generalAll = byMode.generalAll
-
-      @cache.currentDiscussions = {general, generalAll, timeline, byFilter, countsByBeatmap, countsByPlaymode, unresolvedIssues}
-
-    @cache.currentDiscussions
->>>>>>> a0514dd8
 
 
   groupedBeatmaps: (discussionSet) =>
