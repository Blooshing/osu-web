###
#    Copyright (c) ppy Pty Ltd <contact@ppy.sh>.
#
#    This file is part of osu!web. osu!web is distributed with the hope of
#    attracting more community contributions to the core ecosystem of osu!.
#
#    osu!web is free software: you can redistribute it and/or modify
#    it under the terms of the Affero GNU General Public License version 3
#    as published by the Free Software Foundation.
#
#    osu!web is distributed WITHOUT ANY WARRANTY; without even the implied
#    warranty of MERCHANTABILITY or FITNESS FOR A PARTICULAR PURPOSE.
#    See the GNU Affero General Public License for more details.
#
#    You should have received a copy of the GNU Affero General Public License
#    along with osu!web.  If not, see <http://www.gnu.org/licenses/>.
###

import { MessageLengthCounter } from './message-length-counter'
import { UserCard } from './user-card'
import mapperGroup from 'beatmap-discussions/mapper-group'
import { ReviewPost } from 'beatmap-discussions/review-post'
import { BigButton } from 'big-button'
import ClickToCopy from 'click-to-copy'
import * as React from 'react'
import { a, button, div, span } from 'react-dom-factories'
import { ReportReportable } from 'report-reportable'
<<<<<<< HEAD
import { ReviewPost } from 'beatmap-discussions/review-post'
import { UserCard } from './user-card'
import Editor from 'beatmap-discussions/editor'
import { BeatmapsContext } from 'beatmap-discussions/beatmaps-context'
import { DiscussionsContext } from 'beatmap-discussions/discussions-context'
=======
>>>>>>> 644d3c32

el = React.createElement

bn = 'beatmap-discussion-post'

export class Post extends React.PureComponent
  constructor: (props) ->
    super props

    @textarea = React.createRef()
    @throttledUpdatePost = _.throttle @updatePost, 1000
    @handleKeyDown = InputHandler.textarea @handleKeyDownCallback
    @xhr = {}
    @cache = {}

    @state =
      editing: false
      posting: false
      message: @props.post.message


  componentDidMount: =>
    osu.pageChange()


  componentWillUpdate: =>
    @cache = {}


  componentDidUpdate: =>
    osu.pageChange()


  componentWillUnmount: =>
    @throttledUpdatePost.cancel()

    for own _id, xhr of @xhr
      xhr?.abort()


  render: =>
    topClasses = "#{bn} #{bn}--#{@props.type}"
    if @state.editing
      topClasses += " #{bn}--editing"
    topClasses += " #{bn}--deleted" if @props.post.deleted_at?
    topClasses += " #{bn}--unread" if !@props.read

    userBadge = if @isOwner() then mapperGroup else @props.user.group_badge

    div
      className: topClasses
      key: "#{@props.type}-#{@props.post.id}"
      onClick: =>
        $.publish 'beatmapDiscussionPost:markRead', id: @props.post.id

      div
        className: "#{bn}__content"
        if (!@props.hideUserCard)
          el UserCard,
            user: @props.user
            badge: userBadge
        @messageViewer()
        @messageEditor()


  editCancel: =>
    @setState
      editing: false
      message: @props.post.message


  editStart: =>
    @textarea.current?.style.minHeight = "#{@messageBody.getBoundingClientRect().height + 50}px"

    @setState editing: true, =>
      @textarea.current?.focus()

  handleKeyDownCallback: (type, event) =>
    switch type
      when InputHandler.SUBMIT
        @throttledUpdatePost()


  isOwner: =>
    @props.post.user_id == @props.beatmapset.user_id


  messageEditor: =>
    return if !@props.canBeEdited

    canPost = !@state.posting && @validPost()

    div className: "#{bn}__message-container #{'hidden' if !@state.editing}",
      if @props.discussion.message_type == 'review' && @props.type == 'discussion'
        el DiscussionsContext.Consumer, null,
          (discussions) =>
            el BeatmapsContext.Consumer, null,
              (beatmaps) =>
                el Editor,
                  beatmapset: @props.beatmapset
    #              users: @users()
                  beatmaps: beatmaps
    #              currentBeatmap: @currentBeatmap()
    #              currentDiscussions: @currentDiscussions()
                  discussions: discussions
                  editMode: true
                  fromMarkdown: @state.message
      else
        el React.Fragment, null,
          el TextareaAutosize,
            disabled: @state.posting
            className: "#{bn}__message #{bn}__message--editor"
            onChange: @setMessage
            onKeyDown: @handleKeyDown
            value: @state.message
            ref: @textarea
          el MessageLengthCounter, message: @state.message, isTimeline: @isTimeline()

      div className: "#{bn}__actions",
        div className: "#{bn}__actions-group"

        div className: "#{bn}__actions-group",
          div className: "#{bn}__action",
            el BigButton,
              text: osu.trans 'common.buttons.cancel'
              props:
                onClick: @editCancel
                disabled: @state.posting

          div className: "#{bn}__action",
            el BigButton,
              text: osu.trans 'common.buttons.save'
              props:
                onClick: @throttledUpdatePost
                disabled: !canPost


  messageViewer: =>
    [controller, key, deleteModel] =
      if @props.type == 'reply'
        ['beatmap-discussion-posts', 'beatmap_discussion_post', @props.post]
      else
        ['beatmap-discussions', 'beatmap_discussion', @props.discussion]

    div className: "#{bn}__message-container #{'hidden' if @state.editing}",
      if @props.discussion.message_type == 'review' && @props.type == 'discussion'
        div
          className: "#{bn}__message"
          ref: (el) => @messageBody = el
          el ReviewPost,
            discussions: @context.discussions
            message: @props.post.message
      else
        div
          className: "#{bn}__message"
          ref: (el) => @messageBody = el
          dangerouslySetInnerHTML:
            __html: BeatmapDiscussionHelper.format @props.post.message

      div className: "#{bn}__info-container",
        span
          className: "#{bn}__info"
          dangerouslySetInnerHTML:
            __html: osu.timeago(@props.post.created_at)

        if deleteModel.deleted_at?
          span
            className: "#{bn}__info #{bn}__info--edited"
            dangerouslySetInnerHTML:
              __html: osu.trans 'beatmaps.discussions.deleted',
                editor: osu.link laroute.route('users.show', user: deleteModel.deleted_by_id),
                  @props.users[deleteModel.deleted_by_id]?.username
                  classNames: ["#{bn}__info-user"]
                delete_time: osu.timeago @props.post.deleted_at

        if @props.post.updated_at != @props.post.created_at && @props.lastEditor?.id
          span
            className: "#{bn}__info #{bn}__info--edited"
            dangerouslySetInnerHTML:
              __html: osu.trans 'beatmaps.discussions.edited',
                editor: osu.link laroute.route('users.show', user: @props.lastEditor.id),
                  @props.lastEditor.username
                  classNames: ["#{bn}__info-user"]
                update_time: osu.timeago @props.post.updated_at

        if @props.type == 'discussion' && @props.discussion.kudosu_denied
          span
            className: "#{bn}__info #{bn}__info--edited"
            osu.trans('beatmaps.discussions.kudosu_denied')

      div
        className: "#{bn}__actions"
        div
          className: "#{bn}__actions-group"
          if @props.type == 'discussion'
            span
              className: "#{bn}__action #{bn}__action--button"
              el ClickToCopy,
                value: BeatmapDiscussionHelper.url discussion: @props.discussion
                label: osu.trans 'common.buttons.permalink'
                valueAsUrl: true

          if @props.canBeEdited
            button
              className: "#{bn}__action #{bn}__action--button"
              onClick: @editStart
              osu.trans('beatmaps.discussions.edit')

          if !deleteModel.deleted_at? && @props.canBeDeleted
            a
              className: "js-beatmapset-discussion-update #{bn}__action #{bn}__action--button"
              href: laroute.route("#{controller}.destroy", "#{key}": deleteModel.id)
              'data-remote': true
              'data-method': 'DELETE'
              'data-confirm': osu.trans('common.confirmation')
              osu.trans('beatmaps.discussions.delete')

          if deleteModel.deleted_at? && @props.canBeRestored
            a
              className: "js-beatmapset-discussion-update #{bn}__action #{bn}__action--button"
              href: laroute.route("#{controller}.restore", "#{key}": deleteModel.id)
              'data-remote': true
              'data-method': 'POST'
              'data-confirm': osu.trans('common.confirmation')
              osu.trans('beatmaps.discussions.restore')

          if @props.type == 'discussion' && @props.discussion.current_user_attributes?.can_moderate_kudosu
            if @props.discussion.can_grant_kudosu
              a
                className: "js-beatmapset-discussion-update #{bn}__action #{bn}__action--button"
                href: laroute.route('beatmap-discussions.deny-kudosu', beatmap_discussion: @props.discussion.id)
                'data-remote': true
                'data-method': 'POST'
                'data-confirm': osu.trans('common.confirmation')
                osu.trans('beatmaps.discussions.deny_kudosu')
            else if @props.discussion.kudosu_denied
              a
                className: "js-beatmapset-discussion-update #{bn}__action #{bn}__action--button"
                href: laroute.route('beatmap-discussions.allow-kudosu', beatmap_discussion: @props.discussion.id)
                'data-remote': true
                'data-method': 'POST'
                'data-confirm': osu.trans('common.confirmation')
                osu.trans('beatmaps.discussions.allow_kudosu')

          if @canReport()
            el ReportReportable,
              className: "#{bn}__action #{bn}__action--button"
              reportableId: @props.post.id
              reportableType: 'beatmapset_discussion_post'
              user: @props.user


  canReport: =>
    currentUser.id? && @props.post.user_id != currentUser.id


  isTimeline: =>
    @props.discussion.timestamp?


  setMessage: (e) =>
    @setState message: e.target.value


  updatePost: =>
    if @state.message == @props.post.message
      @setState editing: false
      return

    @setState posting: true

    @xhr.updatePost?.abort()
    @xhr.updatePost = $.ajax laroute.route('beatmap-discussion-posts.update', beatmap_discussion_post: @props.post.id),
      method: 'PUT'
      data:
        beatmap_discussion_post:
          message: @state.message

    .done (data) =>
      @setState editing: false
      $.publish 'beatmapsetDiscussions:update', beatmapset: data

    .fail osu.ajaxError

    .always => @setState posting: false


  validPost: =>
    BeatmapDiscussionHelper.validMessageLength(@state.message, @isTimeline())<|MERGE_RESOLUTION|>--- conflicted
+++ resolved
@@ -25,14 +25,9 @@
 import * as React from 'react'
 import { a, button, div, span } from 'react-dom-factories'
 import { ReportReportable } from 'report-reportable'
-<<<<<<< HEAD
-import { ReviewPost } from 'beatmap-discussions/review-post'
-import { UserCard } from './user-card'
 import Editor from 'beatmap-discussions/editor'
 import { BeatmapsContext } from 'beatmap-discussions/beatmaps-context'
 import { DiscussionsContext } from 'beatmap-discussions/discussions-context'
-=======
->>>>>>> 644d3c32
 
 el = React.createElement
 
