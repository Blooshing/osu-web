--- conflicted
+++ resolved
@@ -46,21 +46,8 @@
     return null if !@isVisible(@props.discussion)
     return null if !@props.discussion.starting_post && (!@props.discussion.posts || @props.discussion.posts.length == 0)
 
-<<<<<<< HEAD
     lineClasses = classWithModifiers "#{bn}__line",
       resolved: @props.discussion.resolved
-=======
-    topClasses = "#{bn} js-beatmap-discussion-jump"
-    topClasses += " #{bn}--highlighted" if @state.highlighted
-    topClasses += " #{bn}--deleted" if @props.discussion.deleted_at?
-    topClasses += " #{bn}--timeline" if @props.discussion.timestamp?
-    topClasses += " #{bn}--preview" if @props.preview
-    topClasses += " #{bn}--review" if @props.discussion.message_type == 'review'
-    topClasses += " #{bn}--horizontal-desktop" if @props.discussion.message_type != 'review'
-
-    lineClasses = "#{bn}__line"
-    lineClasses += " #{bn}__line--resolved" if @props.discussion.resolved
->>>>>>> ecf86708
 
     lastResolvedState = false
     @_resolvedSystemPostId = null
@@ -68,6 +55,7 @@
     firstPost = @props.discussion.starting_post || @props.discussion.posts[0]
 
     topClasses = classWithModifiers bn,
+      'horizontal-desktop': @props.discussion.message_type != 'review'
       deleted: @props.discussion.deleted_at?
       highlighted: @state.highlighted
       preview: @props.preview
