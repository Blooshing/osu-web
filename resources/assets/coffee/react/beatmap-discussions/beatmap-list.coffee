--- conflicted
+++ resolved
@@ -13,11 +13,7 @@
   constructor: (props) ->
     super props
 
-<<<<<<< HEAD
-    @eventId = "beatmapset-discussions-show-beatmap-list-#{osu.uuid()}"
-=======
     @eventId = "beatmapset-discussions-show-beatmap-list-#{nextVal()}"
->>>>>>> 1ecd4288
     @state =
       showingSelector: false
 
