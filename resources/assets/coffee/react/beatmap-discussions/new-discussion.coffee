--- conflicted
+++ resolved
@@ -11,11 +11,8 @@
 import TimeWithTooltip from 'time-with-tooltip'
 import UserAvatar from 'user-avatar'
 import { nominationsCount } from 'utils/beatmapset-helper'
-<<<<<<< HEAD
+import { hideLoadingOverlay, showLoadingOverlay } from 'utils/loading-overlay'
 import { linkHtml } from 'utils/url'
-=======
-import { hideLoadingOverlay, showLoadingOverlay } from 'utils/loading-overlay'
->>>>>>> 77b20596
 el = React.createElement
 
 bn = 'beatmap-discussion-new'
