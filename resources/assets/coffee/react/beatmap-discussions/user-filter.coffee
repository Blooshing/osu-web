--- conflicted
+++ resolved
@@ -54,20 +54,13 @@
     cssClasses += " beatmap-discussions-user-filter__item--#{userGroup}" if userGroup?
 
     a
-<<<<<<< HEAD
-      children: children
-=======
->>>>>>> d56a8959
       className: cssClasses
       href: BeatmapDiscussionHelper.url user: item?.id, true
       key: item?.id
       onClick: onClick
       style:
         color: item.colour if !@isOwner(item)
-<<<<<<< HEAD
-=======
       children
->>>>>>> d56a8959
 
 
   isOwner: (user) =>
