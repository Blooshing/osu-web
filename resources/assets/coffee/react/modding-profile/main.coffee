--- conflicted
+++ resolved
@@ -156,27 +156,6 @@
             className: 'osu-layout__no-scroll' if isBlocked && !@state.forceShow
             if isBlocked
               div className: 'osu-page',
-<<<<<<< HEAD
-                div
-                  className: 'page-mode page-mode--profile-page-extra'
-                  ref: @tabs
-                  for m in profileOrder
-                    a
-                      className: 'page-mode__item'
-                      key: m
-                      'data-page-id': m
-                      onClick: @tabClick
-                      href: "##{m}"
-                      el ExtraTab,
-                        page: m
-                        currentPage: @state.currentPage
-                        currentMode: @state.currentMode
-
-            div
-              className: 'user-profile-pages'
-              ref: @pages
-              @extraPage name for name in profileOrder
-=======
                 el NotificationBanner,
                   type: 'warning'
                   title: osu.trans('users.blocks.banner_text')
@@ -223,12 +202,9 @@
                           currentMode: @state.currentMode
 
               div
-                className: 'osu-layout__section osu-layout__section--users-extra'
-                div
-                  className: 'osu-layout__row'
-                  ref: @pages
-                  @extraPage name for name in profileOrder
->>>>>>> 2242a4fc
+                className: 'user-profile-pages'
+                ref: @pages
+                @extraPage name for name in profileOrder
 
 
   extraPage: (name) =>
