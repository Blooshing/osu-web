--- conflicted
+++ resolved
@@ -11,11 +11,7 @@
   constructor: (props) ->
     super props
 
-<<<<<<< HEAD
-    @eventId = "contests-show-enter-uploader-#{osu.uuid()}"
-=======
     @eventId = "contests-show-enter-uploader-#{nextVal()}"
->>>>>>> 1ecd4288
     @dropzoneRef = React.createRef()
     @uploadContainerRef = React.createRef()
 
