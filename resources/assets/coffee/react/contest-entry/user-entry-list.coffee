--- conflicted
+++ resolved
@@ -12,11 +12,7 @@
   constructor: (props) ->
     super props
 
-<<<<<<< HEAD
-    @eventId = "contests-show-enter-#{osu.uuid()}"
-=======
     @eventId = "contests-show-enter-#{nextVal()}"
->>>>>>> 1ecd4288
     @state =
       contest: @props.contest
       userEntries: @props.userEntries
