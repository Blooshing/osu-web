--- conflicted
+++ resolved
@@ -34,12 +34,8 @@
           @renderHeaderTitle()
           @renderHeaderTabs()
 
-<<<<<<< HEAD
+      div className: 'osu-page osu-page--changelog',
         el ChangelogHeaderStreams, updateStreams: @props.updateStreams, currentStreamId: @props.build.update_stream.id
-=======
-      div className: 'osu-page osu-page--changelog',
-        el ChangelogHeaderBuilds, latestBuilds: @props.latestBuilds, currentStreamId: @props.build.update_stream.id
->>>>>>> 16b9e743
 
         div className: 'js-changelog-chart', style: height: '100px'
 
