--- conflicted
+++ resolved
@@ -15,11 +15,7 @@
   constructor: (props) ->
     super props
 
-<<<<<<< HEAD
-    @eventId = "beatmapset-discussions-history-#{osu.uuid()}"
-=======
     @eventId = "beatmapset-discussions-history-#{nextVal()}"
->>>>>>> 1ecd4288
     @cache = {}
     @state = JSON.parse(props.container.dataset.discussionsState ? null)
     @restoredState = @state?
