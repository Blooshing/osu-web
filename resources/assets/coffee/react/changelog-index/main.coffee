--- conflicted
+++ resolved
@@ -33,12 +33,8 @@
           @renderHeaderTitle()
           @renderHeaderTabs()
 
-<<<<<<< HEAD
+      div className: 'osu-page osu-page--changelog',
         el ChangelogHeaderStreams, updateStreams: @props.updateStreams
-=======
-      div className: 'osu-page osu-page--changelog',
-        el ChangelogHeaderBuilds, latestBuilds: @props.latestBuilds
->>>>>>> 16b9e743
 
         div className: 'js-changelog-chart'
 
