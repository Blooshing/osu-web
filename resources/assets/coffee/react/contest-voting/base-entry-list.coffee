# Copyright (c) ppy Pty Ltd <contact@ppy.sh>. Licensed under the GNU Affero General Public License v3.0.
# See the LICENCE file in the repository root for full licence text.

import { button, span } from 'react-dom-factories'
import { nextVal } from 'utils/seq'

export class BaseEntryList extends React.Component
  constructor: (props) ->
    super props

<<<<<<< HEAD
    @eventId = "contests-show-voting-#{osu.uuid()}"
=======
    @eventId = "contests-show-voting-#{nextVal()}"
>>>>>>> 1ecd4288
    @state =
      waitingForResponse: false
      contest: @props.contest
      selected: @props.selected
      showVotedOnly: false
      options:
        showPreview: @props.options.showPreview ? false
        showLink: @props.options.showLink ? false
        linkIcon: @props.options.linkIcon ? false

  handleVoteClick: (_e, {contest_id, entry_id, callback}) =>
    return unless contest_id == @state.contest.id

    selected = _.clone @state.selected

    if _.includes(selected, entry_id)
      _.pull selected, entry_id
    else
      selected.push entry_id

    @setState
      selected: selected
      waitingForResponse: true
      callback

  handleUpdate: (_e, {response, callback}) =>
    return unless response.contest.id == @state.contest.id

    @setState
      contest: response.contest
      selected: response.userVotes
      waitingForResponse: false
      callback

  componentDidMount: ->
    $.subscribe "contest:vote:click.#{@eventId}", @handleVoteClick
    $.subscribe "contest:vote:done.#{@eventId}", @handleUpdate

  componentWillUnmount: ->
    $.unsubscribe ".#{@eventId}"


  renderToggleShowVotedOnly: =>
    button
      type: 'button'
      className: 'btn-osu-big btn-osu-big--contest-entries-toolbar'
      onClick: @onToggleShowVotedOnlyClick
      span className: 'btn-osu-big__icon-inline btn-osu-big__icon-inline--left',
        span className: if @state.showVotedOnly then 'fas fa-check-square' else 'far fa-square'
      osu.trans('contest.voting.show_voted_only')


  onToggleShowVotedOnlyClick: =>
    @setState showVotedOnly: !@state.showVotedOnly<|MERGE_RESOLUTION|>--- conflicted
+++ resolved
@@ -8,11 +8,7 @@
   constructor: (props) ->
     super props
 
-<<<<<<< HEAD
-    @eventId = "contests-show-voting-#{osu.uuid()}"
-=======
     @eventId = "contests-show-voting-#{nextVal()}"
->>>>>>> 1ecd4288
     @state =
       waitingForResponse: false
       contest: @props.contest
