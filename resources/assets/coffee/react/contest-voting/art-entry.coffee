--- conflicted
+++ resolved
@@ -11,14 +11,7 @@
 
 export class ArtEntry extends React.Component
   render: ->
-<<<<<<< HEAD
-    bn = 'contest-art-entry'
     isSelected = @props.isSelected
-=======
-    isSelected = _.includes @props.selected, @props.entry.id
-
-    return null if @props.hideIfNotVoted && !isSelected
->>>>>>> 744ed634
 
     votingOver = moment(@props.contest.voting_ends_at).diff() <= 0
     showVotes = @props.contest.show_votes
