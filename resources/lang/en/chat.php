<?php

// Copyright (c) ppy Pty Ltd <contact@ppy.sh>. Licensed under the GNU Affero General Public License v3.0.
// See the LICENCE file in the repository root for full licence text.

return [
    'talking_in' => 'talking in :channel',
    'talking_with' => 'talking with :name',
    'title_compact' => 'chat',

    'cannot_send' => [
        'channel' => 'You cannot message this channel at this time.',
        'user' => 'You cannot message this user at this time.',
        'reasons' => [
            'blocked' => 'You were blocked by the recipient',
            'channel_moderated' => 'The channel has been moderated',
            'friends_only' => 'The recipient only accepts messages from people on their friends list',
            'not_enough_plays' => 'You have not played the game enough',
            'not_verified' => 'Your session has not been verified',
            'restricted' => 'You are currently restricted',
            'silenced' => 'You are currently silenced',
            'target_restricted' => 'The recipient is currently restricted',
        ],
    ],

    'input' => [
        'disabled' => 'unable to send message...',
        'disconnected' => 'Disconnected',
        'placeholder' => 'type message...',
        'send' => 'Send',
    ],

<<<<<<< HEAD
    'message' => [
        'render_failed' => 'This message could not be displayed.',
    ],

=======
>>>>>>> 55f6b149
    'no-conversations' => [
        'howto' => "Start conversations from a user's profile or a usercard popup.",
        'lazer' => 'Public channels you join via <a href=":link">osu!lazer</a> will also be visible here.',
        'title' => 'no conversations yet',
    ],
];<|MERGE_RESOLUTION|>--- conflicted
+++ resolved
@@ -30,13 +30,6 @@
         'send' => 'Send',
     ],
 
-<<<<<<< HEAD
-    'message' => [
-        'render_failed' => 'This message could not be displayed.',
-    ],
-
-=======
->>>>>>> 55f6b149
     'no-conversations' => [
         'howto' => "Start conversations from a user's profile or a usercard popup.",
         'lazer' => 'Public channels you join via <a href=":link">osu!lazer</a> will also be visible here.',
