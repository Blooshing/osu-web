--- conflicted
+++ resolved
@@ -63,12 +63,8 @@
         'hours' => ':count_delimited hour|:count_delimited hours',
         'item' => ':count_delimited unit|:count_delimited units',
         'minute_short_unit' => 'min|mins',
-<<<<<<< HEAD
+        'minutes' => ':count_delimited minute|:count_delimited minutes',
         'months' => ':count_delimited month|:count_delimited months',
-=======
-        'minutes' => ':count minute|:count minutes',
-        'months' => ':count month|:count months',
->>>>>>> d6d539e2
         'second_short_unit' => 'sec|secs',
         'years' => ':count_delimited year|:count_delimited years',
     ],
