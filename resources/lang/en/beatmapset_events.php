--- conflicted
+++ resolved
@@ -28,12 +28,9 @@
         'nominate' => 'Nominated by :user.',
         'nominate_modes' => 'Nominated by :user (:modes).',
         'nomination_reset' => 'New problem :discussion (:text) triggered a nomination reset.',
-<<<<<<< HEAD
-        'offset_edit' => 'Online offset changed from :old to :new.',
-=======
         'nomination_reset_received' => 'Nomination by :user was reset by :source_user (:text)',
         'nomination_reset_received_profile' => 'Nomination was reset by :user (:text)',
->>>>>>> 71acc295
+        'offset_edit' => 'Online offset changed from :old to :new.',
         'qualify' => 'This beatmap has reached the required number of nominations and has been qualified.',
         'rank' => 'Ranked.',
         'remove_from_loved' => 'Removed from Loved by :user. (:text)',
