--- conflicted
+++ resolved
@@ -36,13 +36,7 @@
         'invalid_beatmap_id' => 'Invalid difficulty specified.',
         'invalid_beatmapset_id' => 'Invalid beatmap specified.',
         'locked' => 'Discussion is locked.',
-<<<<<<< HEAD
         'mapper_note_wrong_user' => 'Only beatmap owner can post mapper notes.',
-        'timestamp_exceeds_beatmapset_length' => 'Specified timestamp is beyond the length of the beatmap.',
-        'timestamp_negative' => "Timestamp can't be negative.",
-=======
-        'mapper_note_wrong_user' => 'Only beatmap owner can post mapper note.',
->>>>>>> 949f8819
 
         'hype' => [
             'guest' => 'Must be logged in to hype.',
