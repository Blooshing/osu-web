<?php

/**
 *    Copyright 2015-2019 ppy Pty. Ltd.
 *
 *    This file is part of osu!web. osu!web is distributed with the hope of
 *    attracting more community contributions to the core ecosystem of osu!.
 *
 *    osu!web is free software: you can redistribute it and/or modify
 *    it under the terms of the Affero GNU General Public License version 3
 *    as published by the Free Software Foundation.
 *
 *    osu!web is distributed WITHOUT ANY WARRANTY; without even the implied
 *    warranty of MERCHANTABILITY or FITNESS FOR A PARTICULAR PURPOSE.
 *    See the GNU Affero General Public License for more details.
 *
 *    You should have received a copy of the GNU Affero General Public License
 *    along with osu!web.  If not, see <http://www.gnu.org/licenses/>.
 */

return [
    'pinned_topics' => 'Pinned Topics',
    'slogan' => "it's dangerous to play alone.",
    'subforums' => 'Subforums',
    'title' => 'osu! forums',

    'covers' => [
        'create' => [
            '_' => 'Set cover image',
            'button' => 'Upload image',
            'info' => 'Cover size should be at :dimensions. You can also drop your image here to upload.',
        ],

        'destroy' => [
            '_' => 'Remove cover image',
            'confirm' => 'Are you sure you want to remove the cover image?',
        ],
    ],

    'email' => [
        'new_reply' => '[osu!] New reply for topic ":title"',
    ],

    'forums' => [
        'topics' => [
            'empty' => 'No topics!',
        ],
    ],

    'mark_as_read' => [
        'forum' => 'Mark forum as read',
        'forums' => 'Mark forums as read',
        'busy' => 'Marking as read...',
    ],

    'poll' => [
        'edit_warning' => 'Editing a poll will remove the current results!',

        'actions' => [
            'edit' => 'Edit poll',
        ],
    ],

    'post' => [
        'confirm_destroy' => 'Really delete post?',
        'confirm_restore' => 'Really restore post?',
        'edited' => 'Last edited by :user :when, edited :count times in total.',
        'posted_at' => 'posted :when',

        'actions' => [
            'destroy' => 'Delete post',
            'restore' => 'Restore post',
            'edit' => 'Edit post',
        ],

        'info' => [
            'post_count' => ':count post|:count posts',
        ],
    ],

    'search' => [
        'go_to_post' => 'Go to post',
        'post_number_input' => 'enter post number',
        'total_posts' => ':posts_count posts total',
    ],

    'topic' => [
        'deleted' => 'deleted topic',
        'go_to_latest' => 'view latest post',
        'latest_post' => ':when by :user',
        'latest_reply_by' => 'last reply by :user',
        'new_topic' => 'New topic',
        'new_topic_login' => 'Sign in to post new topic',
        'post_reply' => 'Post',
        'reply_box_placeholder' => 'Type here to reply',
        'reply_title_prefix' => 'Re',
        'started_by' => 'by :user',
        'started_by_verbose' => 'started by :user',

        'create' => [
            'preview' => 'Preview',
            // TL note: this is used in the topic reply preview, when
            // the user goes back from previewing to editing the reply
            'preview_hide' => 'Write',
            'submit' => 'Post',

            'necropost' => [
                'default' => 'This topic has been inactive for a while. Only post here if you have a specific reason to do so.',

                'new_topic' => [
                    '_' => "This topic has been inactive for a while. If you don't have a specific reason to post here, please :create instead.",
                    'create' => 'create a new topic',
                ],
            ],

            'placeholder' => [
                'body' => 'Type post content here',
                'title' => 'Click here to set title',
            ],
        ],

        'jump' => [
            'enter' => 'click to enter specific post number',
            'first' => 'go to first post',
            'last' => 'go to last post',
            'next' => 'skip next 10 posts',
            'previous' => 'go back 10 posts',
        ],

        'post_edit' => [
            'cancel' => 'Cancel',
            'post' => 'Save',
        ],
    ],

    'topic_watches' => [
        'index' => [
            'title' => 'Forum Subscriptions',
            'title_compact' => 'forum subscriptions',
            'title_main' => 'Forum <strong>Subscriptions</strong>',

            'box' => [
                'total' => 'Topics subscribed',
                'unread' => 'Topics with new replies',
            ],

            'info' => [
                'total' => 'You subscribed to :total topics.',
                'unread' => 'You have :unread unread replies to subscribed topics.',
            ],
        ],

        'topic_buttons' => [
            'remove' => [
                'confirmation' => 'Unsubscribe from topic?',
                'title' => 'Unsubscribe',
            ],
        ],
    ],

    'topics' => [
        '_' => 'Topics',

        'actions' => [
            'login_reply' => 'Sign in to Reply',
            'reply' => 'Reply',
            'reply_with_quote' => 'Quote post for reply',
            'search' => 'Search',
        ],

        'create' => [
            'create_poll' => 'Poll Creation',

            'preview' => 'Post Preview',

            'create_poll_button' => [
                'add' => 'Create a poll',
                'remove' => 'Cancel creating a poll',
            ],

            'poll' => [
                'length' => 'Run poll for',
                'length_days_suffix' => 'days',
                'length_info' => 'Leave blank for a never ending poll',
                'max_options' => 'Options per user',
                'max_options_info' => 'This is the number of options each user may select when voting.',
                'options' => 'Options',
                'options_info' => 'Place each options on a new line. You may enter up to 10 options.',
                'title' => 'Question',
                'vote_change' => 'Allow re-voting.',
                'vote_change_info' => 'If enabled, users are able to change their vote.',
            ],
        ],

        'edit_title' => [
            'start' => 'Edit title',
        ],

        'index' => [
            'feature_votes' => 'star priority',
            'replies' => 'replies',
            'views' => 'views',
        ],

        'issue_tag_added' => [
            'to_0' => 'Remove "added" tag',
            'to_0_done' => 'Removed "added" tag',
            'to_1' => 'Add "added" tag',
            'to_1_done' => 'Added "added" tag',
        ],

        'issue_tag_assigned' => [
            'to_0' => 'Remove "assigned" tag',
            'to_0_done' => 'Removed "assigned" tag',
            'to_1' => 'Add "assigned" tag',
            'to_1_done' => 'Added "assigned" tag',
        ],

        'issue_tag_confirmed' => [
            'to_0' => 'Remove "confirmed" tag',
            'to_0_done' => 'Removed "confirmed" tag',
            'to_1' => 'Add "confirmed" tag',
            'to_1_done' => 'Added "confirmed" tag',
        ],

        'issue_tag_duplicate' => [
            'to_0' => 'Remove "duplicate" tag',
            'to_0_done' => 'Removed "duplicate" tag',
            'to_1' => 'Add "duplicate" tag',
            'to_1_done' => 'Added "duplicate" tag',
        ],

        'issue_tag_invalid' => [
            'to_0' => 'Remove "invalid" tag',
            'to_0_done' => 'Removed "invalid" tag',
            'to_1' => 'Add "invalid" tag',
            'to_1_done' => 'Added "invalid" tag',
        ],

        'issue_tag_resolved' => [
            'to_0' => 'Remove "resolved" tag',
            'to_0_done' => 'Removed "resolved" tag',
            'to_1' => 'Add "resolved" tag',
            'to_1_done' => 'Added "resolved" tag',
        ],

        'lock' => [
            'is_locked' => 'This topic is locked and can not be replied to',
            'to_0' => 'Unlock topic',
            'to_0_done' => 'Topic has been unlocked',
            'to_1' => 'Lock topic',
            'to_1_done' => 'Topic has been locked',
        ],

        'moderate_move' => [
            'title' => 'Move to another forum',
        ],

        'moderate_pin' => [
            'to_0' => 'Unpin topic',
            'to_0_done' => 'Topic has been unpinned',
            'to_1' => 'Pin topic',
            'to_1_done' => 'Topic has been pinned',
            'to_2' => 'Pin topic and mark as announcement',
            'to_2_done' => 'Topic has been pinned and marked as announcement',
        ],

        'show' => [
            'deleted-posts' => 'Deleted Posts',
            'total_posts' => 'Total Posts',

            'feature_vote' => [
                'current' => 'Current Priority: +:count',
                'do' => 'Promote this request',

                'info' => [
                    '_' => 'This is a :feature_request. Feature requests can be voted up by :supporters.',
                    'feature_request' => 'feature request',
                    'supporters' => 'supporters',
                ],

                'user' => [
<<<<<<< HEAD
                    'count' => '{0} no vote|{1} :count_delimited vote|[2,*] :count_delimited votes',
=======
                    'count' => '{0} no votes|{1} :count vote|[2,*] :count votes',
>>>>>>> 50ea26e6
                    'current' => 'You have :votes remaining.',
                    'not_enough' => "You don't have any more votes remaining",
                ],
            ],

            'poll' => [
                'vote' => 'Vote',

                'detail' => [
                    'end_time' => 'Polling will end at :time',
                    'ended' => 'Polling ended :time',
                    'total' => 'Total votes: :count',
                ],
            ],
        ],

        'watch' => [
            'to_not_watching' => 'Not bookmarked',
            'to_watching' => 'Bookmark',
            'to_watching_mail' => 'Bookmark with notification',
            'tooltip_mail_disable' => 'Notification is enabled. Click to disable',
            'tooltip_mail_enable' => 'Notification is disabled. Click to enable',
        ],
    ],
];<|MERGE_RESOLUTION|>--- conflicted
+++ resolved
@@ -280,11 +280,7 @@
                 ],
 
                 'user' => [
-<<<<<<< HEAD
-                    'count' => '{0} no vote|{1} :count_delimited vote|[2,*] :count_delimited votes',
-=======
-                    'count' => '{0} no votes|{1} :count vote|[2,*] :count votes',
->>>>>>> 50ea26e6
+                    'count' => '{0} no votes|{1} :count_delimited vote|[2,*] :count_delimited votes',
                     'current' => 'You have :votes remaining.',
                     'not_enough' => "You don't have any more votes remaining",
                 ],
