<?php

/**
 *    Copyright 2015 ppy Pty. Ltd.
 *
 *    This file is part of osu!web. osu!web is distributed in the hopes of
 *    attracting more community contributions to the core ecosystem of osu!
 *
 *    osu!web is free software: you can redistribute it and/or modify
 *    it under the terms of the Affero GNU General Public License version 3
 *    as published by the Free Software Foundation.
 *
 *    osu!web is distributed WITHOUT ANY WARRANTY; without even the implied
 *    warranty of MERCHANTABILITY or FITNESS FOR A PARTICULAR PURPOSE.
 *    See the GNU Affero General Public License for more details.
 *
 *    You should have received a copy of the GNU Affero General Public License
 *    along with osu!web.  If not, see <http://www.gnu.org/licenses/>.
 */

return [
    'defaults' => [
        'page_description' => 'osu! - Rhythm is just a *click* away!  With Ouendan/EBA, Taiko and original gameplay modes, as well as a fully functional level editor.',
    ],

    'menu' => [
        'home' => [
            '_' => 'home',
            'getLanding' => 'home',
            'getNews' => 'news',
            'getChangelog' => 'changelog',
            'getDownload' => 'download',
            'getIcons' => 'icons',
            'supportTheGame' => 'support the game',
        ],
        'help' => [
            '_' => 'help',
            'getWiki' => 'wiki',
            'getFaq' => 'faq',
            'getSupport' => 'support',
        ],
        'beatmaps' => [
            '_' => 'beatmaps',
            'show' => 'info',
            'index' => 'listing',
            // 'getPacks' => 'packs',
            // 'getCharts' => 'charts',
        ],
        'beatmapsets' => [
            '_' => 'beatmapsets',
            'discussion' => 'modding',
        ],
        'ranking' => [
            '_' => 'ranking',
            'getOverall' => 'overall',
            'getCountry' => 'country',
            'getCharts' => 'charts',
            'getMapper' => 'mapper',
            'index' => 'overall',
        ],
        'community' => [
            '_' => 'community',
            'getForum' => 'forum',
            'getChat' => 'chat',
            'getSupport' => 'support',
            'getLive' => 'live',
            'getSlack' => 'osu!dev',
            'profile' => 'profile',
            'tournaments' => 'tournaments',
            'tournaments-index' => 'tournaments',
            'tournaments-show' => 'tournament info',
            'forum-topics-create' => 'forum',
            'forum-topics-show' => 'forum',
            'forum-forums-index' => 'forum',
            'forum-forums-show' => 'forum',
        ],
        'error' => [
            '_' => 'error',
            '404' => 'missing',
            '403' => 'forbidden',
            '401' => 'unauthorized',
            '405' => 'missing',
            '500' => 'something broke',
            '503' => 'maintenance',
        ],
        'user' => [
            '_' => 'user',
            'getLogin' => 'login',
            'disabled' => 'disabled',

            'register' => 'register',
            'reset' => 'recover',
            'new' => 'new',

            'messages' => 'Messages',
            'settings' => 'Settings',
            'logout' => 'Log Out',
            'help' => 'Help',
        ],
        'store' => [
            '_' => 'store',
            'getListing' => 'listing',
            'getCart' => 'cart',

            'getCheckout' => 'checkout',
            'getInvoice' => 'invoice',
            'getProduct' => 'product',

            'new' => 'new',
            'home' => 'home',
            'index' => 'home',
            'thanks' => 'thanks',
        ],
        'admin-forum' => [
            '_' => 'admin::forum',
            'forum-covers-index' => 'forum covers',
        ],
        'admin-store' => [
            '_' => 'admin::store',
            'orders-index' => 'orders',
            'orders-show' => 'order',
        ],
        'admin' => [
            '_' => 'admin',
            'logs-index' => 'log',
            'beatmapsets' => [
                '_' => 'beatmapsets',
                'covers' => 'covers',
                'show' => 'detail',
            ],
        ],
    ],
<<<<<<< HEAD

=======
    'footer' => [
        'general' => [
            '_' => 'General',
            'home' => 'Home',
            'changelog' => 'Changelog',
            'beatmaps' => 'Beatmap Listings',
            'download' => 'Download osu!',
            'wiki' => 'Wiki',
        ],
        'help' => [
            '_' => 'Help & Community',
            'faq' => 'Frequently Asked Questions',
            'forum' => 'CommunityForums',
            'livestreams' => 'Live Streams',
            'report' => 'Report an Issue',
        ],
        'support' => [
            '_' => 'Support osu!',
            'tags' => 'Supporter Tags',
            'merchandise' => 'Merchandise',
        ],
        'legal' => [
            '_' => 'Legal & Status',
            'tos' => 'Terms of Service',
            'copyright' => 'Copyright (DMCA)',
            'serverStatus' => 'Server Status',
            'osuStatus' => '@osustatus',
        ],
    ],
>>>>>>> 107efb61
    'errors' => [
        '404' => [
            'error' => 'Page Missing',
            'description' => "Sorry, but the page you requested isn't here!",
            'link' => false,
        ],
        '403' => [
            'error' => "You shouldn't be here.",
            'description' => 'You could try going back, though.',
            'link' => false,
        ],
        '401' => [
            'error' => "You shouldn't be here.",
            'description' => 'You could try going back, though. Or maybe logging in.',
            'link' => false,
        ],
        '405' => [
            'error' => 'Page Missing',
            'description' => "Sorry, but the page you requested isn't here!",
            'link' => false,
        ],
        '500' => [
            'error' => 'Oh no! Something broke! ;_;',
            'description' => "We're automatically notified of every error.",
            'link' => false,
        ],
        'fatal' => [
            'error' => 'Oh no! Something broke (badly)! ;_;',
            'description' => "We're automatically notified of every error.",
            'link' => false,
        ],
        '503' => [
            'error' => 'Down for maintenance!',
            'description' => "Maintenance usually takes anywhere from 5 seconds to 10 minutes. If we're down for longer, see :link for more information.",
            'link' => [
                'text' => '@osustatus',
                'href' => 'https://twitter.com/osustatus',
            ],
        ],
        // used by sentry if it returns an error
        'reference' => "Just in case, here's a code you can give to support!",
    ],

    'popup_login' => [
        'login' => [
            'do' => 'sign in',
            'email' => 'email address',
            'forgot' => "I've forgotten my details",
            'password' => 'password',
            'title' => 'Sign In To Proceed',

            'error' => [
                'email' => "Username or email address doesn't exist",
                'password' => 'Incorrect password',
            ],
        ],

        'register' => [
            'do' => 'Register',
            'info' => "You need an account, sir. Why don't you have one already?",
            'title' => "Don't have an account?",
        ],
    ],

    'popup_user' => [
        'links' => [
            'profile' => 'My Profile',
            'logout' => 'Log Out',
        ],
    ],
];<|MERGE_RESOLUTION|>--- conflicted
+++ resolved
@@ -130,9 +130,7 @@
             ],
         ],
     ],
-<<<<<<< HEAD
-
-=======
+
     'footer' => [
         'general' => [
             '_' => 'General',
@@ -162,7 +160,7 @@
             'osuStatus' => '@osustatus',
         ],
     ],
->>>>>>> 107efb61
+
     'errors' => [
         '404' => [
             'error' => 'Page Missing',
