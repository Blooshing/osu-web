--- conflicted
+++ resolved
@@ -24,14 +24,10 @@
     ],
 
     'mapping' => [
-<<<<<<< HEAD
         'empty' => 'No mappers watched.',
+        'followers' => 'mapping subscribers',
         'page_title' => 'mapper watchlist',
         'title' => 'mapper',
-
-=======
-        'followers' => 'mapping subscribers',
->>>>>>> d89a942e
         'to_0' => 'stop notifying me when this user uploads new beatmap',
         'to_1' => 'notify me when this user uploads new beatmap',
     ],
