<?php

// Copyright (c) ppy Pty Ltd <contact@ppy.sh>. Licensed under the GNU Affero General Public License v3.0.
// See the LICENCE file in the repository root for full licence text.

return [
<<<<<<< HEAD
    'forum_topic' => [
        'title' => 'forum topic',
    ],

    'index' => [
        'title_compact' => 'watchlists',
    ],

    'modding' => [
        'title' => 'modding',
    ],

    'user' => [
        'modding' => [
            'to_0' => 'stop notifying me when this user uploads new beatmap',
            'to_1' => 'notify me when this user uploads new beatmap',
        ],
=======
    'mapping' => [
        'to_0' => 'stop notifying me when this user uploads new beatmap',
        'to_1' => 'notify me when this user uploads new beatmap',
>>>>>>> 2ebdc007
    ],
];<|MERGE_RESOLUTION|>--- conflicted
+++ resolved
@@ -4,7 +4,6 @@
 // See the LICENCE file in the repository root for full licence text.
 
 return [
-<<<<<<< HEAD
     'forum_topic' => [
         'title' => 'forum topic',
     ],
@@ -13,19 +12,12 @@
         'title_compact' => 'watchlists',
     ],
 
+    'mapping' => [
+        'to_0' => 'stop notifying me when this user uploads new beatmap',
+        'to_1' => 'notify me when this user uploads new beatmap',
+    ],
+
     'modding' => [
         'title' => 'modding',
     ],
-
-    'user' => [
-        'modding' => [
-            'to_0' => 'stop notifying me when this user uploads new beatmap',
-            'to_1' => 'notify me when this user uploads new beatmap',
-        ],
-=======
-    'mapping' => [
-        'to_0' => 'stop notifying me when this user uploads new beatmap',
-        'to_1' => 'notify me when this user uploads new beatmap',
->>>>>>> 2ebdc007
-    ],
 ];