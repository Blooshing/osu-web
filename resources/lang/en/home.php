<?php

/**
 *    Copyright 2015-2017 ppy Pty. Ltd.
 *
 *    This file is part of osu!web. osu!web is distributed with the hope of
 *    attracting more community contributions to the core ecosystem of osu!.
 *
 *    osu!web is free software: you can redistribute it and/or modify
 *    it under the terms of the Affero GNU General Public License version 3
 *    as published by the Free Software Foundation.
 *
 *    osu!web is distributed WITHOUT ANY WARRANTY; without even the implied
 *    warranty of MERCHANTABILITY or FITNESS FOR A PARTICULAR PURPOSE.
 *    See the GNU Affero General Public License for more details.
 *
 *    You should have received a copy of the GNU Affero General Public License
 *    along with osu!web.  If not, see <http://www.gnu.org/licenses/>.
 */

return [
    'landing' => [
        'online' => '<strong>:players</strong> currently online in <strong>:games</strong> games',
        'peak' => 'Peak, :count online users',
        'players' => '<strong>:count</strong> registered players',

        'download' => [
            '_' => 'Download now',
            'soon' => 'osu! coming soon to other operating systems',
            'for' => 'for :os',
            'other' => 'click here for :os1 or :os2',
        ],

        'slogan' => [
            'main' => 'free-to-play rhythm game',
            'sub' => 'rhythm is just a click away',
        ],
    ],

    'search' => [
        'advanced_link' => 'Advanced search',
        'empty_result' => 'Nothing found!',
        'missing_query' => 'Search keyword of minimum :n characters is required',
        'title' => 'Search Results',

        'beatmapset' => [
            'more' => ':count more beatmap search results',
            'more_simple' => 'See more beatmap search results',
            'title' => 'Beatmaps',
        ],

        'forum_post' => [
            'link' => 'Search the forum',
            'more_simple' => 'See more forum search results',
            'title' => 'Forum',
        ],

        'mode' => [
            'all' => 'all',
            'beatmapset' => 'beatmap',
            'forum_post' => 'forum',
            'user' => 'player',
            'wiki_page' => 'wiki',
        ],

        'user' => [
            'more' => ':count more player search results',
            'more_simple' => 'See more player search results',
            'title' => 'Players',
        ],

        'wiki_page' => [
            'link' => 'Search the wiki',
            'more_simple' => 'See more wiki search results',
            'title' => 'Wiki',
        ],
    ],

    'download' => [
      'header' => [
          '1' => "let's get",
          '2' => 'you started',
          '3' => 'download osu! game client for Windows',
      ],
      'steps' => [
          '1' => [
              'name' => 'Step 1',
              'content' => 'Download the osu! game client',
          ],
          '2' => [
              'name' => 'Step 2',
              'content' => 'Create an osu! player account',
          ],
          '3' => [
              'name' => 'Step 3',
              'content' => '???',
          ],
      ],
      'more' => 'Learn more?',
      'more_text' => 'Check out the <a href="https://www.youtube.com/user/osuacademy/">osu!academy YouTube Channel</a> for up-to-date tutorials and tips on how to get the most out of osu!',
    ],

    'user' => [
        'title' => 'news',
        'news' => [
            'title' => 'News',
            'error' => 'Error loading news, try refreshing the page?...',
        ],
        'header' => [
            'welcome' => 'Hello, <strong>:username</strong>!',
            'messages' => 'You have 1 new message|You have :count new messages',
            'stats' => [
<<<<<<< HEAD
                'friends' => 'Online Friends',
=======
>>>>>>> be8e516a
                'games' => 'Games',
                'online' => 'Online Users',
            ],
        ],
        'beatmaps' => [
            'new' => 'New Approved Beatmaps',
            'popular' => 'Popular Beatmaps',
            'by' => 'by',
            'plays' => ':count plays',
        ],
        'buttons' => [
            'download' => 'Download osu!',
            'support' => 'Support osu!',
            'store' => 'osu!store',
        ],
    ],
];<|MERGE_RESOLUTION|>--- conflicted
+++ resolved
@@ -110,10 +110,7 @@
             'welcome' => 'Hello, <strong>:username</strong>!',
             'messages' => 'You have 1 new message|You have :count new messages',
             'stats' => [
-<<<<<<< HEAD
                 'friends' => 'Online Friends',
-=======
->>>>>>> be8e516a
                 'games' => 'Games',
                 'online' => 'Online Users',
             ],
