--- conflicted
+++ resolved
@@ -34,37 +34,34 @@
         'discussion' => 'Discussion',
 
         'details' => [
+            'approved' => 'approved on ',
+            'favourite' => 'Favourite this beatmapset',
+            'favourited_count' => '+ :count_delimited other!|+ :count_delimited others!',
+            'logged-out' => 'You need to sign in before downloading any beatmaps!',
+            'loved' => 'loved on ',
             'mapped_by' => 'mapped by :mapper',
+            'qualified' => 'qualified on ',
+            'ranked' => 'ranked on ',
             'submitted' => 'submitted on ',
+            'unfavourite' => 'Unfavourite this beatmapset',
             'updated' => 'last updated on ',
             'updated_timeago' => 'last updated :timeago',
-            'ranked' => 'ranked on ',
-            'approved' => 'approved on ',
-            'qualified' => 'qualified on ',
-            'loved' => 'loved on ',
-            'logged-out' => 'You need to sign in before downloading any beatmaps!',
+
             'download' => [
                 '_' => 'Download',
+                'direct' => 'osu!direct',
+                'no-video' => 'without Video',
                 'video' => 'with Video',
-                'no-video' => 'without Video',
-                'direct' => 'osu!direct',
             ],
-            'favourite' => 'Favourite this beatmapset',
-            'unfavourite' => 'Unfavourite this beatmapset',
-<<<<<<< HEAD
-            'favourited_count' => '+ :count_delimited other!|+ :count_delimited others!',
-=======
-            'favourited_count' => '+ 1 other!|+ :count others!',
 
             'login_required' => [
+                'bottom' => 'to access more features',
                 'top' => 'Sign In',
-                'bottom' => 'to access more features',
             ],
         ],
 
         'favourites' => [
             'limit_reached' => 'You have too many favourited beatmaps! Please unfavourite some before trying again.',
->>>>>>> 50ea26e6
         ],
 
         'hype' => [
