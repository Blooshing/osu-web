<?php

/**
 *    Copyright (c) ppy Pty Ltd <contact@ppy.sh>.
 *
 *    This file is part of osu!web. osu!web is distributed with the hope of
 *    attracting more community contributions to the core ecosystem of osu!.
 *
 *    osu!web is free software: you can redistribute it and/or modify
 *    it under the terms of the Affero GNU General Public License version 3
 *    as published by the Free Software Foundation.
 *
 *    osu!web is distributed WITHOUT ANY WARRANTY; without even the implied
 *    warranty of MERCHANTABILITY or FITNESS FOR A PARTICULAR PURPOSE.
 *    See the GNU Affero General Public License for more details.
 *
 *    You should have received a copy of the GNU Affero General Public License
 *    along with osu!web.  If not, see <http://www.gnu.org/licenses/>.
 */

return [
    'all_read' => 'Alle Benachrichtigungen gelesen!',
<<<<<<< HEAD
    'none' => '',
    'see_all' => '',
=======
    'mark_all_read' => 'Alle schließen',
    'none' => 'Keine Benachrichtigungen',
    'see_all' => 'alle Benachrichtigungen ansehen',
>>>>>>> 6c5a1648

    'filters' => [
        '_' => 'alle',
        'user' => 'profil',
        'beatmapset' => 'beatmaps',
        'forum_topic' => 'forum',
        'news_post' => 'neuigkeiten',
        'build' => 'versionen',
        'channel' => 'chat',
    ],

    'item' => [
        'beatmapset' => [
            '_' => 'Beatmap',

            'beatmapset_discussion' => [
                '_' => 'Beatmap Diskussion',
                'beatmapset_discussion_lock' => 'Die Diskussion der Beatmap ":title" wurde gesperrt.',
                'beatmapset_discussion_lock_compact' => 'Die Diskussion ist gesperrt',
                'beatmapset_discussion_post_new' => ':username hat eine neue Nachricht in der Diskussion zur Beatmap ":title" gepostet.',
                'beatmapset_discussion_post_new_empty' => 'Neuer Beitrag auf ":title" von :username',
                'beatmapset_discussion_post_new_compact' => 'Neuer Beitrag von :username',
                'beatmapset_discussion_post_new_compact_empty' => 'Neuer Beitrag von :username',
                'beatmapset_discussion_unlock' => 'Beatmap ":title" wurde zur Diskussion freigegeben.',
                'beatmapset_discussion_unlock_compact' => 'Die Diskussion ist freigegeben',
            ],

            'beatmapset_problem' => [
                '_' => 'Problem mit qualifizierter Beatmap',
                'beatmapset_discussion_qualified_problem' => 'Gemeldet von :username auf ":title": ":content"',
                'beatmapset_discussion_qualified_problem_empty' => 'Gemeldet von :username auf ":title"',
                'beatmapset_discussion_qualified_problem_compact' => 'Gemeldet von :username: ":content"',
                'beatmapset_discussion_qualified_problem_compact_empty' => 'Gemeldet von :username',
            ],

            'beatmapset_state' => [
                '_' => 'Beatmap Status geändert',
                'beatmapset_disqualify' => 'Beatmap ":title" wurde von :username disqualifiziert.',
                'beatmapset_disqualify_compact' => 'Beatmap wurde disqualifiziert',
                'beatmapset_love' => 'Beatmap ":title" wurde zu geliebt erhoben',
                'beatmapset_love_compact' => 'Beatmap wurde zu geliebt erhoben',
                'beatmapset_nominate' => 'Beatmap ":title" wurde von :username nominiert.',
                'beatmapset_nominate_compact' => 'Beatmap wurde nominiert',
                'beatmapset_qualify' => '":title" hat genug Nominierungen erhalten und wurde in die Ranglisten-Warteschlange aufgenommen',
                'beatmapset_qualify_compact' => 'Beatmap wurde in die Ranglisten-Warteschlange aufgenommen',
                'beatmapset_rank' => '":title" wurde zur Rangliste erhoben',
                'beatmapset_rank_compact' => 'Beatmap wurde zur Rangliste erhoben',
                'beatmapset_reset_nominations' => 'Nominierung von ":title" wurde zurückgesetzt',
                'beatmapset_reset_nominations_compact' => 'Nominierung wurde zurückgesetzt',
            ],

            'comment' => [
                '_' => 'Neuer Kommentar',

                'comment_new' => ':username kommentierte ":content" auf ":title"',
                'comment_new_compact' => ':username kommentierte ":content"',
            ],
        ],

        'channel' => [
            '_' => 'Chat',

            'channel' => [
                '_' => 'Neue Mitteilung',
                'pm' => [
                    'channel_message' => ':username sagt ":title"',
                    'channel_message_compact' => ':title',
                    'channel_message_group' => 'von :username',
                ],
            ],
        ],

        'build' => [
            '_' => 'Änderungsprotokoll',

            'comment' => [
                '_' => 'Neuer Kommentar',

                'comment_new' => ':username kommentierte ":content" auf ":title"',
                'comment_new_compact' => ':username kommentierte ":content"',
            ],
        ],

        'news_post' => [
            '_' => 'Neuigkeiten',

            'comment' => [
                '_' => 'Neuer Kommentar',

                'comment_new' => ':username kommentierte ":content" auf ":title"',
                'comment_new_compact' => ':username kommentierte ":content"',
            ],
        ],

        'forum_topic' => [
            '_' => 'Forum Thema',

            'forum_topic_reply' => [
                '_' => 'Neue Foren-Antwort',
                'forum_topic_reply' => ':username antwortete auf ":title"',
                'forum_topic_reply_compact' => ':username antwortete',
            ],
        ],

        'legacy_pm' => [
            '_' => 'Alt-Forum PN',

            'legacy_pm' => [
                '_' => '',
                'legacy_pm' => ':count_delimited ungelesene Nachricht|:count_delimited ungelesene Nachrichten',
            ],
        ],

        'user_achievement' => [
            '_' => 'Medaillen',

            'user_achievement_unlock' => [
                '_' => 'Neue Medaille',
                'user_achievement_unlock' => '":title" freigeschaltet!',
                'user_achievement_unlock_compact' => '":title" freigeschaltet!',
            ],
        ],
    ],
];<|MERGE_RESOLUTION|>--- conflicted
+++ resolved
@@ -20,14 +20,8 @@
 
 return [
     'all_read' => 'Alle Benachrichtigungen gelesen!',
-<<<<<<< HEAD
-    'none' => '',
-    'see_all' => '',
-=======
-    'mark_all_read' => 'Alle schließen',
     'none' => 'Keine Benachrichtigungen',
     'see_all' => 'alle Benachrichtigungen ansehen',
->>>>>>> 6c5a1648
 
     'filters' => [
         '_' => 'alle',
