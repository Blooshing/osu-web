--- conflicted
+++ resolved
@@ -36,11 +36,7 @@
     'beatmapsets' => [
         'too-many-favourites' => 'Há muitos beatmaps nos seus favoritos! Por favor, remova um antes de continuar.',
     ],
-<<<<<<< HEAD
-    'logged_out' => 'Você foi desconectado. Inicie a sessão e tente novamente.', // Base text changed from "log" to "sign"
-=======
-    'logged_out' => 'Você foi desconectado. Conecte-se e tente novamente.',
->>>>>>> 6d5d2750
+    'logged_out' => 'Você foi desconectado. Conecte-se e tente novamente.', // Base text changed from "log" to "sign"
     'supporter_only' => 'Você precisa ser um osu!supporter para usar esta função.',
     'no_restricted_access' => 'Você não pode executar esta ação enquanto sua conta estiver restrita.',
     'unknown' => 'Ocorreu um erro desconhecido.',
