<?php

/**
 *    Copyright 2015-2017 ppy Pty. Ltd.
 *
 *    This file is part of osu!web. osu!web is distributed with the hope of
 *    attracting more community contributions to the core ecosystem of osu!.
 *
 *    osu!web is free software: you can redistribute it and/or modify
 *    it under the terms of the Affero GNU General Public License version 3
 *    as published by the Free Software Foundation.
 *
 *    osu!web is distributed WITHOUT ANY WARRANTY; without even the implied
 *    warranty of MERCHANTABILITY or FITNESS FOR A PARTICULAR PURPOSE.
 *    See the GNU Affero General Public License for more details.
 *
 *    You should have received a copy of the GNU Affero General Public License
 *    along with osu!web.  If not, see <http://www.gnu.org/licenses/>.
 */

return [
    'deleted' => '[usuário excluído]',

    'login' => [
        '_' => 'Iniciar sessão',
        'locked_ip' => 'seu endereço IP está trancado. Por favor, espere alguns minutos.',
        'username' => 'Nome de usuário',
        'password' => 'Senha',
        'button' => 'Iniciar sessão',
        'remember' => 'Lembrar deste computador',
        'title' => 'Inicie a sessão para continuar',
        'failed' => 'Nome de usuário e/ou senha incorretos',
        'register' => 'Não tem uma conta no osu!? Crie uma',
        'forgot' => 'Esqueceu a sua senha?',
        'beta' => [
            'main' => 'Acesso beta atualmente restrito para usuários privilegiados.',
            'small' => '(supporters serão incluidos logo)',
        ],

        'here' => 'aqui', // this is substituted in when generating a link above. change it to suit the language.
    ],
    'signup' => [
        '_' => 'Registrar',
    ],
    'anonymous' => [
        'login_link' => 'clique para iniciar a sessão',
        'username' => 'Convidado',
        'error' => 'Você precisa iniciar a sessão para fazer isso.',
    ],
    'logout_confirm' => 'Tem certeza de que deseja sair? :(',
    'show' => [
<<<<<<< HEAD
        '404' => 'Usuário(a) não encontrado! ;_;',
=======
        '404' => 'Usuário não encontrado! ;_;',
>>>>>>> f7ac79f7
        'age' => ':age anos',
        'current_location' => 'Atualmente em :location',
        'first_members' => 'Aqui desde o começo',
        'is_developer' => 'osu!developer',
        'is_supporter' => 'osu!supporter',
        'joined_at' => 'Registrou-se em :date',
<<<<<<< HEAD
        'lastvisit' => 'Visto por último :date',
        'missingtext' => 'Você pode ter cometido um erro de digitação! (ou o(a) usuário(a) pode ter sido banido(a))',
=======
        'lastvisit' => 'Visto por último em :date',
        'missingtext' => 'Você pode ter cometido um erro de digitação! (ou o usuário pode ter sido banido)',
>>>>>>> f7ac79f7
        'origin_age' => ':age',
        'origin_country' => 'De :country',
        'origin_country_age' => ':age de :country',
        'page_description' => 'osu! — Tudo o que você sempre quis saber sobre :username!',
<<<<<<< HEAD
        'plays_with' => 'Joga com :devices',
        'title' => "Perfil de :username",
=======
        'title' => 'Perfil de :username',
>>>>>>> f7ac79f7

        'edit' => [
            'cover' => [
                'button' => 'Alterar capa do perfil',
                'defaults_info' => 'Mais opções de capa estarão disponíveis no futuro',
                'upload' => [
                    'broken_file' => 'Falha ao processar imagem. Verifique a imagem enviada e tente novamente.',
                    'button' => 'Enviar imagem',
                    'dropzone' => 'Arraste aqui para enviar',
                    'dropzone_info' => 'Você também pode arrastar a sua imagem aqui para enviar',
                    'restriction_info' => "Envio de imagem disponível apenas para <a href='".osu_url('support-the-game')."' target='_blank'>osu!supporters</a>",
                    'size_info' => 'O tamanho da capa deve ser 2000x700',
                    'too_large' => 'O arquivo enviado é muito grande.',
                    'unsupported_format' => 'Formato não suportado.',
                ],
            ],
        ],
        'extra' => [
            'achievements' => [
                'title' => 'Conquistas',
                'achieved-on' => 'Alcançada em :date',
            ],
            'beatmaps' => [
                'title' => 'Beatmaps',
            ],
            'historical' => [
                'empty' => 'Sem histórico de desempenho. :(',
                'most_played' => [
                    'count' => 'vezes jogadas',
                    'title' => 'Beatmaps mais jogados',
                ],
                'recent_plays' => [
                    'accuracy' => 'precisão: :percentage',
                    'title' => 'Jogadas recentes',
                ],
                'title' => 'Histórico',
            ],
            'performance' => [
                'title' => 'Desempenho',
            ],
            'kudosu' => [
                'available' => 'Kudosu disponível',
                'available_info' => 'Kudosu pode ser trocado por estrelas de Kudosu, que podem ajudar o seu beatmap a conseguir mais atenção. Este é o número de Kudosu não usados ainda.',
                'recent_entries' => 'Histórico recente de Kudosu',
                'title' => 'Kudosu!',
                'total' => 'Kudosu total recebido',
                'total_info' => 'Baseado na contribuição de um usuário para a moderação de beatmaps. Acesse <a href="'.osu_url('user.kudosu').'">esta página</a> para mais informações.',

                'entry' => [
                    'amount' => ':amount Kudosu',
                    'empty' => 'Este usuário ainda não recebeu nenhum Kudosu!',

                    'forum_post' => [
                        'give' => 'Recebeu :amount de :giver por uma publicação em :post',
                        'revoke' => 'Kudosu negado por :giver pela publicação :post',
                    ],
                ],
            ],
            'me' => [
                'title' => 'eu!',
            ],
            'medals' => [
                'empty' => 'Este usuário ainda não recebeu nenhuma. ;_;',
                'title' => 'Medalhas',
            ],
            'recent_activities' => [
                'title' => 'Recente',
            ],
            'top_ranks' => [
                'best' => [
                    'title' => 'Melhor desempenho',
                ],
                'empty' => 'Nenhum desempenho notável ainda. :(',
                'first' => [
                    'title' => 'Ranks de primeiro lugar',
                ],
                'pp' => ':amountpp',
                'title' => 'Ranks',
                'weighted_pp' => 'conseguiu: :pp (:percentage)',
            ],
            'beatmaps' => [
                'title' => 'Beatmaps',
                'favourite' => [
                    'title' => 'Beatmaps favoritos (:count)',
                ],
                'ranked_and_approved' => [
                    'title' => 'Beatmaps ranqueados e aprovados (:count)',
                ],
                'none' => 'Nenhum... ainda.',
            ],
        ],
        'page' => [
            'description' => '<strong>eu!</strong> é uma área pessoal personalizável na sua página de perfil.',
            'edit_big' => 'Editar eu!',
            'placeholder' => 'Escreva o conteúdo da página aqui',
            'restriction_info' => "Você precisa ser um <a href='".osu_url('support-the-game')."' target='_blank'>osu!supporter</a> para desbloquear essa função.",
        ],
        'rank' => [
            'country' => 'Rank de país para :mode',
            'global' => 'Rank global para :mode',
        ],
        'stats' => [
            'hit_accuracy' => 'Precisão de acertos',
            'level' => 'Nível :level',
            'maximum_combo' => 'Combo máximo',
            'play_count' => 'Vezes jogadas',
            'ranked_score' => 'Pontuação ranqueada',
            'replays_watched_by_others' => 'Replays assistidos por outros',
            'score_ranks' => 'Ranks de pontuação',
            'total_hits' => 'Acertos totais',
            'total_score' => 'Pontuação total',
        ],
    ],

    'verify' => [
        'title' => 'Verificação de conta',
    ],
];<|MERGE_RESOLUTION|>--- conflicted
+++ resolved
@@ -49,34 +49,21 @@
     ],
     'logout_confirm' => 'Tem certeza de que deseja sair? :(',
     'show' => [
-<<<<<<< HEAD
         '404' => 'Usuário(a) não encontrado! ;_;',
-=======
-        '404' => 'Usuário não encontrado! ;_;',
->>>>>>> f7ac79f7
         'age' => ':age anos',
         'current_location' => 'Atualmente em :location',
         'first_members' => 'Aqui desde o começo',
         'is_developer' => 'osu!developer',
         'is_supporter' => 'osu!supporter',
         'joined_at' => 'Registrou-se em :date',
-<<<<<<< HEAD
         'lastvisit' => 'Visto por último :date',
         'missingtext' => 'Você pode ter cometido um erro de digitação! (ou o(a) usuário(a) pode ter sido banido(a))',
-=======
-        'lastvisit' => 'Visto por último em :date',
-        'missingtext' => 'Você pode ter cometido um erro de digitação! (ou o usuário pode ter sido banido)',
->>>>>>> f7ac79f7
         'origin_age' => ':age',
         'origin_country' => 'De :country',
         'origin_country_age' => ':age de :country',
         'page_description' => 'osu! — Tudo o que você sempre quis saber sobre :username!',
-<<<<<<< HEAD
         'plays_with' => 'Joga com :devices',
-        'title' => "Perfil de :username",
-=======
         'title' => 'Perfil de :username',
->>>>>>> f7ac79f7
 
         'edit' => [
             'cover' => [
