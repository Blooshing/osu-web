<?php

/**
 *    Copyright 2015-2017 ppy Pty. Ltd.
 *
 *    This file is part of osu!web. osu!web is distributed with the hope of
 *    attracting more community contributions to the core ecosystem of osu!.
 *
 *    osu!web is free software: you can redistribute it and/or modify
 *    it under the terms of the Affero GNU General Public License version 3
 *    as published by the Free Software Foundation.
 *
 *    osu!web is distributed WITHOUT ANY WARRANTY; without even the implied
 *    warranty of MERCHANTABILITY or FITNESS FOR A PARTICULAR PURPOSE.
 *    See the GNU Affero General Public License for more details.
 *
 *    You should have received a copy of the GNU Affero General Public License
 *    along with osu!web.  If not, see <http://www.gnu.org/licenses/>.
 */

return [
    'deleted' => '[usuário deletado]',

    'beatmapset_activities' => [
        'discussions' => [
            'title_recent' => 'Discussões começadas recentemente',
        ],

        'events' => [
            'title_recent' => 'Eventos recentes',
        ],

        'posts' => [
            'title_recent' => 'Postagens recentes',
        ],

        'votes_received' => [
            'title_most' => 'Mais votado por (últimos 3 meses)',
        ],

        'votes_made' => [
            'title_most' => 'Mais votado (últimos 3 meses)',
        ],
    ],

    'card' => [
        'loading' => 'Carregando...',
    ],

    'login' => [
        '_' => 'Conectar-se',
        'locked_ip' => 'seu endereço IP está bloqueado. Por favor, espere alguns minutos.',
        'username' => 'Nome de Usuário',
        'password' => 'Senha',
        'button' => 'Conectar',
        'button_posting' => 'Conectando...',
        'remember' => 'Lembrar deste computador',
        'title' => 'Por favor, conecte-se para prosseguir', // Base text changed from "log" to "sign"
        'failed' => 'Login incorreto', // Base text changed from "log" to "sign"
        'register' => 'Você não tem uma conta no osu!? Faça uma!',
        'forgot' => 'Esqueceu sua senha?',
        'beta' => [
            'main' => 'Acesso Beta está restrito apenas para usuários privilegiados.',
            'small' => '(osu!supporters terão acesso em breve)',
        ],

        'here' => 'aqui', // this is substituted in when generating a link above. change it to suit the language.
    ],

    'posts' => [
        'title' => 'postagens de :username',
    ],

    'signup' => [
        '_' => 'Registrar',
    ],
    'anonymous' => [
        'login_link' => 'clique para conectar-se', // Base text changed from "log" to "sign"
        'login_text' => 'conectar', // Base text changed from "log" to "sign"
        'username' => 'Convidado',
<<<<<<< HEAD
        'error' => 'Você precisa conectar-se para fazer isso.', // Base text changed from "log" to "sign"
    ],
    'logout_confirm' => 'Tem certeza que deseja sair? :(', // Base text changed from "log" to "sign"
=======
        'error' => 'Você precisa estar conectado para fazer isso.',
    ],
    'logout_confirm' => 'Tem certeza de que deseja sair? :(',
>>>>>>> 6d5d2750
    'restricted_banner' => [
        'title' => 'Sua conta foi restrita!',
        'message' => 'Enquanto restrito, você será impossibilitado de interagir com outros jogadores e suas pontuações serão visíveis apenas para você. Isso é geralmente causado por um processo automático e provavelmente será resolvido em até 24 horas. Caso tenha interesse em pedir por sua restrição, por favor, <a href="mailto:accounts@ppy.sh">entre em contato com o suporte</a>.',
    ],
    'show' => [
        '404' => 'Usuário não encontrado! ;_;',
        'age' => ':age anos',
        'change_avatar' => 'mude seu avatar!',
        'first_members' => 'Aqui desde o começo',
        'is_developer' => 'osu!developer',
        'is_supporter' => 'osu!supporter',
        'joined_at' => 'Entrou em :date',
        'lastvisit' => 'Visto por último :date',
        'missingtext' => 'Talvez você tenha feito um erro de digitação! (ou o usuário está banido)',
        'origin_age' => ':age',
        'origin_country_age' => ':age morando em :country',
        'origin_country' => 'Morando em :country',
        'page_description' => 'osu! - Tudo que você sempre quis saber sobre :username!',
        'plays_with' => 'Joga com :devices',
        'title' => 'Perfil de :username',

        'edit' => [
            'cover' => [
                'button' => 'Mudar Capa de Perfil',
                'defaults_info' => 'Mais opções de capa virão no futuro',
                'upload' => [
                    'broken_file' => 'Falha ao processar imagem. Verifique a imagem enviada e tente novamente.',
                    'button' => 'Enviar imagem',
                    'dropzone' => 'Solte aqui pare enviar',
                    'dropzone_info' => 'Você também pode soltar sua imagem aqui para enviar',
                    'restriction_info' => "Envio disponível apenas para <a href='".route('store.products.show', 'supporter-tag')."' target='_blank'>osu!supporters</a>",
                    'size_info' => 'O tamanho da capa deve ser 2000x700',
                    'too_large' => 'Arquivo enviado é muito grande.',
                    'unsupported_format' => 'Formato não suportado.',
                ],
            ],

            'default_playmode' => [
                'is_default_tooltip' => 'modo de jogo padrão',
                'set' => 'definir :mode como modo de jogo padrão',
            ],
        ],

        'extra' => [
            'followers' => '1 seguidor|:count seguidores',
            'unranked' => 'Nada jogado recentemente',

            'achievements' => [
                'title' => 'Conquistas',
                'achieved-on' => 'Conquistado em :date',
            ],
            'beatmaps' => [
                'none' => 'Nenhum... ainda.',
                'title' => 'Beatmaps',

                'favourite' => [
                    'title' => 'Beatmaps favoritos (:count)',
                ],
                'graveyard' => [
                    'title' => 'Beatmaps desatualizados (:count)',
                ],
                'ranked_and_approved' => [
                    'title' => 'Beatmaps Ranqueados & Aprovados (:count)',
                ],
                'unranked' => [
                    'title' => 'Beatmaps Pendentes (:count)',
                ],
            ],
            'historical' => [
                'empty' => 'Sem registro de performance. :(',
                'title' => 'Histórico',

                'monthly_playcounts' => [
                    'title' => 'Histórico de Jogo',
                ],
                'most_played' => [
                    'count' => 'vezes jogadas',
                    'title' => 'Beatmaps Mais Jogados',
                ],
                'recent_plays' => [
                    'accuracy' => 'precisão: :percentage',
                    'title' => 'Jogados Recentemente (24h)',
                ],
                'replays_watched_counts' => [
                    'title' => 'Histórico de Replays Assistidos',
                ],
            ],
            'kudosu' => [
                'available' => 'Kudosu Disponível',
                'available_info' => 'Kudosu pode ser trocado por estrelas de kudosu, que podem ajudar seu beatmap a ter um pouco mais de atenção. Este é o número de kudosu que você tem disponível.',
                'recent_entries' => 'Histórico de kudosu recente',
                'title' => 'Kudosu!',
                'total' => 'Total de Kudosu Adquirido',
                'total_info' => 'Baseado na contribuição que um usuário fez na moderação de um beatmap. Veja <a href="'.osu_url('user.kudosu').'">esta página</a> para mais informações.',

                'entry' => [
                    'amount' => ':amount kudosu',
                    'empty' => 'Esse usuário ainda não tem nenhum kudosu!',

                    'beatmap_discussion' => [
                        'allow_kudosu' => [
                            'give' => 'Recebeu :amount por negação de kudosu na postagem :post',
                        ],

                        'deny_kudosu' => [
                            'reset' => 'Negou :amount na postagem :post',
                        ],

                        'delete' => [
                            'reset' => 'Perdeu :amount por postagem deletada em :post',
                        ],

                        'restore' => [
                            'give' => 'Recebeu :amount por postagem restaurada em :post',
                        ],

                        'vote' => [
                            'give' => 'Recebeu :amount por obter votos na postagem :post',
                            'reset' => 'Perdeu :amount por perder votos na postagem :post',
                        ],

                        'recalculate' => [
                            'give' => 'Recebeu :amount por votos recalculados na postagem :post',
                            'reset' => 'Perdeu :amount por votos recalculados na postagem :post',
                        ],
                    ],

                    'forum_post' => [
                        'give' => 'Recebeu :amount de :giver na postagem :post',
                        'reset' => 'Kudosu reiniciado por :giver na postagem :post',
                        'revoke' => 'Kudosu negado por :giver na postagem :post',
                    ],
                ],
            ],
            'me' => [
                'title' => 'eu!',
            ],
            'medals' => [
                'empty' => 'Esse usuário não conseguiu nenhuma recentemente. ;_;',
                'title' => 'Medalhas',
            ],
            'recent_activity' => [
                'title' => 'Recente',
            ],
            'top_ranks' => [
                'best' => [
                    'title' => 'Melhor Performance',
                ],
                'empty' => 'Nenhuma performance incrível ainda. :(',
                'first' => [
                    'title' => 'Primeiros Lugares',
                ],
                'pp' => ':amountpp',
                'title' => 'Ranques',
                'weighted_pp' => 'ponderado: :pp (:percentage)',
            ],
            'account_standing' => [
                'title' => 'Estado da Conta',
                'bad_standing' => 'A conta de <strong>:username</strong> não está num estado muito bom :(',
                'remaining_silence' => '<strong>:username</strong> vai poder falar novamente em :duration.',

                'recent_infringements' => [
                    'title' => 'Infrações Recentes',
                    'date' => 'data',
                    'action' => 'ação',
                    'length' => 'duração',
                    'length_permanent' => 'Permanente',
                    'description' => 'descrição',
                    'actor' => 'por :username',

                    'actions' => [
                        'restriction' => 'Banimento',
                        'silence' => 'Silenciamento',
                        'note' => 'Nota',
                    ],
                ],
            ],
        ],
        'info' => [
            'interests' => 'Interesses',
            'lastfm' => 'Last.fm',
            'location' => 'Lugar Atual',
            'occupation' => 'Ocupação',
            'skype' => 'Skype',
            'twitter' => 'Twitter',
            'website' => 'Website',
        ],
        'page' => [
            'description' => '<strong>eu!</strong> é uma área pessoal customizável na sua página de perfil.',
            'edit_big' => 'Editar eu!',
            'placeholder' => 'Digite o conteúdo da página aqui',
            'restriction_info' => "Você precisa ser um <a href='".route('store.products.show', 'supporter-tag')."' target='_blank'>osu!supporter</a> para desbloquear este recurso.",
        ],
        'post_count' => [
            '_' => 'Contribuiu :link',
            'count' => ':count postagem no fórum|:count postagens no fórum',
        ],
        'rank' => [
            'country' => 'Ranking nacional de :mode',
            'global' => 'Ranking global de :mode',
        ],
        'stats' => [
            'hit_accuracy' => 'Precisão',
            'level' => 'Nível :level',
            'maximum_combo' => 'Combo Máximo',
            'play_count' => 'Vezes Jogadas',
            'ranked_score' => 'Pontuação Ranqueada',
            'replays_watched_by_others' => 'Replays Assistidos por Outros',
            'score_ranks' => 'Ranque em Pontuação',
            'total_hits' => 'Vezes Clicadas',
            'total_score' => 'Pontuação Total',
        ],
    ],
    'status' => [
        'online' => 'Online',
        'offline' => 'Offline',
    ],
    'store' => [
        'saved' => 'Usuário criado',
    ],
    'verify' => [
        'title' => 'Verificação de Conta',
    ],
];<|MERGE_RESOLUTION|>--- conflicted
+++ resolved
@@ -78,15 +78,9 @@
         'login_link' => 'clique para conectar-se', // Base text changed from "log" to "sign"
         'login_text' => 'conectar', // Base text changed from "log" to "sign"
         'username' => 'Convidado',
-<<<<<<< HEAD
-        'error' => 'Você precisa conectar-se para fazer isso.', // Base text changed from "log" to "sign"
-    ],
-    'logout_confirm' => 'Tem certeza que deseja sair? :(', // Base text changed from "log" to "sign"
-=======
-        'error' => 'Você precisa estar conectado para fazer isso.',
-    ],
-    'logout_confirm' => 'Tem certeza de que deseja sair? :(',
->>>>>>> 6d5d2750
+        'error' => 'Você precisa estar conectado para fazer isso.', // Base text changed from "log" to "sign"
+    ],
+    'logout_confirm' => 'Tem certeza de que deseja sair? :(', // Base text changed from "log" to "sign"
     'restricted_banner' => [
         'title' => 'Sua conta foi restrita!',
         'message' => 'Enquanto restrito, você será impossibilitado de interagir com outros jogadores e suas pontuações serão visíveis apenas para você. Isso é geralmente causado por um processo automático e provavelmente será resolvido em até 24 horas. Caso tenha interesse em pedir por sua restrição, por favor, <a href="mailto:accounts@ppy.sh">entre em contato com o suporte</a>.',
