<?php

/**
 *    Copyright 2015-2017 ppy Pty. Ltd.
 *
 *    This file is part of osu!web. osu!web is distributed with the hope of
 *    attracting more community contributions to the core ecosystem of osu!.
 *
 *    osu!web is free software: you can redistribute it and/or modify
 *    it under the terms of the Affero GNU General Public License version 3
 *    as published by the Free Software Foundation.
 *
 *    osu!web is distributed WITHOUT ANY WARRANTY; without even the implied
 *    warranty of MERCHANTABILITY or FITNESS FOR A PARTICULAR PURPOSE.
 *    See the GNU Affero General Public License for more details.
 *
 *    You should have received a copy of the GNU Affero General Public License
 *    along with osu!web.  If not, see <http://www.gnu.org/licenses/>.
 */

return [
    'authorizations' => [
        'update' => [
<<<<<<< HEAD
            'null_user' => 'Precisa conectar-se para editar.', // Base text changed from "log" to "sign"
=======
            'null_user' => 'Precisa estar conectado para editar.',
>>>>>>> 6d5d2750
            'system_generated' => 'Postagens geradas pelo sistema não podem ser editadas.',
            'wrong_user' => 'Precisa ser dono da postagem para editá-la.',
        ],
    ],

    'events' => [
        'empty' => 'Nada aconteceu... ainda.',
    ],

    'index' => [
        'deleted_beatmap' => 'excluído',
        'title' => 'Discussão do Beatmap',

        'form' => [
            'deleted' => 'Incluir discussões excluídas',

            'user' => [
                'label' => 'Usuário',
                'overview' => 'Supervisão de atividades',
            ],
        ],
    ],

    'item' => [
        'created_at' => 'Data de postagem',
        'deleted_at' => 'Data de exclusão',
        'message_type' => 'Tipo',
        'permalink' => 'Copiar link da postagem',
    ],

    'nearby_posts' => [
        'confirm' => 'Nenhuma das postagens corresponde ao que procuro',
        'notice' => 'Existem postagens próximas de :timestamp (:existing_timestamps). Por favor, visualize-as antes de postar.',
    ],

    'reply' => [
        'open' => [
<<<<<<< HEAD
            'guest' => 'Conecte-se para responder', // Base text changed from "log" to "sign"
=======
            'guest' => 'Conecte-se para Responder',
>>>>>>> 6d5d2750
            'user' => 'Responder',
        ],
    ],

    'system' => [
        'resolved' => [
            'true' => 'Marcada como resolvida por :user',
            'false' => 'Reaberto por :user',
        ],
    ],

    'user' => [
        'admin' => 'admin',
        'bng' => 'nominator',
        'owner' => 'mapper',
        'qat' => 'qat',
    ],
];<|MERGE_RESOLUTION|>--- conflicted
+++ resolved
@@ -21,11 +21,7 @@
 return [
     'authorizations' => [
         'update' => [
-<<<<<<< HEAD
-            'null_user' => 'Precisa conectar-se para editar.', // Base text changed from "log" to "sign"
-=======
-            'null_user' => 'Precisa estar conectado para editar.',
->>>>>>> 6d5d2750
+            'null_user' => 'Precisa estar conectado para editar.', // Base text changed from "log" to "sign"
             'system_generated' => 'Postagens geradas pelo sistema não podem ser editadas.',
             'wrong_user' => 'Precisa ser dono da postagem para editá-la.',
         ],
@@ -63,11 +59,7 @@
 
     'reply' => [
         'open' => [
-<<<<<<< HEAD
-            'guest' => 'Conecte-se para responder', // Base text changed from "log" to "sign"
-=======
-            'guest' => 'Conecte-se para Responder',
->>>>>>> 6d5d2750
+            'guest' => 'Conecte-se para Responder', // Base text changed from "log" to "sign"
             'user' => 'Responder',
         ],
     ],
