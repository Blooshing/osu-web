<?php

/**
 *    Copyright 2015-2017 ppy Pty. Ltd.
 *
 *    This file is part of osu!web. osu!web is distributed with the hope of
 *    attracting more community contributions to the core ecosystem of osu!.
 *
 *    osu!web is free software: you can redistribute it and/or modify
 *    it under the terms of the Affero GNU General Public License version 3
 *    as published by the Free Software Foundation.
 *
 *    osu!web is distributed WITHOUT ANY WARRANTY; without even the implied
 *    warranty of MERCHANTABILITY or FITNESS FOR A PARTICULAR PURPOSE.
 *    See the GNU Affero General Public License for more details.
 *
 *    You should have received a copy of the GNU Affero General Public License
 *    along with osu!web.  If not, see <http://www.gnu.org/licenses/>.
 */

return [
    'index' => [
        'header' => [
            'subtitle' => 'Uma lista de torneios ativos e oficialmente reconhecidos',
            'title' => 'Torneios da Comunidade',
        ],
        'none_running' => 'Não há nenhum torneio acontecendo no momento, volte mais tarde!',
        'registration_period' => 'Período de inscrições: :start até :end',
    ],
    'show' => [
        'button' => [
            'register' => 'Inscreva-me!',
            'cancel' => 'Cancelar Inscrição',
        ],
<<<<<<< HEAD
        'entered' => 'Você se registrou nesse torneio.<br><br>Note que isso não significa que você foi adicionado em um time.<br><br>Intruções adicionais serão enviadas via email quando estiver próximo da data do torneio, então, por favor, certifique-se de que seu entereço de email/conta do osu! são válidos!',
        'login_to_register' => 'Por favor :login para visualizar os detalhes de inscrição!', // Base text changed from "log" to "sign"
=======
        'entered' => 'Você se registrou nesse torneio.<br><br>Note que isso não significa que você foi adicionado em um time.<br><br>Intruções adicionais serão enviadas via email mais próximo da data do torneio, então, por favor, certifique-se de que seu entereço de email e conta do osu! são válidos!',
        'login_to_register' => 'Por favor :login para visualizar os detalhes de inscrição!',
>>>>>>> 6d5d2750
        'not_yet_entered' => 'Você não está registrado nesse torneio.',
        'rank_too_low' => 'Desculpa, você não tem os requisitos mínimos necessários para esse torneio!',
        'registration_ends' => 'Período de inscrição será finalizado em :date',
    ],
    'tournament_period' => ':start até :end',
];<|MERGE_RESOLUTION|>--- conflicted
+++ resolved
@@ -32,13 +32,8 @@
             'register' => 'Inscreva-me!',
             'cancel' => 'Cancelar Inscrição',
         ],
-<<<<<<< HEAD
-        'entered' => 'Você se registrou nesse torneio.<br><br>Note que isso não significa que você foi adicionado em um time.<br><br>Intruções adicionais serão enviadas via email quando estiver próximo da data do torneio, então, por favor, certifique-se de que seu entereço de email/conta do osu! são válidos!',
-        'login_to_register' => 'Por favor :login para visualizar os detalhes de inscrição!', // Base text changed from "log" to "sign"
-=======
         'entered' => 'Você se registrou nesse torneio.<br><br>Note que isso não significa que você foi adicionado em um time.<br><br>Intruções adicionais serão enviadas via email mais próximo da data do torneio, então, por favor, certifique-se de que seu entereço de email e conta do osu! são válidos!',
         'login_to_register' => 'Por favor :login para visualizar os detalhes de inscrição!',
->>>>>>> 6d5d2750
         'not_yet_entered' => 'Você não está registrado nesse torneio.',
         'rank_too_low' => 'Desculpa, você não tem os requisitos mínimos necessários para esse torneio!',
         'registration_ends' => 'Período de inscrição será finalizado em :date',
