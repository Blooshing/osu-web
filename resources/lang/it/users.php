<?php

// Copyright (c) ppy Pty Ltd <contact@ppy.sh>. Licensed under the GNU Affero General Public License v3.0.
// See the LICENCE file in the repository root for full licence text.

return [
    'deleted' => '[utente eliminato]',

    'beatmapset_activities' => [
        'title' => "Cronologia Modding di :user",
        'title_compact' => 'Modding',

        'discussions' => [
            'title_recent' => 'Discussioni aperte di recente',
        ],

        'events' => [
            'title_recent' => 'Eventi recenti',
        ],

        'posts' => [
            'title_recent' => 'Post recenti',
        ],

        'votes_received' => [
            'title_most' => 'Più votate da (ultimi 3 mesi)',
        ],

        'votes_made' => [
            'title_most' => 'Più votati (ultimi 3 mesi)',
        ],
    ],

    'blocks' => [
        'banner_text' => 'Hai bloccato questo utente.',
        'blocked_count' => 'utenti bloccati (:count)',
        'hide_profile' => 'Nascondi profilo',
        'not_blocked' => 'Questo utente non è bloccato.',
        'show_profile' => 'Visualizza profilo',
        'too_many' => 'Limite blocchi raggiunto.',
        'button' => [
            'block' => 'Blocca',
            'unblock' => 'Sblocca',
        ],
    ],

    'card' => [
        'loading' => 'Caricamento...',
        'send_message' => 'Invia messaggio',
    ],

    'disabled' => [
        'title' => 'Uh-oh! Sembra che il tuo account sia stato disattivato.',
        'warning' => "Nel caso tu abbia violato una regola, è necessario evidenziare che si tratta di un periodo dalla durata di un mese dove non saranno considerate alcune richieste di scuse. Dopo questo periodo, sarai libero di contattarci se lo ritieni opportuno. La creazione di nuovi account dopo la disattivazione di un altro sarà punita con <strong>l'estensione del periodo di un mese</strong>. È necessario sottolineare che <strong>creando un nuovo account ogni volta, violi ancora di più le regole</strong>. Ti suggeriamo caldamente di non prendere questa strada!",

        'if_mistake' => [
            '_' => 'Se pensi che si tratti di un\'errore, sei libero di contattarci (via :email o cliccando su "?" nell\'angolo in basso a destra di questa pagina). Nota che siamo pienamente fiduciosi delle nostre azioni, siccome si basano su prove consolidate. Ci riserviamo il diritto di rifiutare la tua richiesta se riteniamo che tu sia intenzionalmente disonesto.',
            'email' => 'email',
        ],

        'reasons' => [
            'compromised' => 'Il tuo account sembra essere stato compromesso. Potrebbe essere disattivato temporaneamente mentre la sua identità viene confermata.',
            'opening' => 'Ci sono una serie di motivi che possono causare la disabilitazione del tuo account:',

            'tos' => [
                '_' => 'Hai violato una o più delle nostre :community_rules, oppure uno o più :tos.',
                'community_rules' => 'regole della community',
                'tos' => 'termini di servizio',
            ],
        ],
    ],

    'filtering' => [
        'by_game_mode' => 'Membri per modalità di gioco',
    ],

    'force_reactivation' => [
        'reason' => [
            'inactive_different_country' => "Il tuo account non è stato utilizzato per molto tempo.",
        ],
    ],

    'login' => [
        '_' => 'Accedi',
        'button' => 'Accedi',
        'button_posting' => 'Accesso in corso...',
        'email_login_disabled' => 'L\'accesso con email è attualmente disabilitato. Utilizza il nome utente.',
        'failed' => 'Login non corretto',
        'forgot' => 'Hai dimenticato la tua password?',
        'info' => 'Accedi per continuare',
        'invalid_captcha' => 'Troppi tentativi di accesso falliti, completa il captcha e riprova. (Ricarica la pagina se il captcha non è visibile)',
        'locked_ip' => 'Il tuo indirizzo IP è bloccato. Aspetta qualche minuto per favore.',
        'password' => 'Password',
        'register' => "Non hai un account di osu!? Fanne uno nuovo",
        'remember' => 'Ricorda questo computer',
        'title' => 'Per favore accedi per procedere',
        'username' => 'Nome Utente',

        'beta' => [
            'main' => 'L\'accesso alla beta è attualmente limitato ad utenti privilegiati.',
            'small' => '(gli osu!supporter lo avranno a breve)',
        ],
    ],

    'posts' => [
        'title' => 'Post di :username',
    ],

    'anonymous' => [
        'login_link' => 'clicca per accedere',
        'login_text' => 'registrati',
        'username' => 'Ospite',
        'error' => 'Devi accedere per poterlo fare.',
    ],
    'logout_confirm' => 'Sei sicuro di volerti disconnettere? :(',
    'report' => [
        'button_text' => 'Segnala',
        'comments' => 'Ulteriori Commenti',
        'placeholder' => 'Fornisci qualsiasi informazione che ritieni possa essere utile.',
        'reason' => 'Motivazione',
        'thanks' => 'Grazie per la tua segnalazione!',
        'title' => 'Segnalare :username?',

        'actions' => [
            'send' => 'Invia Segnalazione',
            'cancel' => 'Annulla',
        ],

        'options' => [
            'cheating' => 'Gioco scorretto / Cheating',
            'multiple_accounts' => 'Uso di account multipli',
            'insults' => 'Insulti a me / altri',
            'spam' => 'Spamming',
            'unwanted_content' => 'Condivisione di contenuti inappropriati',
            'nonsense' => 'Senza senso',
            'other' => 'Altro (scrivi sotto)',
        ],
    ],
    'restricted_banner' => [
        'title' => 'Il tuo account è stato limitato!',
        'message' => 'Quando sei limitato, non sarai in grado di interagire con gli altri giocatori e i tuoi punteggi saranno visibili solo a te. Solitamente questo è il risultato di un processo automatico e verrà risolto solitamente entro 24 ore. Se desideri fare appello contro la tua restrizione, <a href="mailto:accounts@ppy.sh">contatta il supporto</a>.',
    ],
    'show' => [
        'age' => ':age anni',
        'change_avatar' => 'cambia il tuo avatar!',
        'first_members' => 'Qui dall\'inizio',
        'is_developer' => 'sviluppatore di osu!',
        'is_supporter' => 'osu!supporter',
        'joined_at' => 'Registrato da :date',
        'lastvisit' => 'Ultimo accesso :date',
        'lastvisit_online' => 'Attualmente online',
        'missingtext' => 'Potresti aver fatto un errore di battitura! (o l\'utente potrebbe essere stato bannato)',
        'origin_country' => 'da :country',
        'previous_usernames' => 'conosciuto in precedenza come',
        'plays_with' => 'Gioca con :devices',
        'title' => "Profilo di :username",

        'comments_count' => [
            '_' => 'Ha postato :link',
            'count' => ':count_delimited commento|:count_delimited commenti',
        ],
        'cover' => [
<<<<<<< HEAD
            'to_0' => '',
            'to_1' => '',
=======
            'to_0' => 'Nascondi copertina',
            'to_1' => 'Mostra copertina',
>>>>>>> 97d7138f
        ],
        'edit' => [
            'cover' => [
                'button' => 'Cambia copertina del profilo',
                'defaults_info' => 'Più opzioni per la copertina saranno disponibili in futuro',
                'upload' => [
                    'broken_file' => 'Elaborazione dell\'immagine non riuscita. Controlla l\'immagine caricata e riprova.',
                    'button' => 'Carica immagine',
                    'dropzone' => 'Trascina qui per caricarla',
                    'dropzone_info' => 'Puoi anche trascinare qui l\'immagine per caricarla',
                    'size_info' => 'L\'immagine di copertina dovrebbe essere 2400x640',
                    'too_large' => 'Il file caricato è troppo grande.',
                    'unsupported_format' => 'Formato non supportato.',

                    'restriction_info' => [
                        '_' => 'Caricamento disponibile solo per gli :link',
                        'link' => 'osu!supporter',
                    ],
                ],
            ],

            'default_playmode' => [
                'is_default_tooltip' => 'modalità predefinita',
                'set' => 'imposta :mode come modalità predefinita',
            ],
        ],

        'extra' => [
            'none' => 'nessuno',
            'unranked' => 'Nessuna partita recente',

            'achievements' => [
                'achieved-on' => 'Ottenuto il :date',
                'locked' => 'Bloccato',
                'title' => 'Obiettivi',
            ],
            'beatmaps' => [
                'by_artist' => 'di :artist',
                'title' => 'Beatmap',

                'favourite' => [
                    'title' => 'Beatmap Preferite',
                ],
                'graveyard' => [
                    'title' => 'Beatmap Abbandonate',
                ],
                'loved' => [
                    'title' => 'Beatmap Amate',
                ],
                'pending' => [
                    'title' => 'Beatmap In Attesa',
                ],
                'ranked' => [
                    'title' => 'Beatmap Classificate',
                ],
            ],
            'discussions' => [
                'title' => 'Discussioni',
                'title_longer' => 'Discussioni Recenti',
                'show_more' => 'guarda più discussioni',
            ],
            'events' => [
                'title' => 'Eventi',
                'title_longer' => 'Eventi Recenti',
                'show_more' => 'guarda più eventi',
            ],
            'historical' => [
                'title' => 'Cronologia',

                'monthly_playcounts' => [
                    'title' => 'Cronologia Partite',
                    'count_label' => 'Giocate',
                ],
                'most_played' => [
                    'count' => 'volte giocata',
                    'title' => 'Beatmap Più Giocate',
                ],
                'recent_plays' => [
                    'accuracy' => 'precisione: :percentage',
                    'title' => 'Partite Recenti (nelle ultime 24 ore)',
                ],
                'replays_watched_counts' => [
                    'title' => 'Cronologia Replay Guardati',
                    'count_label' => 'Replay guardati',
                ],
            ],
            'kudosu' => [
                'recent_entries' => 'Cronologia Kudosu Recenti',
                'title' => 'Kudosu!',
                'total' => 'Totale Kudosu Guadagnati',

                'entry' => [
                    'amount' => ':amount kudosu',
                    'empty' => "Questo utente non ha ricevuto alcun kudosu!",

                    'beatmap_discussion' => [
                        'allow_kudosu' => [
                            'give' => 'Ricevuto :amount dall\'annullamento del rifiuto di kudosu del post di modding :post',
                        ],

                        'deny_kudosu' => [
                            'reset' => 'Negato :amount dal post di modding :post',
                        ],

                        'delete' => [
                            'reset' => 'Perso :amount dalla rimozione del post di modding di :post',
                        ],

                        'restore' => [
                            'give' => 'Ricevuto :amount dal ripristino del post di modding di :post',
                        ],

                        'vote' => [
                            'give' => 'Ricevuto :amount dall\'ottenimento di voti nel post di modding di :post',
                            'reset' => 'Perso :amount dalla perdita di voti nel post di modding di :post',
                        ],

                        'recalculate' => [
                            'give' => 'Ricevuto :amount dal ricalcolo di voti nel post di modding di :post',
                            'reset' => 'Perso :amount dal ricalcolo di voti nel post di modding di :post',
                        ],
                    ],

                    'forum_post' => [
                        'give' => 'Ricevuto :amount da :giver per il post in :post',
                        'reset' => 'Kudosu resettati da :giver per il post :post',
                        'revoke' => 'Kudosu negati da :giver per il post :post',
                    ],
                ],

                'total_info' => [
                    '_' => 'Basato sul contributo che l\'utente ha dato nella moderazione delle beatmap. Visita :link per più informazioni.',
                    'link' => 'questa pagina',
                ],
            ],
            'me' => [
                'title' => 'io!',
            ],
            'medals' => [
                'empty' => "Questo utente non ne ha ricevuti ancora. ;_;",
                'recent' => 'Più recenti',
                'title' => 'Medaglie',
            ],
            'playlists' => [
                'title' => 'Partite Playlist',
            ],
            'posts' => [
                'title' => 'Post',
                'title_longer' => 'Post Recenti',
                'show_more' => 'guarda più post',
            ],
            'recent_activity' => [
                'title' => 'Recenti',
            ],
            'realtime' => [
                'title' => 'Partite Multigiocatore',
            ],
            'top_ranks' => [
                'download_replay' => 'Scarica Replay',
                'not_ranked' => 'Solo le mappe classificate danno pp.',
                'pp_weight' => 'valutata :percentage',
                'view_details' => 'Visualizza Dettagli',
                'title' => 'Rank',

                'best' => [
                    'title' => 'Migliore Performance',
                ],
                'first' => [
                    'title' => 'Primi Posti',
                ],
                'pin' => [
                    'to_0' => 'Rimuovi',
                    'to_0_done' => 'Punteggio rimosso dai fissati',
                    'to_1' => 'Fissa',
                    'to_1_done' => 'Punteggio fissato',
                ],
                'pinned' => [
                    'title' => 'Punteggi Fissati',
                ],
            ],
            'votes' => [
                'given' => 'Voti Assegnati (negli ultimi 3 mesi)',
                'received' => 'Voti Ricevuti (negli ultimi 3 mesi)',
                'title' => 'Voti',
                'title_longer' => 'Voti Recenti',
                'vote_count' => ':count_delimited voto|:count_delimited voti',
            ],
            'account_standing' => [
                'title' => 'Stato dell\'account',
                'bad_standing' => "L'account di <strong>:username</strong> non ha una buona reputazione :(",
                'remaining_silence' => '<strong>:username</strong> potrà parlare di nuovo tra :duration.',

                'recent_infringements' => [
                    'title' => 'Infrazioni recenti',
                    'date' => 'data',
                    'action' => 'azione',
                    'length' => 'durata',
                    'length_permanent' => 'Permanente',
                    'description' => 'descrizione',
                    'actor' => 'da :username',

                    'actions' => [
                        'restriction' => 'Ban',
                        'silence' => 'Silenziato',
                        'note' => 'Nota',
                    ],
                ],
            ],
        ],

        'info' => [
            'discord' => '',
            'interests' => 'Interessi',
            'location' => 'Posizione Attuale',
            'occupation' => 'Occupazione',
            'twitter' => '',
            'website' => 'Sito',
        ],
        'not_found' => [
            'reason_1' => 'Potrebbero aver cambiato il loro nome utente.',
            'reason_2' => 'L\'account potrebbe essere temporaneamente non disponibile a causa di problemi di sicurezza o abuso.',
            'reason_3' => 'Potresti aver commesso un errore di battitura!',
            'reason_header' => 'Ci sono alcuni possibili motivi per questo:',
            'title' => 'Utente non trovato! ;_;',
        ],
        'page' => [
            'button' => 'Modifica pagina del profilo',
            'description' => '<strong>io!</strong> è un\'area personale personalizzabile nella tua pagina del profilo.',
            'edit_big' => 'Modificami!',
            'placeholder' => 'Scrivi il contenuto della pagina qui',

            'restriction_info' => [
                '_' => 'Devi essere un :link per sbloccare questa funzionalità.',
                'link' => 'osu!supporter',
            ],
        ],
        'post_count' => [
            '_' => 'Ha contribuito con :link',
            'count' => ':count_delimited post nel forum|:count_delimited post nel forum',
        ],
        'rank' => [
            'country' => 'Rank del paese per :mode',
            'country_simple' => 'Classifica Nazionale',
            'global' => 'Posto globale per :mode',
            'global_simple' => 'Classifica Globale',
        ],
        'stats' => [
            'hit_accuracy' => 'Precisione dei Colpi',
            'level' => 'Livello :level',
            'level_progress' => 'Avanzamento al livello successivo',
            'maximum_combo' => 'Combo Massima',
            'medals' => 'Medaglie',
            'play_count' => 'Partite Giocate',
            'play_time' => 'Tempo totale di gioco',
            'ranked_score' => 'Punteggio Classificato',
            'replays_watched_by_others' => 'Replay Guardati da Altri',
            'score_ranks' => 'Rank dei Punteggi',
            'total_hits' => 'Colpi Totali',
            'total_score' => 'Punteggio Totale',
            // modding stats
            'graveyard_beatmapset_count' => 'Beatmap Abbandonate',
            'loved_beatmapset_count' => 'Beatmap Amate',
            'pending_beatmapset_count' => 'Beatmap In Attesa',
            'ranked_beatmapset_count' => 'Beatmap Classificate',
        ],
    ],

    'silenced_banner' => [
        'title' => 'Sei attualmente silenziato.',
        'message' => 'Alcune funzioni non saranno disponibili.',
    ],

    'status' => [
        'all' => 'Tutti',
        'online' => 'Online',
        'offline' => 'Offline',
    ],
    'store' => [
        'saved' => 'Utente creato',
    ],
    'verify' => [
        'title' => 'Verifica dell\'account',
    ],

    'view_mode' => [
        'brick' => 'Vista a blocchi',
        'card' => 'Vista a schede',
        'list' => 'Vista a elenco',
    ],
];<|MERGE_RESOLUTION|>--- conflicted
+++ resolved
@@ -160,13 +160,8 @@
             'count' => ':count_delimited commento|:count_delimited commenti',
         ],
         'cover' => [
-<<<<<<< HEAD
-            'to_0' => '',
-            'to_1' => '',
-=======
             'to_0' => 'Nascondi copertina',
             'to_1' => 'Mostra copertina',
->>>>>>> 97d7138f
         ],
         'edit' => [
             'cover' => [
