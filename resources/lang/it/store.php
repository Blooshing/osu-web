<?php

/**
 *    Copyright (c) ppy Pty Ltd <contact@ppy.sh>.
 *
 *    This file is part of osu!web. osu!web is distributed with the hope of
 *    attracting more community contributions to the core ecosystem of osu!.
 *
 *    osu!web is free software: you can redistribute it and/or modify
 *    it under the terms of the Affero GNU General Public License version 3
 *    as published by the Free Software Foundation.
 *
 *    osu!web is distributed WITHOUT ANY WARRANTY; without even the implied
 *    warranty of MERCHANTABILITY or FITNESS FOR A PARTICULAR PURPOSE.
 *    See the GNU Affero General Public License for more details.
 *
 *    You should have received a copy of the GNU Affero General Public License
 *    along with osu!web.  If not, see <http://www.gnu.org/licenses/>.
 */

return [
    'admin' => [
        'warehouse' => 'Magazzino',
    ],

    'cart' => [
        'checkout' => 'Pagamento',
        'more_goodies' => 'Voglio dare un\'occhiata ad altri elementi prima di completare l\'ordine',
        'shipping_fees' => 'costi di spedizione',
        'title' => 'Carrello della spesa',
        'total' => 'totale',

        'errors_no_checkout' => [
            'line_1' => 'Uh oh, ci sono problemi con il tuo carrello che stanno impedendo il check-out!',
            'line_2' => 'Rimuovere o aggiornare gli elementi di sopra per continuare.',
        ],

        'empty' => [
            'text' => 'Il tuo carrello è vuoto.',
            'return_link' => [
                '_' => 'Ritorna al :link per trovare alcuni elementi!',
                'link_text' => 'listino',
            ],
        ],
    ],

    'checkout' => [
        'cart_problems' => 'Uh oh, ci sono dei problemi con il carrello!',
        'cart_problems_edit' => 'Clicca qui per modificarlo.',
        'declined' => 'Il pagamento è annullato.',
        'delayed_shipping' => 'Attualmente siamo sommersi dagli ordini! Sei libero di effettuare ordini, ma per favore aspettati un **ritardo addizionale di 1-2 settimane** mentre completiamo gli ordini già esistenti.',
        'old_cart' => 'Il tuo carrello sembra essere obsoleto ed è stato ricaricato; per favore riprova.',
        'pay' => 'Acquista con Paypal',

        'has_pending' => [
            '_' => 'Hai pagamenti incompleti, click :link per vederli.',
            'link_text' => 'qui',
        ],

        'pending_checkout' => [
            'line_1' => 'Un precedente check-out è stato iniziato ma non è stato portato a termine.',
            'line_2' => 'Completa il tuo pagamento selezionando un metodo di pagamento.',
        ],
    ],

    'discount' => 'risparmi :percent%',

    'invoice' => [
        'echeck_delay' => 'Visto che il tuo pagamento era un eCheck, dovrai attendere altri 10 giorni per far passare il pagamento attraverso PayPal!',
        'status' => [
            'processing' => [
                'title' => 'Il tuo pagamento non è ancora stato confermato!',
                'line_1' => 'Se hai già pagato, potremmo ancora essere in attesa di una conferma del tuo pagamento. Per favore ricarica la pagina in un minuto o due!',
                'line_2' => [
                    '_' => 'Sei hai avuto un problema durante il pagamento, :link',
                    'link_text' => 'clicca qui per riprendere con il pagamento',
                ],
            ],
        ],
    ],

    'mail' => [
        'payment_completed' => [
            'subject' => 'Abbiamo ricevuto il tuo ordine su osu!store!',
        ],
    ],

    'order' => [
        'paid_on' => 'Ordine effettuato :date',

        'invoice' => 'Mostra Ricevuta',
        'no_orders' => 'Nessun ordine da visualizzare.',

        'item' => [
            'display_name' => [
                'supporter_tag' => ':name per :username(:duration)',
            ],
            'quantity' => 'Quantità',
        ],

        'not_modifiable_exception' => [
            'cancelled' => 'Non è possibile modificare il vostro ordine in quanto è stato cancellato.',
            'checkout' => 'Non è possibile modificare il vostro ordine mentre è processato.', // checkout and processing should have the same message.
            'default' => 'L\'ordine non è modificabile',
            'delivered' => 'Non è possibile modificare il vostro ordine in quanto è stato consegnato.',
            'paid' => 'Non è possibile modificare il vostro ordine in quanto è stato già pagato.',
            'processing' => 'Non è possibile modificare il vostro ordine mentre è processato.',
            'shipped' => 'Non è possibile modificare il vostro ordine in quanto è stato inviato.',
        ],

        'status' => [
            'cancelled' => 'Cancellato',
            'checkout' => 'In Preparazione',
            'delivered' => 'Consegnato',
            'paid' => 'Pagato',
            'processing' => 'In attesa di conferma',
<<<<<<< HEAD
=======
            'shipped' => '',
>>>>>>> efcc5ec9
        ],
    ],

    'product' => [
        'name' => 'Nome',

        'stock' => [
            'out' => 'Attualmente non disponibile :(. Controlla più tardi.',
            'out_with_alternative' => 'Questo tipo non è attualmente disponibile :(. Prova con un altro tipo o controlla più tardi.',
        ],

        'add_to_cart' => 'Aggiungi al carrello',
        'notify' => 'Avvisami quando è disponibile!',

        'notification_success' => 'sarai avvisato quando sarà disponibile. clicca :link per annullare',
        'notification_remove_text' => 'qui',

        'notification_in_stock' => 'Questo prodotto è già disponibile!',
    ],

    'supporter_tag' => [
        'gift' => 'regalo ad un giocatore',
        'require_login' => [
            '_' => 'Devi avere l\':link per ottenere un tag supporter!',
            'link_text' => 'accesso effettuato',
        ],
    ],

    'username_change' => [
        'check' => 'Inserisci un nome utente per controllare la disponibilità!',
        'checking' => 'Controllando la disponibilità di :username...',
        'require_login' => [
            '_' => 'Devi essere :link per cambiare il tuo nome!',
            'link_text' => 'accesso effettuato',
        ],
    ],
];<|MERGE_RESOLUTION|>--- conflicted
+++ resolved
@@ -114,10 +114,7 @@
             'delivered' => 'Consegnato',
             'paid' => 'Pagato',
             'processing' => 'In attesa di conferma',
-<<<<<<< HEAD
-=======
             'shipped' => '',
->>>>>>> efcc5ec9
         ],
     ],
 
