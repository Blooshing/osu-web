--- conflicted
+++ resolved
@@ -20,14 +20,8 @@
 
 return [
     'all_read' => 'Tutte le notifiche sono state lette!',
-<<<<<<< HEAD
-    'none' => '',
-    'see_all' => '',
-=======
-    'mark_all_read' => 'Cancella tutto',
     'none' => 'Nessuna notifica',
     'see_all' => 'vedi tutte le notifiche',
->>>>>>> 6c5a1648
 
     'filters' => [
         '_' => 'tutto',
