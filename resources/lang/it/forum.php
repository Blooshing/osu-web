--- conflicted
+++ resolved
@@ -157,11 +157,7 @@
                 'edit_topic' => 'Titolo dell\'argomento modificato',
                 'edit_poll' => 'Sondaggio del topic modificato',
                 'fork' => 'Argomento copiato',
-<<<<<<< HEAD
-                'issue_tag' => '',
-=======
                 'issue_tag' => 'Tag del ticket',
->>>>>>> 97d7138f
                 'lock' => 'Topic bloccato',
                 'merge' => 'Post uniti in questo topic',
                 'move' => 'Argomento spostato',
