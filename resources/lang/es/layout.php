--- conflicted
+++ resolved
@@ -33,10 +33,6 @@
             'getDownload' => 'descargar',
             'getIcons' => 'iconos',
             'groups-show' => 'grupos',
-<<<<<<< HEAD
-            'index' => 'panel',
-=======
->>>>>>> da63a117
             'legal-show' => 'información',
             'news-index' => 'novedades',
             'news-show' => 'novedades',
@@ -48,12 +44,8 @@
         'help' => [
             '_' => 'ayuda',
             'getFaq' => 'preguntas frecuentes',
-<<<<<<< HEAD
             'getRules' => 'reglas',
             'getSupport' => 'no, de veras, ¡necesito ayuda!',
-=======
-            'getSupport' => 'soporte', //obsolete
->>>>>>> da63a117
             'getWiki' => 'wiki',
             'wiki-show' => 'wiki',
         ],
