--- conflicted
+++ resolved
@@ -253,11 +253,6 @@
                 ],
             ],
             'kudosu' => [
-<<<<<<< HEAD
-=======
-                'available' => 'Kudosu disponible',
-                'available_info' => "Los kudosu pueden ser intercambiados por estrellas kudosu, que ayudarán a tu mapa a obtener más atención. Este es el número de kudosu que no has intercambiado aún.",
->>>>>>> 4c39532f
                 'recent_entries' => 'Historial de Kudosu Reciente',
                 'title' => 'Kudosu!',
                 'total' => 'Total de Kudosu obtenido',
