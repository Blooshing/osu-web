<?php

/**
 *    Copyright 2015-2018 ppy Pty. Ltd.
 *
 *    This file is part of osu!web. osu!web is distributed with the hope of
 *    attracting more community contributions to the core ecosystem of osu!.
 *
 *    osu!web is free software: you can redistribute it and/or modify
 *    it under the terms of the Affero GNU General Public License version 3
 *    as published by the Free Software Foundation.
 *
 *    osu!web is distributed WITHOUT ANY WARRANTY; without even the implied
 *    warranty of MERCHANTABILITY or FITNESS FOR A PARTICULAR PURPOSE.
 *    See the GNU Affero General Public License for more details.
 *
 *    You should have received a copy of the GNU Affero General Public License
 *    along with osu!web.  If not, see <http://www.gnu.org/licenses/>.
 */

return [
    'deleted' => '[usuario eliminado]',
    'beatmapset_activities' => [
        'discussions' => [
            'title_recent' => 'Discusiones recientemente empezadas',
        ],
        'events' => [
            'title_recent' => 'Eventos recientes',
        ],
        'posts' => [
            'title_recent' => 'Posts recientes',
        ],
        'votes_received' => [
            'title_most' => 'Más votados por (últimos 3 meses)',
        ],
        'votes_made' => [
            'title_most' => 'Más votados (últimos 3 meses)',
        ],
    ],
    'login' => [
        '_' => 'Iniciar sesión',
        'locked_ip' => 'Tu dirección IP está bloqueada. Espera unos minutos.',
        'username' => 'Nombre de usuario',
        'password' => 'Contraseña',
        'button' => 'Iniciar sesión',
        'button_posting' => 'Iniciando sesión...',
        'remember' => 'Recordarme',
        'title' => 'Inicia sesión para continuar',
        'failed' => 'Nombre de usuario o contraseña incorrectos',
        'register' => '¿No tienes una cuenta de osu!? Crea una',
        'forgot' => '¿Olvidaste tu contraseña?',
        'beta' => [
            'main' => 'El acceso a la beta está actualmente restringido a usuarios privilegiados.',
            'small' => '(los supporters tendrán acceso pronto)',
        ],

        'here' => 'aquí', // this is substituted in when generating a link above. change it to suit the language.
    ],
    'signup' => [
        '_' => 'Registrarse',
    ],
    'anonymous' => [
        'login_link' => 'clic para iniciar sesión',
        'login_text' => 'iniciar sesión',
        'username' => 'Invitado',
        'error' => 'Necesitas haber iniciado sesión para hacer esto.',
    ],
    'logout_confirm' => '¿Estás seguro que quieres salir? :(',
    'restricted_banner' => [
        'title' => '¡Tu cuenta ha sido restringida!',
        'message' => 'Mientras estás restringido, no podrás interactuar con otros juadores y tus puntuaciones solo las podrás ver tú. Esto es, normalmente, el resultado de un proceso automatizado y se levantará en 24 horas. Si deseas apelar tu restricción, por favor <a href="mailto:accounts@ppy.sh">contacta con el soporte</a>.',
    ],
    'show' => [
        '404' => '¡Usuario no encontrado! ;_;',
        'age' => ':age años',
<<<<<<< HEAD
        'first_members' => 'Desde el comienzo',
=======
        'current_location' => 'Actualmente en :location',
        'first_members' => 'Aquí desde el comienzo',
>>>>>>> 65511f2f
        'is_developer' => 'osu!developer',
        'is_supporter' => 'osu!supporter',
        'joined_at' => 'Se unió en :date',
        'lastvisit' => 'Visto por última vez :date',
        'missingtext' => '¡Has cometido un error de ortografía! (o el usuario pudo haber sido baneado)',
        'origin_age' => ':age',
        'origin_country' => 'De :country',
        'origin_country_age' => ':age de :country',
        'page_description' => 'osu! - ¡Todo lo que siempre quisiste saber acerca de :username!',
        'plays_with' => 'Juega con :devices',
        'title' => 'Perfil de :username',
        'change_avatar' => '¡cambia tu avatar!',
        'edit' => [
            'cover' => [
                'button' => 'Cambiar portada de perfil',
                'defaults_info' => 'Más portadas estarán disponibles en el futuro',
                'upload' => [
                    'broken_file' => 'No se pudo procesar. Verifica la imagen e intenta de nuevo.',
                    'button' => 'Subir imagen',
                    'dropzone' => 'Suelta aquí para subir',
                    'dropzone_info' => 'También puedes soltar la imagen aquí para subirla',
                    'restriction_info' => "Subida solo disponible para <a href='".route('store.products.show', 'supporter-tag')."' target='_blank'>osu!supporters</a>",
                    'size_info' => 'El tamaño de la portada debe ser de 2000x700',
                    'too_large' => 'El archivo es demasiado grande.',
                    'unsupported_format' => 'Formato no soportado.',
                ],
            ],
        ],
        'extra' => [
            'followers' => '1 seguidor|:count seguidores',
            'unranked' => 'No hay partidas recientes',
            'achievements' => [
                'title' => 'Logros',
                'achieved-on' => 'Obtenido el :date',
            ],
            'beatmaps' => [
                'none' => 'Ninguno... aún.',
                'title' => 'Beatmaps',

                'favourite' => [
                    'title' => 'Beatmaps Favoritos (:count)',
                ],
                'graveyard' => [
                    'title' => 'Beatmaps Sepultados (:count)',
                ],
                'ranked_and_approved' => [
                    'title' => 'Beatmaps Rankeados & Aprobados (:count)',
                ],
                'unranked' => [
                    'title' => 'Beatmaps Pendientes (:count)',
                ],
            ],
            'historical' => [
                'empty' => 'Sin récords de rendimiento. :(',
                'most_played' => [
                    'count' => 'veces jugado',
                    'title' => 'Beatmaps Más Jugados',
                ],
                'recent_plays' => [
                    'accuracy' => 'precisión: :percentage',
                    'title' => 'Jugadas Recientes (24h)',
                ],
                'title' => 'Historial',
            ],
            'kudosu' => [
                'available' => 'Kudosu disponible',
                'available_info' => 'Los kudosu pueden ser intercambiados por estrellas kudosu, que ayudarán a tu beatmap a obtener más atención. Este es el número de kudosu que no has intercambiado aún.',
                'recent_entries' => 'Historial de Kudosu Reciente',
                'title' => 'Kudosu!',
                'total' => 'Kudosu Total Obtenido',
                'total_info' => 'Basado en qué tanto ha colaborado el usuario a la moderación de beatmaps. Mira <a href="'.osu_url('user.kudosu').'">esta página</a> para más información.',
                'entry' => [
                    'amount' => ':amount kudosu',
                    'empty' => '¡Este usuario no ha recibido ningún kudosu!',
                    'beatmap_discussion' => [
                        'allow_kudosu' => [
                            'give' => 'Recibido :amount de revocación de negación de kudosu de la publicación de modding de :post',
                        ],

                        'deny_kudosu' => [
                            'reset' => 'Denegado :amount de la publicación de modding de :post',
                        ],

                        'delete' => [
                            'reset' => 'Perdido :amount por eliminación de la publicación de modding de :post',
                        ],

                        'restore' => [
                            'give' => 'Recibido :amount por la restauración de la publicación de modding de :post',
                        ],

                        'vote' => [
                            'give' => 'Recibido :amount por obtención de votos en la publicación de modding de :post',
                            'reset' => 'Perdido :amount por perder votos en la publicación de modding de :post',
                        ],
                        'recalculate' => [
                            'give' => 'Recibido :amount por recálculo de votos en la publicación de modding de :post',
                            'reset' => 'Perdido :amount por recálculo de votos en la publicación de modding de :post',
                        ],
                    ],
                    'forum_post' => [
                        'give' => 'Recibido :amount de :giver por una publicación en :post',
                        'reset' => 'Kudosu reiniciado por :giver por la publicación :post',
                        'revoke' => 'Kudosu denegado por :giver por una publicación en :post',
                    ],
                ],
            ],
            'me' => [
                'title' => '¡sobre mi!',
            ],
            'medals' => [
                'empty' => 'Este usuario aún no ha conseguido ninguna. ;_;',
                'title' => 'Medallas',
            ],
            'recent_activity' => [
                'title' => 'Reciente',
            ],
            'top_ranks' => [
                'best' => [
                    'title' => 'Mejor rendimiento',
                ],
                'empty' => 'No hay récords increíbles aún. :(',
                'first' => [
                    'title' => 'Primeros Lugares',
                ],
                'pp' => ':amountpp',
                'title' => 'Rangos',
                'weighted_pp' => 'valorado en: :pp (:percentage)',
            ],
        ],
        'page' => [
            'description' => '<strong>¡sobre mi!</strong> es una área personalizable en tu perfil.',
            'edit_big' => '¡Editar sobre mi!',
            'placeholder' => 'Escribe el contenido aquí',
            'restriction_info' => "Necesitas ser un <a href='".route('store.products.show', 'supporter-tag')."' target='_blank'>osu!supporter</a> para desbloquear esta función.",
        ],
        'rank' => [
            'country' => 'Rank nacional para :mode',
            'global' => 'Rank global para :mode',
        ],
        'stats' => [
            'hit_accuracy' => 'Precisión',
            'level' => 'Nivel :level',
            'maximum_combo' => 'Combo máximo',
            'play_count' => 'Conteo de jugadas',
            'play_time' => 'Tiempo de juego total',
            'ranked_score' => 'Puntuación rankeada',
            'replays_watched_by_others' => 'Repeticiones vistas por otros',
            'score_ranks' => 'Clasificación de las puntuaciones',
            'total_hits' => 'Aciertos totales',
            'total_score' => 'Puntuación total',
        ],
    ],
    'status' => [
        'online' => 'En línea',
        'offline' => 'Desconectado',
    ],
    'store' => [
        'saved' => '¡Usuario creado!',
    ],
    'verify' => [
        'title' => 'Verificación de la cuenta',
    ],
];<|MERGE_RESOLUTION|>--- conflicted
+++ resolved
@@ -73,12 +73,7 @@
     'show' => [
         '404' => '¡Usuario no encontrado! ;_;',
         'age' => ':age años',
-<<<<<<< HEAD
-        'first_members' => 'Desde el comienzo',
-=======
-        'current_location' => 'Actualmente en :location',
         'first_members' => 'Aquí desde el comienzo',
->>>>>>> 65511f2f
         'is_developer' => 'osu!developer',
         'is_supporter' => 'osu!supporter',
         'joined_at' => 'Se unió en :date',
