<?php

/**
 *    Copyright 2015-2018 ppy Pty. Ltd.
 *
 *    This file is part of osu!web. osu!web is distributed with the hope of
 *    attracting more community contributions to the core ecosystem of osu!.
 *
 *    osu!web is free software: you can redistribute it and/or modify
 *    it under the terms of the Affero GNU General Public License version 3
 *    as published by the Free Software Foundation.
 *
 *    osu!web is distributed WITHOUT ANY WARRANTY; without even the implied
 *    warranty of MERCHANTABILITY or FITNESS FOR A PARTICULAR PURPOSE.
 *    See the GNU Affero General Public License for more details.
 *
 *    You should have received a copy of the GNU Affero General Public License
 *    along with osu!web.  If not, see <http://www.gnu.org/licenses/>.
 */

return [
    'deleted' => '[usuario eliminado]',
    'beatmapset_activities' => [
        'discussions' => [
            'title_recent' => 'Discusiones recientemente empezadas',
        ],
        'events' => [
            'title_recent' => 'Eventos recientes',
        ],
        'posts' => [
            'title_recent' => 'Posts recientes',
        ],
        'votes_received' => [
            'title_most' => 'Más votados por (últimos 3 meses)',
        ],
        'votes_made' => [
            'title_most' => 'Más votados (últimos 3 meses)',
        ],
    ],
    'card' => [
        'loading' => 'Cargando...',
    ],
    'login' => [
        '_' => 'Iniciar sesión',
        'locked_ip' => 'Tu dirección IP está bloqueada. Espera unos minutos.',
        'username' => 'Nombre de usuario',
        'password' => 'Contraseña',
        'button' => 'Iniciar sesión',
        'button_posting' => 'Iniciando sesión...',
        'remember' => 'Recordarme',
        'title' => 'Inicia sesión para continuar',
        'failed' => 'Nombre de usuario o contraseña incorrectos',
        'register' => '¿No tienes una cuenta de osu!? Crea una',
        'forgot' => '¿Olvidaste tu contraseña?',
        'beta' => [
            'main' => 'El acceso a la beta está actualmente restringido a usuarios privilegiados.',
            'small' => '(los supporters tendrán acceso pronto)',
        ],

        'here' => 'aquí', // this is substituted in when generating a link above. change it to suit the language.
    ],
    'signup' => [
        '_' => 'Registrarse',
    ],
    'anonymous' => [
        'login_link' => 'clic para iniciar sesión',
        'login_text' => 'iniciar sesión',
        'username' => 'Invitado',
        'error' => 'Necesitas haber iniciado sesión para hacer esto.',
    ],
    'logout_confirm' => '¿Estás seguro que quieres salir? :(',
    'restricted_banner' => [
        'title' => '¡Tu cuenta ha sido restringida!',
        'message' => 'Mientras estás restringido, no podrás interactuar con otros juadores y tus puntuaciones solo las podrás ver tú. Esto es, normalmente, el resultado de un proceso automatizado y se levantará en 24 horas. Si deseas apelar tu restricción, por favor <a href="mailto:accounts@ppy.sh">contacta con el soporte</a>.',
    ],
    'show' => [
        '404' => '¡Usuario no encontrado! ;_;',
        'age' => ':age años',
        'first_members' => 'Aquí desde el comienzo',
        'is_developer' => 'osu!developer',
        'is_supporter' => 'osu!supporter',
        'joined_at' => 'Se unió en :date',
        'lastvisit' => 'Visto por última vez :date',
        'missingtext' => '¡Has cometido un error de ortografía! (o el usuario pudo haber sido baneado)',
        'origin_age' => ':age',
        'origin_country' => 'De :country',
        'origin_country_age' => ':age de :country',
        'page_description' => 'osu! - ¡Todo lo que siempre quisiste saber acerca de :username!',
        'plays_with' => 'Juega con :devices',
        'title' => 'Perfil de :username',
        'change_avatar' => '¡cambia tu avatar!',
        'edit' => [
            'cover' => [
                'button' => 'Cambiar portada de perfil',
                'defaults_info' => 'Más portadas estarán disponibles en el futuro',
                'upload' => [
                    'broken_file' => 'No se pudo procesar. Verifica la imagen e intenta de nuevo.',
                    'button' => 'Subir imagen',
                    'dropzone' => 'Suelta aquí para subir',
                    'dropzone_info' => 'También puedes soltar la imagen aquí para subirla',
                    'restriction_info' => "Subida solo disponible para <a href='".route('store.products.show', 'supporter-tag')."' target='_blank'>osu!supporters</a>",
                    'size_info' => 'El tamaño de la portada debe ser de 2000x700',
                    'too_large' => 'El archivo es demasiado grande.',
                    'unsupported_format' => 'Formato no soportado.',
                ],
            ],

            'default_playmode' => [
                'is_default_tooltip' => 'modo de juego predeterminado',
                'set' => 'establecer :mode como el modo de juego predeterminado del perfil',
            ],
        ],

        'extra' => [
            'followers' => '1 seguidor|:count seguidores',
            'unranked' => 'No hay partidas recientes',
            'achievements' => [
                'title' => 'Logros',
                'achieved-on' => 'Obtenido el :date',
            ],
            'beatmaps' => [
                'none' => 'Ninguno... aún.',
                'title' => 'Beatmaps',

                'favourite' => [
                    'title' => 'Beatmaps Favoritos (:count)',
                ],
                'graveyard' => [
                    'title' => 'Beatmaps Sepultados (:count)',
                ],
                'ranked_and_approved' => [
                    'title' => 'Beatmaps Rankeados & Aprobados (:count)',
                ],
                'unranked' => [
                    'title' => 'Beatmaps Pendientes (:count)',
                ],
            ],
            'historical' => [
                'empty' => 'Sin récords de rendimiento. :(',
<<<<<<< HEAD
                'monthly_playcounts' => [
                    'title' => 'Historial de de juego',
                ],
=======
                'title' => 'Historial',

>>>>>>> da63a117
                'most_played' => [
                    'count' => 'veces jugado',
                    'title' => 'Beatmaps Más Jugados',
                ],
                'recent_plays' => [
                    'accuracy' => 'precisión: :percentage',
                    'title' => 'Jugadas Recientes (24h)',
                ],
<<<<<<< HEAD
                'replays_watched_counts' => [
                    'title' => 'Historial de repeticiones vistas',
                ],
                'title' => 'Historial',
=======
>>>>>>> da63a117
            ],
            'kudosu' => [
                'available' => 'Kudosu disponible',
                'available_info' => 'Los kudosu pueden ser intercambiados por estrellas kudosu, que ayudarán a tu beatmap a obtener más atención. Este es el número de kudosu que no has intercambiado aún.',
                'recent_entries' => 'Historial de Kudosu Reciente',
                'title' => 'Kudosu!',
                'total' => 'Kudosu Total Obtenido',
                'total_info' => 'Basado en qué tanto ha colaborado el usuario a la moderación de beatmaps. Mira <a href="'.osu_url('user.kudosu').'">esta página</a> para más información.',
                'entry' => [
                    'amount' => ':amount kudosu',
                    'empty' => '¡Este usuario no ha recibido ningún kudosu!',
                    'beatmap_discussion' => [
                        'allow_kudosu' => [
                            'give' => 'Recibido :amount de revocación de negación de kudosu de la publicación de modding de :post',
                        ],

                        'deny_kudosu' => [
                            'reset' => 'Denegado :amount de la publicación de modding de :post',
                        ],

                        'delete' => [
                            'reset' => 'Perdido :amount por eliminación de la publicación de modding de :post',
                        ],

                        'restore' => [
                            'give' => 'Recibido :amount por la restauración de la publicación de modding de :post',
                        ],

                        'vote' => [
                            'give' => 'Recibido :amount por obtención de votos en la publicación de modding de :post',
                            'reset' => 'Perdido :amount por perder votos en la publicación de modding de :post',
                        ],
                        'recalculate' => [
                            'give' => 'Recibido :amount por recálculo de votos en la publicación de modding de :post',
                            'reset' => 'Perdido :amount por recálculo de votos en la publicación de modding de :post',
                        ],
                    ],
                    'forum_post' => [
                        'give' => 'Recibido :amount de :giver por una publicación en :post',
                        'reset' => 'Kudosu reiniciado por :giver por la publicación :post',
                        'revoke' => 'Kudosu denegado por :giver por una publicación en :post',
                    ],
                ],
            ],
            'me' => [
                'title' => '¡sobre mi!',
            ],
            'medals' => [
                'empty' => 'Este usuario aún no ha conseguido ninguna. ;_;',
                'title' => 'Medallas',
            ],
            'recent_activity' => [
                'title' => 'Reciente',
            ],
            'top_ranks' => [
                'best' => [
                    'title' => 'Mejor rendimiento',
                ],
                'empty' => 'No hay récords increíbles aún. :(',
                'first' => [
                    'title' => 'Primeros Lugares',
                ],
                'pp' => ':amountpp',
                'title' => 'Rangos',
                'weighted_pp' => 'valorado en: :pp (:percentage)',
            ],
        ],
        'info' => [
            'interests' => 'Intereses',
            'lastfm' => 'Last.fm',
            'location' => 'Ubicación actual',
            'occupation' => 'Ocupación',
            'skype' => 'Skype',
            'twitter' => 'Twitter',
            'website' => 'Sitio web',
        ],
        'page' => [
            'description' => '<strong>¡sobre mi!</strong> es una área personalizable en tu perfil.',
            'edit_big' => '¡Editar sobre mi!',
            'placeholder' => 'Escribe el contenido aquí',
            'restriction_info' => "Necesitas ser un <a href='".route('store.products.show', 'supporter-tag')."' target='_blank'>osu!supporter</a> para desbloquear esta función.",
        ],
        'post_count' => [
            '_' => 'Contribuyó con :count',
            'count' => ':count post en el foro|:count posts en el foro',
        ],
        'rank' => [
            'country' => 'Rank nacional para :mode',
            'global' => 'Rank global para :mode',
        ],
        'stats' => [
            'hit_accuracy' => 'Precisión',
            'level' => 'Nivel :level',
            'maximum_combo' => 'Combo máximo',
            'play_count' => 'Conteo de jugadas',
            'play_time' => 'Tiempo de juego total',
            'ranked_score' => 'Puntuación rankeada',
            'replays_watched_by_others' => 'Repeticiones vistas por otros',
            'score_ranks' => 'Clasificación de las puntuaciones',
            'total_hits' => 'Aciertos totales',
            'total_score' => 'Puntuación total',
        ],
    ],
    'status' => [
        'online' => 'En línea',
        'offline' => 'Desconectado',
    ],
    'store' => [
        'saved' => '¡Usuario creado!',
    ],
    'verify' => [
        'title' => 'Verificación de la cuenta',
    ],
];<|MERGE_RESOLUTION|>--- conflicted
+++ resolved
@@ -137,14 +137,12 @@
             ],
             'historical' => [
                 'empty' => 'Sin récords de rendimiento. :(',
-<<<<<<< HEAD
                 'monthly_playcounts' => [
                     'title' => 'Historial de de juego',
                 ],
-=======
+
                 'title' => 'Historial',
 
->>>>>>> da63a117
                 'most_played' => [
                     'count' => 'veces jugado',
                     'title' => 'Beatmaps Más Jugados',
@@ -153,13 +151,12 @@
                     'accuracy' => 'precisión: :percentage',
                     'title' => 'Jugadas Recientes (24h)',
                 ],
-<<<<<<< HEAD
+
                 'replays_watched_counts' => [
                     'title' => 'Historial de repeticiones vistas',
                 ],
                 'title' => 'Historial',
-=======
->>>>>>> da63a117
+
             ],
             'kudosu' => [
                 'available' => 'Kudosu disponible',
