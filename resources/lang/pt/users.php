<?php

/**
 *    Copyright (c) ppy Pty Ltd <contact@ppy.sh>.
 *
 *    This file is part of osu!web. osu!web is distributed with the hope of
 *    attracting more community contributions to the core ecosystem of osu!.
 *
 *    osu!web is free software: you can redistribute it and/or modify
 *    it under the terms of the Affero GNU General Public License version 3
 *    as published by the Free Software Foundation.
 *
 *    osu!web is distributed WITHOUT ANY WARRANTY; without even the implied
 *    warranty of MERCHANTABILITY or FITNESS FOR A PARTICULAR PURPOSE.
 *    See the GNU Affero General Public License for more details.
 *
 *    You should have received a copy of the GNU Affero General Public License
 *    along with osu!web.  If not, see <http://www.gnu.org/licenses/>.
 */

return [
    'deleted' => '[utilizador eliminado]',

    'beatmapset_activities' => [
        'title' => "Histórico de modificações do :user",
        'title_compact' => 'Modding',

        'discussions' => [
            'title_recent' => 'Discussões recentemente iniciadas',
        ],

        'events' => [
            'title_recent' => 'Eventos recentes',
        ],

        'posts' => [
            'title_recent' => 'Publicações recentes',
        ],

        'votes_received' => [
            'title_most' => 'Os mais votados por (3 últimos meses)',
        ],

        'votes_made' => [
            'title_most' => 'Os mais votados (últimos 3 meses)',
        ],
    ],

    'blocks' => [
        'banner_text' => 'Tu bloqueaste este utilizador.',
        'blocked_count' => 'utilizadores bloqueados (:count)',
        'hide_profile' => 'Ocultar perfil',
        'not_blocked' => 'Esse utilizador não está bloqueado.',
        'show_profile' => 'Mostrar perfil',
        'too_many' => 'Limite de bloqueios atingido.',
        'button' => [
            'block' => 'Bloquear',
            'unblock' => 'Desbloquear',
        ],
    ],

    'card' => [
        'loading' => 'A carregar...',
        'send_message' => 'Enviar mensagem',
    ],

    'disabled' => [
        'title' => 'Oh não! Parece que a tua conta foi desativada.',
        'warning' => "No caso de teres desrespeitado uma regra, por favor nota que geralmente há um período de espera de 1 mês durante o qual não iremos considerar nenhum pedido de amnistia. Após este período, podes entrar em contacto connosco caso aches necessário. Por favor nota que a criação de novas contas após teres tido uma desativada resultará numa <strong>extensão deste período de espera de 1 mês </strong>. Por favor nota também que para <strong>cada conta que cries, estás a violar ainda mais as regras</strong>. Sugerimos muito que não sigas este caminho!",

        'if_mistake' => [
            '_' => 'Se achas que isto é um engano, poderás entrar em contacto connosco (via :email ou ao clicar em "?" no canto inferior direito desta página). Por favor nota que estamos sempre totalmente confiantes com as nossas ações, uma vez que se baseiam em dados fidedignos. Nós reservamo-nos ao direito de ignorar o teu pedido se sentirmos que estás a ser intencionalmente desonesto.',
            'email' => 'email',
        ],

        'reasons' => [
            'compromised' => 'A tua conta foi considerada como comprometida. Poderá estar desativada temporariamente enquanto a sua identidade for confirmada.',
            'opening' => 'Há uma série de razões pelas quais podem resultar na desativação da tua conta:',

            'tos' => [
                '_' => 'Desrespeitaste pelo menos uma das nossas :community_rules ou :tos.',
                'community_rules' => 'regras da comunidade',
                'tos' => 'termos de serviço',
            ],
        ],
    ],

    'force_reactivation' => [
        'reason' => [
            'inactive_different_country' => "A tua conta não foi usada há muito tempo.",
        ],
    ],

    'login' => [
        '_' => 'Iniciar sessão',
        'button' => 'Iniciar sessão',
        'button_posting' => 'A iniciar sessão...',
        'email_login_disabled' => 'Neste momento, a autenticação por email está desativada. Por favor usa o nome de utilizador como alternativa.',
        'failed' => 'Início de sessão incorreto',
        'forgot' => 'Esqueceste-te da palavra-passe?',
        'info' => 'Por favor inicia sessão para continuar',
        'locked_ip' => 'o teu endereço de IP foi bloqueado. Por favor espera uns minutos.',
        'password' => 'Palavra-passe',
        'register' => "Não tens uma conta osu? Cria uma nova",
        'remember' => 'Lembrar este computador',
        'title' => 'Por favor inicia sessão para proceder',
        'username' => 'Nome de utilizador',

        'beta' => [
            'main' => 'O acesso beta está atualmente restrito a utilizadores privilegiados.',
            'small' => '(osu!supporters terão acesso em breve)',
        ],
    ],

    'posts' => [
        'title' => 'Publicações de :username',
    ],

    'anonymous' => [
        'login_link' => 'clica para iniciar sessão',
        'login_text' => 'iniciar sessão',
        'username' => 'Convidado',
        'error' => 'Precisas de ter sessão iniciada para fazer isto.',
    ],
    'logout_confirm' => 'Tens a certeza que queres terminar a sessão? :(',
    'report' => [
        'button_text' => 'denunciar',
        'comments' => 'Comentários adicionais',
        'placeholder' => 'Por favor fornece qualquer informação que acredites ser útil.',
        'reason' => 'Motivo',
        'thanks' => 'Obrigado pela tua denúncia!',
        'title' => 'Queres denunciar :username?',

        'actions' => [
            'send' => 'Enviar denúncia',
            'cancel' => 'Cancelar',
        ],

        'options' => [
            'cheating' => 'Jogada suja / Fazer batota',
            'insults' => 'Insulto a mim ou a outros',
            'spam' => 'Spam',
            'unwanted_content' => 'Enviar ligações com conteúdo impróprio',
            'nonsense' => 'Disparate',
            'other' => 'Outro (escreve abaixo)',
        ],
    ],
    'restricted_banner' => [
        'title' => 'A tua conta foi restrita!',
        'message' => 'Enquanto restrito(a), estarás incapaz de interagir com outros jogadores e as tuas pontuações só serão visíveis para ti. Isto é habitualmente o resultado dum processo automático e irá ser levantado geralmente em 24 horas. Se quiseres apelar a tua restrição, por favor <a href="mailto:accounts@ppy.sh">contacta a assistência</a>.',
    ],
    'show' => [
        'age' => ':age anos',
        'change_avatar' => 'muda o teu avatar!',
        'first_members' => 'Aqui desde o princípio',
        'is_developer' => 'osu!developer',
        'is_supporter' => 'osu!supporter',
        'joined_at' => 'Juntou-se em :date',
        'lastvisit' => 'Visto pela última vez em :date',
        'lastvisit_online' => 'Atualmente online',
        'missingtext' => 'Poderás ter escrito mal! (ou o utilizador poderá ter sido banido)',
        'origin_country' => 'De :country',
        'page_description' => 'osu! - Tudo o que sempre quiseste saber sobre :username!',
        'previous_usernames' => 'antigamente conhecido como',
        'plays_with' => 'Joga com :devices',
        'title' => "Perfil de :username",

        'edit' => [
            'cover' => [
                'button' => 'Mudar a capa do perfil',
                'defaults_info' => 'Mais opções de capa estarão disponíveis no futuro',
                'upload' => [
                    'broken_file' => 'Falha ao processar a imagem. Verifica a imagem carregada e tenta outra vez.',
                    'button' => 'Carregar imagem',
                    'dropzone' => 'Larga aqui para carregar',
                    'dropzone_info' => 'Também podes largar aqui a tua imagem para carregá-la',
                    'size_info' => 'O tamanho da capa deverá ter 2800x620',
                    'too_large' => 'O ficheiro carregado é demasiado grande.',
                    'unsupported_format' => 'Formato não suportado.',

                    'restriction_info' => [
                        '_' => 'Carregamento disponível apenas para :link',
                        'link' => 'osu!supporters',
                    ],
                ],
            ],

            'default_playmode' => [
                'is_default_tooltip' => 'modo de jogo por omissão',
                'set' => 'definir :mode como perfil de modo de jogo por omissão',
            ],
        ],

        'extra' => [
            'none' => 'nenhum',
            'unranked' => 'Nenhuma partida recente',

            'achievements' => [
                'achieved-on' => 'Alcançada em :date',
                'locked' => 'Bloqueada',
                'title' => 'Proezas',
            ],
            'beatmaps' => [
                'by_artist' => 'por :artist',
                'none' => 'Nenhuns... por agora.',
                'title' => 'Beatmaps',

                'favourite' => [
                    'title' => 'Beatmaps favoritos',
                ],
                'graveyard' => [
                    'title' => 'Beatmaps no cemitério',
                ],
                'loved' => [
                    'title' => 'Beatmaps adorados',
                ],
                'ranked_and_approved' => [
                    'title' => 'Beatmaps classificados e aprovados',
                ],
                'unranked' => [
                    'title' => 'Beatmaps pendentes',
                ],
            ],
            'discussions' => [
                'title' => 'Discussões',
                'title_longer' => 'Discussões recentes',
                'show_more' => 'ver mais discussões',
            ],
            'events' => [
                'title' => 'Eventos',
                'title_longer' => 'Eventos recentes',
                'show_more' => 'ver mais eventos',
            ],
            'historical' => [
                'empty' => 'Sem registos de desempenho :(',
                'title' => 'Historial',

                'monthly_playcounts' => [
                    'title' => 'Histórico de jogos',
                    'count_label' => 'Partidas',
                ],
                'most_played' => [
                    'count' => 'vezes jogados',
                    'title' => 'Os beatmaps mais jogados',
                ],
                'recent_plays' => [
                    'accuracy' => 'precisão: :percentage',
                    'title' => 'Partidas recentes (24h)',
                ],
                'replays_watched_counts' => [
                    'title' => 'Historial de repetições vistas',
                    'count_label' => 'Repetições assistidas',
                ],
            ],
            'kudosu' => [
<<<<<<< HEAD
                'recent_entries' => 'Historial Recente de Kudosu',
=======
                'available' => 'Kudosu disponível',
                'available_info' => "Os kudosus podem ser trocados por estrelas kudosu que irão ajudar o teu beatmap a ganhar mais atenção. Este é o número de kudosus que ainda não trocaste.",
                'recent_entries' => 'Historial recente de kudosu',
>>>>>>> 4c39532f
                'title' => 'Kudosu!',
                'total' => 'Total de kudosu ganhos',

                'entry' => [
                    'amount' => ':amount kudosu',
                    'empty' => "Este utilizador não recebeu nenhum kudosu!",

                    'beatmap_discussion' => [
                        'allow_kudosu' => [
                            'give' => ':amount recebido da revogação negada de kudosu da publicação de modding :post',
                        ],

                        'deny_kudosu' => [
                            'reset' => ':amount recusado da publicação de modding :post',
                        ],

                        'delete' => [
                            'reset' => ':amount perdido da publicação de modding :post',
                        ],

                        'restore' => [
                            'give' => ':amount recebido da restauração da publicação de modding :post',
                        ],

                        'vote' => [
                            'give' => ':amount recebido de obteres votos na publicação de modding :post',
                            'reset' => ':amount perdido de perderes votos na publicação de modding :post',
                        ],

                        'recalculate' => [
                            'give' => ':amount recebido da recalculação dos votos na publicação de modding :post',
                            'reset' => ':amount perdido da recalculação de votos na publicação de modding :post',
                        ],
                    ],

                    'forum_post' => [
                        'give' => ':amount recebido de :giver por uma publicação em :post',
                        'reset' => 'Kudosu reiniciado por :giver para a publicação :post',
                        'revoke' => 'Kudosu negado por :giver para a publicação :post',
                    ],
                ],

                'total_info' => [
                    '_' => 'Baseado no quão o utilizador contribuiu para a moderação do beatmap. Vê :link para mais informações.',
                    'link' => 'esta página',
                ],
            ],
            'me' => [
                'title' => 'eu!',
            ],
            'medals' => [
                'empty' => "Este utilizador ainda não conseguiu nenhuma. ;_;",
                'recent' => 'As mais recentes',
                'title' => 'Medalhas',
            ],
            'posts' => [
                'title' => 'Publicações',
                'title_longer' => 'Publicações recentes',
                'show_more' => 'ver mais publicações',
            ],
            'recent_activity' => [
                'title' => 'Recente',
            ],
            'top_ranks' => [
                'download_replay' => 'Transferir repetição',
                'empty' => 'Nenhum registo de desempenhos espectaculares ainda :(',
                'not_ranked' => 'Somente beatmaps classificados é que dão pp.',
                'pp_weight' => ':percentage ponderada',
                'title' => 'Classificações',

                'best' => [
                    'title' => 'Melhor desempenho',
                ],
                'first' => [
                    'title' => 'Classificações de primeiro lugar',
                ],
            ],
            'votes' => [
                'given' => 'Votos dados (últimos 3 meses)',
                'received' => 'Votos recebidos (últimos 3 meses)',
                'title' => 'Votos',
                'title_longer' => 'Votos recentes',
                'vote_count' => ':count_delimited voto|:count_delimited votos',
            ],
            'account_standing' => [
                'title' => 'Reputação da conta',
                'bad_standing' => "A conta de <strong>:username</strong> não tem uma boa reputação :(",
                'remaining_silence' => '<strong>:username</strong> será capaz de falar outra vez em :duration.',

                'recent_infringements' => [
                    'title' => 'Infrações recentes',
                    'date' => 'data',
                    'action' => 'ação',
                    'length' => 'duração',
                    'length_permanent' => 'Permanente',
                    'description' => 'descrição',
                    'actor' => 'por :username',

                    'actions' => [
                        'restriction' => 'Banido',
                        'silence' => 'Silenciado',
                        'note' => 'Notificado',
                    ],
                ],
            ],
        ],

        'info' => [
            'discord' => '',
            'interests' => 'Interesses',
            'lastfm' => 'Last.fm',
            'location' => 'Localização atual',
            'occupation' => 'Ocupação',
            'skype' => '',
            'twitter' => '',
            'website' => 'Sítio web',
        ],
        'not_found' => [
            'reason_1' => 'É capaz de ter mudado o nome de utilizador.',
            'reason_2' => 'A conta poderá estar indisponível devido a problemas de segurança ou de abuso.',
            'reason_3' => 'Poderás ter cometido um erro de escrita!',
            'reason_header' => 'Há algumas possíveis razões para isto:',
            'title' => 'Utilizador não encontrado! ;_;',
        ],
        'page' => [
            'button' => 'Editar a página de perfil',
            'description' => '<strong>eu!</strong> é uma área pessoal personalizável na tua página de perfil.',
            'edit_big' => 'Edita-me!',
            'placeholder' => 'Escreve o conteúdo da página aqui',

            'restriction_info' => [
                '_' => 'Precisas de ser um :link para desbloquear esta funcionalidade.',
                'link' => 'osu!supporter',
            ],
        ],
        'post_count' => [
            '_' => 'Contribuiu em :link',
            'count' => ':count publicação no fórum|:count publicações no fórum',
        ],
        'rank' => [
            'country' => 'Classificação nacional para :mode',
            'country_simple' => 'Classificação nacional',
            'global' => 'Classificação global para :mode',
            'global_simple' => 'Classificação global',
        ],
        'stats' => [
            'hit_accuracy' => 'Precisão de acertos',
            'level' => 'Nível :level',
            'level_progress' => 'Progresso para o próximo nível',
            'maximum_combo' => 'Combo máximo',
            'medals' => 'Medalhas',
            'play_count' => 'Número de partidas',
            'play_time' => 'Tempo total de jogo',
            'ranked_score' => 'Pontuação classificada',
            'replays_watched_by_others' => 'Repetições vistas por outros',
            'score_ranks' => 'Classificações das pontuações',
            'total_hits' => 'Acertos totais',
            'total_score' => 'Pontuação total',
            // modding stats
            'ranked_and_approved_beatmapset_count' => 'Beatmaps classificados e aprovados',
            'loved_beatmapset_count' => 'Beatmaps adorados',
            'unranked_beatmapset_count' => 'Beatmaps pendentes',
            'graveyard_beatmapset_count' => 'Beatmaps no cemitério',
        ],
    ],

    'status' => [
        'all' => 'Todos',
        'online' => 'Online',
        'offline' => 'Offline',
    ],
    'store' => [
        'saved' => 'Criado por utilizadores',
    ],
    'verify' => [
        'title' => 'Verificação da conta',
    ],

    'view_mode' => [
        'card' => 'Vista do cartão',
        'list' => 'Vista da lista',
    ],
];<|MERGE_RESOLUTION|>--- conflicted
+++ resolved
@@ -253,13 +253,7 @@
                 ],
             ],
             'kudosu' => [
-<<<<<<< HEAD
-                'recent_entries' => 'Historial Recente de Kudosu',
-=======
-                'available' => 'Kudosu disponível',
-                'available_info' => "Os kudosus podem ser trocados por estrelas kudosu que irão ajudar o teu beatmap a ganhar mais atenção. Este é o número de kudosus que ainda não trocaste.",
                 'recent_entries' => 'Historial recente de kudosu',
->>>>>>> 4c39532f
                 'title' => 'Kudosu!',
                 'total' => 'Total de kudosu ganhos',
 
