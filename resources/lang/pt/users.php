--- conflicted
+++ resolved
@@ -160,13 +160,8 @@
             'count' => ':count_delimited comentário|:count_delimited comentários',
         ],
         'cover' => [
-<<<<<<< HEAD
-            'to_0' => '',
-            'to_1' => '',
-=======
             'to_0' => 'Ocultar capa',
             'to_1' => 'Mostrar capa',
->>>>>>> 97d7138f
         ],
         'edit' => [
             'cover' => [
