<?php

/**
 *    Copyright (c) ppy Pty Ltd <contact@ppy.sh>.
 *
 *    This file is part of osu!web. osu!web is distributed with the hope of
 *    attracting more community contributions to the core ecosystem of osu!.
 *
 *    osu!web is free software: you can redistribute it and/or modify
 *    it under the terms of the Affero GNU General Public License version 3
 *    as published by the Free Software Foundation.
 *
 *    osu!web is distributed WITHOUT ANY WARRANTY; without even the implied
 *    warranty of MERCHANTABILITY or FITNESS FOR A PARTICULAR PURPOSE.
 *    See the GNU Affero General Public License for more details.
 *
 *    You should have received a copy of the GNU Affero General Public License
 *    along with osu!web.  If not, see <http://www.gnu.org/licenses/>.
 */

return [
    'all_read' => 'Todas as notificações foram lidas!',
<<<<<<< HEAD
    'none' => '',
    'see_all' => '',
=======
    'mark_all_read' => 'Limpar tudo',
    'none' => 'Sem notificações',
    'see_all' => 'ver todas as notificações',
>>>>>>> 6c5a1648

    'filters' => [
        '_' => 'todas',
        'user' => 'perfil',
        'beatmapset' => 'beatmaps',
        'forum_topic' => 'fórum',
        'news_post' => 'notícias',
        'build' => 'versões',
        'channel' => 'chat',
    ],

    'item' => [
        'beatmapset' => [
            '_' => 'Beatmap',

            'beatmapset_discussion' => [
                '_' => 'Discussão do beatmap',
                'beatmapset_discussion_lock' => 'A discussão em ":title" foi encerrada',
                'beatmapset_discussion_lock_compact' => 'A discussão foi encerrada',
                'beatmapset_discussion_post_new' => ':username publicou uma nova mensagem na discussão do beatmap ":title".',
                'beatmapset_discussion_post_new_empty' => 'Nova publicação em ":title" por :username',
                'beatmapset_discussion_post_new_compact' => 'Nova publicação por :username: ":content"',
                'beatmapset_discussion_post_new_compact_empty' => 'Nova publicação por :username',
                'beatmapset_discussion_unlock' => 'A discussão em ":title" foi aberta',
                'beatmapset_discussion_unlock_compact' => 'A discussão foi aberta',
            ],

            'beatmapset_problem' => [
                '_' => 'Problema do beatmap qualificado',
                'beatmapset_discussion_qualified_problem' => 'Exposto por :username em ":title": ":content"',
                'beatmapset_discussion_qualified_problem_empty' => 'Exposto por :username em ":title"',
                'beatmapset_discussion_qualified_problem_compact' => 'Exposto por :username: ":content"',
                'beatmapset_discussion_qualified_problem_compact_empty' => 'Exposto por :username',
            ],

            'beatmapset_state' => [
                '_' => 'Estado do beatmap alterado',
                'beatmapset_disqualify' => 'O beatmap ":title" foi desqualificado',
                'beatmapset_disqualify_compact' => 'O beatmap foi desqualificado',
                'beatmapset_love' => 'O beatmap ":title" foi promovido a adorado',
                'beatmapset_love_compact' => 'O beatmap foi promovido a adorado',
                'beatmapset_nominate' => 'O beatmap ":title" foi nomeado',
                'beatmapset_nominate_compact' => 'O beatmap foi nomeado',
                'beatmapset_qualify' => 'O beatmap ":title" obteve nomeações suficiente e portanto, entrou na fila para ser classificado.',
                'beatmapset_qualify_compact' => 'O beatmap entrou na fila para se classificar',
                'beatmapset_rank' => 'O beatmap ":title" foi classificado',
                'beatmapset_rank_compact' => 'O beatmap foi classificado',
                'beatmapset_reset_nominations' => 'A nomeação do ":title" foi reiniciada',
                'beatmapset_reset_nominations_compact' => 'A nomeação foi reiniciada',
            ],

            'comment' => [
                '_' => 'Novo comentário',

                'comment_new' => ':username comentou ":content" em ":title"',
                'comment_new_compact' => ':username comentou ":content"',
            ],
        ],

        'channel' => [
            '_' => 'Chat',

            'channel' => [
                '_' => 'Nova mensagem',
                'pm' => [
                    'channel_message' => ':username diz ":title"',
                    'channel_message_compact' => ':title',
                    'channel_message_group' => 'de :username',
                ],
            ],
        ],

        'build' => [
            '_' => 'Registo de alterações',

            'comment' => [
                '_' => 'Novo comentário',

                'comment_new' => ':username comentou ":content" em ":title"',
                'comment_new_compact' => ':username comentou ":content"',
            ],
        ],

        'news_post' => [
            '_' => 'Notícias',

            'comment' => [
                '_' => 'Novo comentário',

                'comment_new' => ':username comentou ":content" em ":title"',
                'comment_new_compact' => ':username comentou ":content"',
            ],
        ],

        'forum_topic' => [
            '_' => 'Tópico do fórum',

            'forum_topic_reply' => [
                '_' => 'Nova resposta do fórum',
                'forum_topic_reply' => ':username respondeu ao tópico do fórum ":title".',
                'forum_topic_reply_compact' => ':username respondeu',
            ],
        ],

        'legacy_pm' => [
            '_' => 'Fórum de legado de mensagens privadas',

            'legacy_pm' => [
                '_' => '',
                'legacy_pm' => ':count_delimited mensagem não lida.|:count_delimited mensagens não lidas',
            ],
        ],

        'user_achievement' => [
            '_' => 'Medalhas',

            'user_achievement_unlock' => [
                '_' => 'Nova medalha',
                'user_achievement_unlock' => 'Desbloqueaste ":title"!',
                'user_achievement_unlock_compact' => 'Desbloqueaste ":title"!',
            ],
        ],
    ],
];<|MERGE_RESOLUTION|>--- conflicted
+++ resolved
@@ -20,14 +20,8 @@
 
 return [
     'all_read' => 'Todas as notificações foram lidas!',
-<<<<<<< HEAD
-    'none' => '',
-    'see_all' => '',
-=======
-    'mark_all_read' => 'Limpar tudo',
     'none' => 'Sem notificações',
     'see_all' => 'ver todas as notificações',
->>>>>>> 6c5a1648
 
     'filters' => [
         '_' => 'todas',
