<?php

/**
 *    Copyright (c) ppy Pty Ltd <contact@ppy.sh>.
 *
 *    This file is part of osu!web. osu!web is distributed with the hope of
 *    attracting more community contributions to the core ecosystem of osu!.
 *
 *    osu!web is free software: you can redistribute it and/or modify
 *    it under the terms of the Affero GNU General Public License version 3
 *    as published by the Free Software Foundation.
 *
 *    osu!web is distributed WITHOUT ANY WARRANTY; without even the implied
 *    warranty of MERCHANTABILITY or FITNESS FOR A PARTICULAR PURPOSE.
 *    See the GNU Affero General Public License for more details.
 *
 *    You should have received a copy of the GNU Affero General Public License
 *    along with osu!web.  If not, see <http://www.gnu.org/licenses/>.
 */

return [
    'all_read' => 'Все уведомления прочтены!',
<<<<<<< HEAD
    'none' => '',
    'see_all' => '',
=======
    'mark_all_read' => 'Очистить все',
    'none' => 'Уведомлений нет',
    'see_all' => 'см. все уведомления',
>>>>>>> 6c5a1648

    'filters' => [
        '_' => 'все',
        'user' => 'профиль',
        'beatmapset' => 'карты',
        'forum_topic' => 'форум',
        'news_post' => 'новости',
        'build' => '',
        'channel' => 'чат',
    ],

    'item' => [
        'beatmapset' => [
            '_' => 'Карта',

            'beatmapset_discussion' => [
                '_' => 'Обсуждение карты',
                'beatmapset_discussion_lock' => 'Карта ":title" заблокирована для обсуждений.',
                'beatmapset_discussion_lock_compact' => 'Обсуждение было заблокировано',
                'beatmapset_discussion_post_new' => ':username опубликовал новое сообщение в обсуждениях карты ":title".',
                'beatmapset_discussion_post_new_empty' => 'Новый пост в ":title" от :username',
                'beatmapset_discussion_post_new_compact' => 'Новый пост от :username',
                'beatmapset_discussion_post_new_compact_empty' => 'Новый пост от :username',
                'beatmapset_discussion_unlock' => 'Карта ":title" разблокирована для обсуждений.',
                'beatmapset_discussion_unlock_compact' => 'Обсуждение было разблокировано',
            ],

            'beatmapset_problem' => [
                '_' => 'Проблема с квалифицированной картой',
                'beatmapset_discussion_qualified_problem' => 'Жалоба от :username на ":title": ":content"',
                'beatmapset_discussion_qualified_problem_empty' => 'Жалоба от :username на ":title"',
                'beatmapset_discussion_qualified_problem_compact' => 'Жалоба от :username: ":content"',
                'beatmapset_discussion_qualified_problem_compact_empty' => 'Жалоба от :username',
            ],

            'beatmapset_state' => [
                '_' => 'Статус карты изменен',
                'beatmapset_disqualify' => 'Карта ":title" была дисквалифицирована :username.',
                'beatmapset_disqualify_compact' => 'Карта была дисквалифицирована',
                'beatmapset_love' => ':username присвоил статус loved карте ":title".',
                'beatmapset_love_compact' => 'Карта была повышена до любимых',
                'beatmapset_nominate' => 'Карта ":title" была номинирована :username.',
                'beatmapset_nominate_compact' => 'Карта была номинирована',
                'beatmapset_qualify' => 'Карте ":title" было присвоено достаточно номинаций для ожидания ранка.',
                'beatmapset_qualify_compact' => 'Карта вошла в рейтинговую очередь',
                'beatmapset_rank' => '":title" был оценен',
                'beatmapset_rank_compact' => 'Карта была оценена',
                'beatmapset_reset_nominations' => 'Проблема опубликованная :username вызвала сброс процесса номинации карты ":title" ',
                'beatmapset_reset_nominations_compact' => 'Номинация была сброшена',
            ],

            'comment' => [
                '_' => 'Новый комментарий',

                'comment_new' => ':username прокомментировал ":content" на ":title"',
                'comment_new_compact' => ':username прокомментировал ":content"',
            ],
        ],

        'channel' => [
            '_' => 'Чат',

            'channel' => [
                '_' => 'Новое сообщение',
                'pm' => [
                    'channel_message' => ':username говорит ":title"',
                    'channel_message_compact' => ':title',
                    'channel_message_group' => 'от :username',
                ],
            ],
        ],

        'build' => [
            '_' => 'Список изменений',

            'comment' => [
                '_' => 'Новый комментарий',

                'comment_new' => ':username прокомментировал ":content" на ":title"',
                'comment_new_compact' => ':username прокомментировал ":content"',
            ],
        ],

        'news_post' => [
            '_' => 'Новости',

            'comment' => [
                '_' => 'Новый комментарий',

                'comment_new' => ':username прокомментировал ":content" на ":title"',
                'comment_new_compact' => ':username прокомментировал ":content"',
            ],
        ],

        'forum_topic' => [
            '_' => 'Тема форума',

            'forum_topic_reply' => [
                '_' => 'Новый ответ на форуме',
                'forum_topic_reply' => ':username ответил в теме ":title".',
                'forum_topic_reply_compact' => ':username ответил',
            ],
        ],

        'legacy_pm' => [
            '_' => 'Старая система ЛС',

            'legacy_pm' => [
                '_' => '',
                'legacy_pm' => ':count_delimited непрочитанное сообщение.|:count_delimited непрочитанные сообщения.',
            ],
        ],

        'user_achievement' => [
            '_' => 'Медали',

            'user_achievement_unlock' => [
                '_' => 'Новая медаль',
                'user_achievement_unlock' => 'Разблокировано ":title"!',
                'user_achievement_unlock_compact' => 'Разблокировано: «:title»!',
            ],
        ],
    ],
];<|MERGE_RESOLUTION|>--- conflicted
+++ resolved
@@ -20,14 +20,8 @@
 
 return [
     'all_read' => 'Все уведомления прочтены!',
-<<<<<<< HEAD
-    'none' => '',
-    'see_all' => '',
-=======
-    'mark_all_read' => 'Очистить все',
     'none' => 'Уведомлений нет',
     'see_all' => 'см. все уведомления',
->>>>>>> 6c5a1648
 
     'filters' => [
         '_' => 'все',
