--- conflicted
+++ resolved
@@ -192,13 +192,8 @@
             'link' => false,
         ],
         '401' => [
-<<<<<<< HEAD
             'error' => 'Вы не должны быть здесь.',
             'description' => 'Вы можете попробовать вернуться назад, наверно. Или может войти.',
-=======
-            'error' => 'Ты не должен быть здесь.',
-            'description' => 'Доступ к этой странице ограничен. Вернись назад или авторизуйся.', // Base text changed from "log" to "sign"
->>>>>>> 0ad9825e
             'link' => false,
         ],
         '405' => [
