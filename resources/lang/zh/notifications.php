--- conflicted
+++ resolved
@@ -20,14 +20,8 @@
 
 return [
     'all_read' => '已经阅读所有通知！',
-<<<<<<< HEAD
-    'none' => '',
-    'see_all' => '',
-=======
-    'mark_all_read' => '清除全部',
     'none' => '没有新通知',
     'see_all' => '显示所有通知',
->>>>>>> 6c5a1648
 
     'filters' => [
         '_' => '所有',
