--- conflicted
+++ resolved
@@ -160,13 +160,8 @@
             'count' => ':count_delimited 条评论',
         ],
         'cover' => [
-<<<<<<< HEAD
-            'to_0' => '',
-            'to_1' => '',
-=======
             'to_0' => '隐藏头图',
             'to_1' => '显示头图',
->>>>>>> 97d7138f
         ],
         'edit' => [
             'cover' => [
