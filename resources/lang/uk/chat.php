--- conflicted
+++ resolved
@@ -11,14 +11,11 @@
     'cannot_send' => [
         'channel' => 'Ви не можете написати повідомлення в цей канал, це обумовлено однією з наступних причин:',
         'user' => 'Ви не можете написати повідомлення цьому користувачеві, це обумовлено однією з наступних причин:',
-<<<<<<< HEAD
-=======
     ],
 
     'not_found' => [
         'message' => '',
         'title' => '',
->>>>>>> 97d7138f
     ],
 
     'input' => [
