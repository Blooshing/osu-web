--- conflicted
+++ resolved
@@ -44,12 +44,7 @@
         '_' => "S'inscrire",
     ],
     'anonymous' => [
-<<<<<<< HEAD
-        'login_link' => 'Cliquez pour vous connecter',
-        'login_text' => 'connecter',
-=======
         'login_link' => 'Cliquez pour vous connecter', // Base text changed from "log" to "sign"
->>>>>>> 2f321410
         'username' => 'Invité',
         'error' => 'Vous devez être connecté pour faire ça.', // Base text changed from "log" to "sign"
     ],
