<?php

/**
 *    Copyright 2015-2017 ppy Pty. Ltd.
 *
 *    This file is part of osu!web. osu!web is distributed with the hope of
 *    attracting more community contributions to the core ecosystem of osu!.
 *
 *    osu!web is free software: you can redistribute it and/or modify
 *    it under the terms of the Affero GNU General Public License version 3
 *    as published by the Free Software Foundation.
 *
 *    osu!web is distributed WITHOUT ANY WARRANTY; without even the implied
 *    warranty of MERCHANTABILITY or FITNESS FOR A PARTICULAR PURPOSE.
 *    See the GNU Affero General Public License for more details.
 *
 *    You should have received a copy of the GNU Affero General Public License
 *    along with osu!web.  If not, see <http://www.gnu.org/licenses/>.
 */

return [
    'discussion-posts' => [
        'store' => [
            'error' => 'Impossible de sauvegarder le post',
        ],
    ],

    'discussion-votes' => [
        'update' => [
            'error' => 'Impossible de modifier le vote',
        ],
    ],

    'discussions' => [
        'allow_kudosu' => 'accorder le kudosu',
        'delete' => 'supprimer',
        'deleted' => 'supprimé par :editor :delete_time',
        'deny_kudosu' => 'refuser le kudosu',
        'edit' => 'éditer',
        'edited' => 'Dernière modification par :editor :update_time',
        'kudosu_denied' => 'Le kudosu a été refusé pour ceci.',
        'message_placeholder' => 'Écrivez ici pour poster',
        'message_type_select' => 'Sélectionnez un type de commentaire',
        'reply_notice' => 'Appuyez sur Entrée pour répondre.',
        'reply_placeholder' => 'Écrivez votre réponse ici',
        'require-login' => 'Veuillez vous connecter pour poster ou répondre', // Base text changed from "log" to "sign"
        'resolved' => 'Résolu',
        'restore' => 'restaurer',
        'title' => 'Discussions',

        'collapse' => [
            'all-collapse' => 'Tout replier',
            'all-expand' => 'Tout déplier',
        ],

        'empty' => [
            'empty' => 'Pas de discussion !',
            'hidden' => 'Aucune discussion ne correspond à vos critères.',
        ],

        'message_hint' => [
            'in_general' => 'Ce post va aller dans la discussion générale du beatmapset. Pour modder cette beatmap, précisez le temps (ex. 00:12:345).',
            'in_timeline' => 'Pour modder plusieurs temps, faites plusieurs posts (un post par temps).',
        ],

        'message_type' => [
            'mapper_note' => 'Note',
            'praise' => 'Hommage',
            'problem' => 'Problème',
            'suggestion' => 'Suggestion',
        ],

        'mode' => [
<<<<<<< HEAD
            'events' => 'Historique',
            'general' => 'Général',
            'general_all' => 'Général (toutes difficultées)',
=======
>>>>>>> 2f321410
            'timeline' => 'Chronologie',
        ],

        'new' => [
            'timestamp' => 'Horodatage',
            'timestamp_missing' => 'ctrl-c en mode édition et collez votre message pour ajouter un horodatage !',
            'title' => 'Nouvelle Discussion',
        ],

        'show' => [
            'title' => 'Discussion de la beatmap',
        ],

        'stats' => [
            'deleted' => 'Supprimé',
            'mapper_notes' => 'Notes',
            'mine' => 'Moi',
            'pending' => 'En attente',
            'praises' => 'Hommages',
            'resolved' => 'Résolu',
        ],

        'status-messages' => [
            'approved' => 'Cette beatmap a été approuvée le :date!',
            'graveyard' => "Cette beatmap n'a pas été modifiée depuis :date et a été sûrement abandonée par son créateur...",
            'loved' => 'Cette beatmap a été ajoutée pour être loved le :date!',
            'ranked' => 'Cette beatmap a été clasée le :date!',
            'wip' => 'Note: Cette beatmap a été marquée comme en cours par son créateur.',
        ],

    ],

    'hype' => [
        'button' => 'Hyper la Beatmap !',
        'button-done' => 'Déjà hypée !',
        'explanation' => "Ajouter des hommages ❤ va augmenter sa hype, la rendant plus visible pour sa nomination et son classement !",
        'section-title' => 'Train de la hype',
        'title' => 'Hype',
    ],

    'nominations' => [
        'disqualification_prompt' => 'Raison de la disqualification?',
        'disqualified_at' => 'disqualifiée :time_ago (:reason).',
        'disqualified_no_reason' => 'aucune raison spécifiée',
        'disqualify' => 'Disqualifier',
        'incorrect_state' => "Erreur lors de l'action, merci de réesayer.",
        'nominate' => 'Nominer',
        'nominate_confirm' => 'Nominer cette beatmap?',
        'qualified' => "Map classée environ le :date, si aucun problème n'est trouvé.",
        'qualified_soon' => "Beatmap bientôt classée, si aucun problème n'est trouvé.",
        'required_text' => 'Nominations: :current/:required',
        'title' => 'Statut de Nomination',
    ],

    'listing' => [
        'search' => [
            'prompt' => 'Tapez des mots-clés...',
            'options' => 'Plus de critères de recherche',
            'not-found' => 'Aucun résultat',
            'not-found-quote' => '... non, rien trouvé.',
            'filters' => [
                'mode' => 'Mode',
                'status' => 'Statut du Classement',
                'genre' => 'Genre',
                'language' => 'Langue',
                'extra' => 'supplément',
                'rank' => 'Rang Atteint',
            ],
        ],
        'mode' => 'Mode',
        'status' => 'Classification',
        'mapped-by' => 'mappé par :mapper',
        'source' => 'de :source',
        'load-more' => 'Charger plus',
    ],
    'mode' => [
        'any' => 'Tous',
        'osu' => 'osu!',
        'taiko' => 'osu!taiko',
        'fruits' => 'osu!catch',
        'mania' => 'osu!mania',
    ],
    'status' => [
        'any' => 'Tous',
        'ranked-approved' => 'Classifiée & approuvée',
        'approved' => 'Approuvée',
        'loved' => 'Loved',
        'faves' => 'Favoris',
        'pending' => 'En attente',
        'graveyard' => 'Cimetière',
        'my-maps' => 'Mes maps',
    ],
    'genre' => [
        'any' => 'Tous',
        'unspecified' => 'Non spécifié',
        'video-game' => 'Jeu vidéo',
        'anime' => 'Anime',
        'rock' => 'Rock',
        'pop' => 'Pop',
        'other' => 'Autre',
        'novelty' => 'Novelty',
        'hip-hop' => 'Hip Hop',
        'electronic' => 'Electronic',
    ],
    'mods' => [
        'NF' => 'No Fail',
        'EZ' => 'Easy Mode',
        'HD' => 'Hidden',
        'HR' => 'Hard Rock',
        'SD' => 'Sudden Death',
        'DT' => 'Double Time',
        'Relax' => 'Relax',
        'HT' => 'Half Time',
        'NC' => 'Nightcore',
        'FL' => 'Flashlight',
        'SO' => 'Spun Out',
        'AP' => 'Auto Pilot',
        'PF' => 'Perfect',
        '4K' => '4K',
        '5K' => '5K',
        '6K' => '6K',
        '7K' => '7K',
        '8K' => '8K',
        'FI' => 'Fade In',
        '9K' => '9K',
        'NM' => 'Sans mods',
    ],
    'language' => [
        'any' => 'Tous',
        'english' => 'Anglais',
        'chinese' => 'Chinois',
        'french' => 'Français',
        'german' => 'Allemand',
        'italian' => 'Italien',
        'japanese' => 'Japonais',
        'korean' => 'Coréen',
        'spanish' => 'Espagnol',
        'swedish' => 'Suédois',
        'instrumental' => 'Instrumentale',
        'other' => 'Autre',
    ],
    'extra' => [
        'video' => 'Avec vidéo',
        'storyboard' => 'Avec storyboard',
    ],
    'rank' => [
        'any' => "N'importe",
        'XH' => 'SS argenté',
        'X' => 'SS',
        'SH' => 'S argenté',
        'S' => 'S',
        'A' => 'A',
        'B' => 'B',
        'C' => 'C',
        'D' => 'D',
    ],
];<|MERGE_RESOLUTION|>--- conflicted
+++ resolved
@@ -71,12 +71,6 @@
         ],
 
         'mode' => [
-<<<<<<< HEAD
-            'events' => 'Historique',
-            'general' => 'Général',
-            'general_all' => 'Général (toutes difficultées)',
-=======
->>>>>>> 2f321410
             'timeline' => 'Chronologie',
         ],
 
