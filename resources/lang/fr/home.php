--- conflicted
+++ resolved
@@ -37,7 +37,6 @@
         ],
     ],
 
-<<<<<<< HEAD
     'search' => [
         'advanced_link' => 'Recherche avancée',
         'empty_result' => 'Aucun Résultat !',
@@ -70,7 +69,8 @@
             'more_simple' => 'Voir plus de résultats de la recherche sur le wiki',
             'title' => 'Wiki',
         ],
-=======
+    ],
+
     'download' => [
       'header' => [
           '1' => "C'est parti",
@@ -93,7 +93,6 @@
       ],
       'more' => 'Vous en voulez plus ?',
       'more_text' => "Passez un coup d'oeil <a href=\"https://www.youtube.com/user/osuacademy/\">sur la chaîne osu!academy</a> pour des tutoriels et des astuces à jour pour profiter au maximum d'osu!",
->>>>>>> 710b5988
     ],
 
     'user' => [
