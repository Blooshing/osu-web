<?php

// Copyright (c) ppy Pty Ltd <contact@ppy.sh>. Licensed under the GNU Affero General Public License v3.0.
// See the LICENCE file in the repository root for full licence text.

return [
    'deleted' => '[已刪除的使用者]',

    'beatmapset_activities' => [
        'title' => ":user 的摸圖紀錄",
        'title_compact' => '摸圖',

        'discussions' => [
            'title_recent' => '最近討論的主題',
        ],

        'events' => [
            'title_recent' => '近期活動',
        ],

        'posts' => [
            'title_recent' => '最新貼文',
        ],

        'votes_received' => [
            'title_most' => '得讚最多（近三個月）',
        ],

        'votes_made' => [
            'title_most' => '讚數最多（最近三個月）',
        ],
    ],

    'blocks' => [
        'banner_text' => '您已經封鎖這位使用者。',
        'blocked_count' => '被封鎖的使用者 (:count)',
        'hide_profile' => '隱藏用戶資料',
        'not_blocked' => '這位使用者未被封鎖。',
        'show_profile' => '顯示用戶資料',
        'too_many' => '已達到封鎖上限。',
        'button' => [
            'block' => '封鎖',
            'unblock' => '解除封鎖',
        ],
    ],

    'card' => [
        'loading' => '載入中...',
        'send_message' => '傳送訊息',
    ],

    'disabled' => [
        'title' => '哎唷！看起來你的帳號已被禁用。',
        'warning' => "若你沒有遵守規則，我們原則上在一個月的期限以內不會考慮解禁您的帳號。在此之後，您如有需要，可以隨時聯絡我們。請注意，在一個帳號被封禁後創建新帳號會<strong>使您的封禁期限被延長</strong>。而且<strong>每當您創建一個新帳號，您都是在更嚴重地破壞規則</strong>。我們強烈建議您不要誤入歧途。",

        'if_mistake' => [
            '_' => '如果您認為這是一個錯誤，歡迎您與我們聯繫（通過 :email 或點擊本頁右下角的"？"）。請注意一點，我們始終對於我們的作為充滿信心，因為它基於非常可靠的資料證據。我們保留了無視您的請求的權利，如果我們認為您是故意不誠實。',
            'email' => '電子郵件',
        ],

        'reasons' => [
            'compromised' => '您的帳戶已被視為盜用。在身份確認前，它可能將會被暫時停用。',
            'opening' => '有以下原因，會導致您的帳戶被停用：',

            'tos' => [
                '_' => '您已違反一條或多條:community_rules或:tos',
                'community_rules' => '社群規則',
                'tos' => '服務條款',
            ],
        ],
    ],

    'filtering' => [
        'by_game_mode' => '成員按遊戲模式篩選',
    ],

    'force_reactivation' => [
        'reason' => [
            'inactive_different_country' => "你的帳號已經一段時間沒有登入了",
        ],
    ],

    'login' => [
        '_' => '登入',
        'button' => '登入',
        'button_posting' => '登入中...',
        'email_login_disabled' => '目前沒辦法使用Email登入了，請使用使用者名稱登入。',
        'failed' => '登入失敗',
        'forgot' => '忘記密碼？',
        'info' => '請先登入以繼續',
        'invalid_captcha' => '登入失敗的次數過多，請完成Captcha挑戰後再試。 (如果看不見Captcha請重新載入頁面)',
        'locked_ip' => '您的 IP 位址已被鎖定。請稍候幾分鐘。',
        'password' => '密碼',
        'register' => "沒有 osu! 帳號嗎？現在就註冊一個吧！",
        'remember' => '記住我這台裝置',
        'title' => '登入以繼續',
        'username' => '使用者名稱',

        'beta' => [
            'main' => 'Beta 版僅限於特定使用者存取',
            'small' => '(osu!贊助者將在不久後開放)',
        ],
    ],

    'posts' => [
        'title' => ':username 的貼文',
    ],

    'anonymous' => [
        'login_link' => '點擊登入',
        'login_text' => '登入',
        'username' => '訪客',
        'error' => '請先登入',
    ],
    'logout_confirm' => '確定要登出嗎？o(TヘTo)',
    'report' => [
        'button_text' => '檢舉',
        'comments' => '補充評論',
        'placeholder' => '請提供任何您覺得有用的資訊。',
        'reason' => '原因',
        'thanks' => '感謝您的舉報！',
        'title' => '檢舉 :username?',

        'actions' => [
            'send' => '傳送檢舉',
            'cancel' => '取消',
        ],

        'options' => [
            'cheating' => '違規 / 作弊',
            'multiple_accounts' => '使用多個帳號',
            'insults' => '侮辱我 / 其他人',
            'spam' => '垃圾訊息',
            'unwanted_content' => '鏈接不適當的內容',
            'nonsense' => '無用內容',
            'other' => '其他（在下方輸入原因）',
        ],
    ],
    'restricted_banner' => [
        'title' => '您的帳號已受到限制!',
        'message' => '當您的帳號受到系統自動限制時，您將無法與其他玩家互動，且您的遊戲分數僅供自己查閱。系統將在24小時內解除限制。如果您需要申訴？請<a href="mailto:accounts@ppy.sh">聯繫支援服務</a>.',
    ],
    'show' => [
        'age' => ':age 歲',
        'change_avatar' => '變更您的頭像！',
        'first_members' => '元老玩家',
        'is_developer' => 'osu! 開發者',
        'is_supporter' => 'osu! 贊助者',
        'joined_at' => '註冊時間：:date',
        'lastvisit' => '最後登入於：:date',
        'lastvisit_online' => '上線中',
        'missingtext' => '未找到的使用者！（或者該使用者已經被封鎖）',
        'origin_country' => '來自 :country',
        'previous_usernames' => '前一個的使用者名稱',
        'plays_with' => '慣用 :devices',
        'title' => ":username 的個人簡介",

        'comments_count' => [
            '_' => '發表了 :link',
            'count' => ':count_delimited 則留言|:count_delimited 則留言',
        ],
        'cover' => [
<<<<<<< HEAD
            'to_0' => '',
            'to_1' => '',
=======
            'to_0' => '隱藏封面',
            'to_1' => '顯示封面',
>>>>>>> 97d7138f
        ],
        'edit' => [
            'cover' => [
                'button' => '變更個人簡介封面',
                'defaults_info' => '未來將提供更多的封面選項',
                'upload' => [
                    'broken_file' => '上傳失敗。請檢查上傳的圖片並重試.',
                    'button' => '上傳圖片',
                    'dropzone' => '拖動到此處以上傳',
                    'dropzone_info' => '您也可以將圖片拉到此處上傳',
                    'size_info' => '圖片尺寸應為2400x620',
                    'too_large' => '上傳的圖片檔案過大.',
                    'unsupported_format' => '不支援的檔案格式.',

                    'restriction_info' => [
                        '_' => '上傳可用於 :link 僅',
                        'link' => 'osu! 贊助者',
                    ],
                ],
            ],

            'default_playmode' => [
                'is_default_tooltip' => '預設遊戲模式',
                'set' => '設定 :mode 為個人簡介預設的遊戲模式',
            ],
        ],

        'extra' => [
            'none' => '無',
            'unranked' => '近期沒有遊玩記錄',

            'achievements' => [
                'achieved-on' => '於 :date達成',
                'locked' => '已鎖定',
                'title' => '成就',
            ],
            'beatmaps' => [
                'by_artist' => '作者：:artist',
                'title' => '圖譜',

                'favourite' => [
                    'title' => '收藏的圖譜',
                ],
                'graveyard' => [
                    'title' => '已拋棄的圖譜',
                ],
                'loved' => [
                    'title' => '喜歡的圖譜',
                ],
                'pending' => [
                    'title' => '待處理的圖譜',
                ],
                'ranked' => [
                    'title' => '已進榜 & 批准的圖譜',
                ],
            ],
            'discussions' => [
                'title' => '討論',
                'title_longer' => '最近討論',
                'show_more' => '顯示更多討論',
            ],
            'events' => [
                'title' => '活動',
                'title_longer' => '近期活動',
                'show_more' => '顯示更多活動',
            ],
            'historical' => [
                'title' => '歷史記錄',

                'monthly_playcounts' => [
                    'title' => '遊玩紀錄',
                    'count_label' => '遊玩次數',
                ],
                'most_played' => [
                    'count' => '遊玩次數',
                    'title' => '玩過次數最多的圖譜',
                ],
                'recent_plays' => [
                    'accuracy' => '準確率：:percentage',
                    'title' => '最近24小時遊玩',
                ],
                'replays_watched_counts' => [
                    'title' => '重播觀看的歷史記錄',
                    'count_label' => '重播觀看次數',
                ],
            ],
            'kudosu' => [
                'recent_entries' => '近期 Kudosu 記錄',
                'title' => 'Kudosu!',
                'total' => '總共獲得 kudosu',

                'entry' => [
                    'amount' => ':amount kudosu',
                    'empty' => "該使用者尚未收到任何 kudosu!",

                    'beatmap_discussion' => [
                        'allow_kudosu' => [
                            'give' => '此貼文 :post 總共獲得 :amount 點 kudosu',
                        ],

                        'deny_kudosu' => [
                            'reset' => '此貼文 :post 總共被拒絕 :amount 點 kudosu',
                        ],

                        'delete' => [
                            'reset' => '此貼文 :post 因被移除總共失去 :amount 點 kudosu',
                        ],

                        'restore' => [
                            'give' => '此貼文 :post 因被還原總共獲得 :amount 點 kudosu',
                        ],

                        'vote' => [
                            'give' => '此貼文 :post 因取得足夠票數總共獲得 :amount 點 kudosu',
                            'reset' => '此貼文 :post 因得票數不足總共失去 :amount 點 kudosu',
                        ],

                        'recalculate' => [
                            'give' => '此貼文 :post 因得票數重新計算總共獲得 :amount 點 kudosu',
                            'reset' => '此貼文 :post 因得票數重新計算總共失去 :amount 點 kudosu',
                        ],
                    ],

                    'forum_post' => [
                        'give' => '此貼文 :post 由 :giver 給予 :amount 點 kudosu',
                        'reset' => '此貼文 :post 的 kudosu 點數由 :giver 重新設定 ',
                        'revoke' => '此貼文 :post 已被 :giver 移除 kudosu 點數',
                    ],
                ],

                'total_info' => [
                    '_' => '基於使用者對圖譜審核的貢獻量。請看 :link 以獲得更多資訊。',
                    'link' => '這個頁面',
                ],
            ],
            'me' => [
                'title' => '個人簡介!',
            ],
            'medals' => [
                'empty' => "該使用者尚未獲得成就。;_;",
                'recent' => '最新',
                'title' => '成就',
            ],
            'playlists' => [
                'title' => '歌單遊戲',
            ],
            'posts' => [
                'title' => '貼文',
                'title_longer' => '最新貼文',
                'show_more' => '顯示更多貼文',
            ],
            'recent_activity' => [
                'title' => '最近活動',
            ],
            'realtime' => [
                'title' => '多人遊戲',
            ],
            'top_ranks' => [
                'download_replay' => '下載重播',
                'not_ranked' => '僅被列入排名的圖譜才能獲得 pp。',
                'pp_weight' => '權重 :percentage',
                'view_details' => '查看資訊',
                'title' => '排名',

                'best' => [
                    'title' => '最佳成績',
                ],
                'first' => [
                    'title' => '第一名',
                ],
                'pin' => [
                    'to_0' => '取消置頂',
                    'to_0_done' => '成績已取消置頂',
                    'to_1' => '置頂',
                    'to_1_done' => '已置頂成績',
                ],
                'pinned' => [
                    'title' => '已置頂成績',
                ],
            ],
            'votes' => [
                'given' => '給予投票（最近三個月）',
                'received' => '獲得的投票（最近三個月）',
                'title' => '投票',
                'title_longer' => '最近投票',
                'vote_count' => ':count_delimited 票',
            ],
            'account_standing' => [
                'title' => '帳號狀態',
                'bad_standing' => "<strong>:username</strong> 的帳號存在不良紀錄 :(",
                'remaining_silence' => '<strong>:username</strong> 的禁言將在 :duration 解除',

                'recent_infringements' => [
                    'title' => '最近違規',
                    'date' => '時間',
                    'action' => '處理',
                    'length' => '時長',
                    'length_permanent' => '永久',
                    'description' => '詳情',
                    'actor' => '裁决者： :username',

                    'actions' => [
                        'restriction' => '封鎖',
                        'silence' => '禁言',
                        'note' => '備註',
                    ],
                ],
            ],
        ],

        'info' => [
            'discord' => '',
            'interests' => '興趣愛好',
            'location' => '所在地',
            'occupation' => '職業',
            'twitter' => '',
            'website' => '個人網站',
        ],
        'not_found' => [
            'reason_1' => '他可能已經更換了使用者名稱。',
            'reason_2' => '該帳號因安全或濫用問題故暫不開放。',
            'reason_3' => '您可能輸入錯誤！',
            'reason_header' => '可能是由以下幾個原因：',
            'title' => '找不到使用者',
        ],
        'page' => [
            'button' => '編輯個人簡介頁',
            'description' => '<strong>個人介紹</strong> 在您的個人簡介網頁可以自行修改。',
            'edit_big' => '編輯',
            'placeholder' => '在這裡編輯',

            'restriction_info' => [
                '_' => '你需要成為一個 :link 解鎖此功能。',
                'link' => 'osu! 贊助者',
            ],
        ],
        'post_count' => [
            '_' => '發表 :link',
            'count' => ':count 篇貼文',
        ],
        'rank' => [
            'country' => ':mode 模式的國內排名',
            'country_simple' => '國內排名',
            'global' => ':mode 模式的全球排名',
            'global_simple' => '全球排名',
        ],
        'stats' => [
            'hit_accuracy' => '準確率',
            'level' => '等級 :level',
            'level_progress' => '距離下一級的進度',
            'maximum_combo' => '最大連擊',
            'medals' => '成就',
            'play_count' => '遊玩次數',
            'play_time' => '總遊玩時間',
            'ranked_score' => '進榜圖譜總分',
            'replays_watched_by_others' => '重播被觀看的次數',
            'score_ranks' => '得分等級',
            'total_hits' => '總命中次數',
            'total_score' => '總分',
            // modding stats
            'graveyard_beatmapset_count' => '已拋棄的圖譜',
            'loved_beatmapset_count' => 'Loved 圖譜',
            'pending_beatmapset_count' => '待處理的圖譜',
            'ranked_beatmapset_count' => '已進榜 & 批准的圖譜',
        ],
    ],

    'silenced_banner' => [
        'title' => '您正被禁言。',
        'message' => '可能無法執行某些動作。',
    ],

    'status' => [
        'all' => '全部',
        'online' => '線上',
        'offline' => '離線',
    ],
    'store' => [
        'saved' => '帳號已註冊',
    ],
    'verify' => [
        'title' => '帳號驗證',
    ],

    'view_mode' => [
        'brick' => '方塊檢視',
        'card' => '卡片檢視',
        'list' => '列表檢視',
    ],
];<|MERGE_RESOLUTION|>--- conflicted
+++ resolved
@@ -160,13 +160,8 @@
             'count' => ':count_delimited 則留言|:count_delimited 則留言',
         ],
         'cover' => [
-<<<<<<< HEAD
-            'to_0' => '',
-            'to_1' => '',
-=======
             'to_0' => '隱藏封面',
             'to_1' => '顯示封面',
->>>>>>> 97d7138f
         ],
         'edit' => [
             'cover' => [
