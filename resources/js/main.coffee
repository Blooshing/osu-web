# Copyright (c) ppy Pty Ltd <contact@ppy.sh>. Licensed under the GNU Affero General Public License v3.0.
# See the LICENCE file in the repository root for full licence text.

import AccountEditAvatar from 'core-legacy/account-edit-avatar'
import AccountEdit from 'core-legacy/account-edit'
import BbcodePreview from 'core-legacy/bbcode-preview'
import BeatmapPack from 'core-legacy/beatmap-pack'
import ChangelogChartLoader from 'core-legacy/changelog-chart-loader'
import CheckboxValidation from 'core-legacy/checkbox-validation'
import FancyGraph from 'core-legacy/fancy-graph'
import FormClear from 'core-legacy/form-clear'
import FormConfirmation from 'core-legacy/form-confirmation'
import FormError from 'core-legacy/form-error'
import FormToggle from 'core-legacy/form-toggle'
import Forum from 'core-legacy/forum'
import ForumAutoClick from 'core-legacy/forum-auto-click'
import ForumCover from 'core-legacy/forum-cover'
import ForumPostsSeek from 'core-legacy/forum-posts-seek'
import ForumTopicPostJump from 'core-legacy/forum-topic-post-jump'
import ForumTopicReply from 'core-legacy/forum-topic-reply'
import ForumTopicTitle from 'core-legacy/forum-topic-title'
import ForumTopicWatchAjax from 'core-legacy/forum-topic-watch-ajax'
import Gallery from 'core-legacy/gallery'
import GlobalDrag from 'core-legacy/global-drag'
import LandingGraph from 'core-legacy/landing-graph'
import Menu from 'core-legacy/menu'
import NavButton from 'core-legacy/nav-button'
import Nav2 from 'core-legacy/nav2'
import PostPreview from 'core-legacy/post-preview'
import Search from 'core-legacy/search'
import { StoreCheckout } from 'core-legacy/store-checkout'
import TooltipDefault from 'core-legacy/tooltip-default'
import { hideLoadingOverlay, showLoadingOverlay } from 'utils/loading-overlay'
import { navigate } from 'utils/turbolinks'

Turbolinks.start()
Turbolinks.setProgressBarDelay(0)

moment.relativeTimeThreshold('ss', 44)
moment.relativeTimeThreshold('s', 120)
moment.relativeTimeThreshold('m', 120)
moment.relativeTimeThreshold('h', 48)
moment.relativeTimeThreshold('d', 62)
moment.relativeTimeThreshold('M', 24)
jQuery.timeago.inWords = (distanceMillis) ->
  moment.duration(-1 * distanceMillis).humanize(true)

# loading animation overlay
# fired from turbolinks
$(document).on 'turbolinks:request-start', showLoadingOverlay
$(document).on 'turbolinks:request-end', hideLoadingOverlay
# form submission is not covered by turbolinks
$(document).on 'submit', 'form', (e) ->
  showLoadingOverlay() if e.currentTarget.dataset.loadingOverlay != '0'

$(document).on 'turbolinks:load', ->
  BeatmapPack.initialize()
  StoreCheckout.initialize()

<<<<<<< HEAD
# ensure currentUser is updated early enough.
window.currentUserObserver ?= new CurrentUserObserver
=======
window.syncHeight ?= new SyncHeight
>>>>>>> 2dd1533e

window.accountEdit ?= new AccountEdit
window.accountEditAvatar ?= new AccountEditAvatar
window.bbcodePreview ?= new BbcodePreview
window.changelogChartLoader ?= new ChangelogChartLoader
window.checkboxValidation ?= new CheckboxValidation
window.fancyGraph ?= new FancyGraph
window.formClear ?= new FormClear
window.formError ?= new FormError
window.formToggle ?= new FormToggle
window.forum ?= new Forum
window.forumAutoClick ?= new ForumAutoClick
window.forumCover ?= new ForumCover
window.forumTopicTitle ?= new ForumTopicTitle
window.forumTopicWatchAjax ?= new ForumTopicWatchAjax
window.gallery ?= new Gallery
window.globalDrag ?= new GlobalDrag
window.landingGraph ?= new LandingGraph
window.menu ?= new Menu
window.navButton ?= new NavButton
window.postPreview ?= new PostPreview
window.search ?= new Search
window.tooltipDefault ?= new TooltipDefault

window.formConfirmation ?= new FormConfirmation(window.formError)
window.forumPostsSeek ?= new ForumPostsSeek(window.forum)
window.forumTopicPostJump ?= new ForumTopicPostJump(window.forum)
window.forumTopicReply ?= new ForumTopicReply(bbcodePreview: window.bbcodePreview, forum: window.forum, stickyFooter: osuCore.stickyFooter)
window.nav2 ?= new Nav2(osuCore.clickMenu)


$(document).on 'change', '.js-url-selector', (e) ->
  navigate e.target.value, (e.target.dataset.keepScroll == '1')


$(document).on 'keydown', (e) ->
  $.publish 'key:esc' if e.key == 'Escape'<|MERGE_RESOLUTION|>--- conflicted
+++ resolved
@@ -57,13 +57,6 @@
   BeatmapPack.initialize()
   StoreCheckout.initialize()
 
-<<<<<<< HEAD
-# ensure currentUser is updated early enough.
-window.currentUserObserver ?= new CurrentUserObserver
-=======
-window.syncHeight ?= new SyncHeight
->>>>>>> 2dd1533e
-
 window.accountEdit ?= new AccountEdit
 window.accountEditAvatar ?= new AccountEditAvatar
 window.bbcodePreview ?= new BbcodePreview
