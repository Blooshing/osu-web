--- conflicted
+++ resolved
@@ -105,7 +105,6 @@
 
   render() {
     return (
-<<<<<<< HEAD
       <UserProfileContainer user={this.user}>
         <HeaderV4
           backgroundImage={this.user.cover.url}
@@ -123,39 +122,12 @@
               <>
                 <ProfileTournamentBanner banner={this.user.active_tournament_banner} />
                 <div className='profile-detail'>
-                  <Badges badges={this.user.badges} />
+
                   <Stats user={this.user} />
-=======
-      <DiscussionsContext.Provider value={this.discussions}>
-        <BeatmapsetsContext.Provider value={this.beatmapsets}>
-          <BeatmapsContext.Provider value={this.beatmaps}>
-            <UserProfileContainer user={this.props.user}>
-              <HeaderV4
-                backgroundImage={this.props.user.cover.url}
-                links={headerLinks(this.props.user, 'modding')}
-                theme='users'
-              />
-              <div className='osu-page osu-page--generic-compact'>
-                <div ref={this.pageRefs.main} data-page-id='main'>
-                  <Cover
-                    coverUrl={this.props.user.cover.url}
-                    currentMode={this.props.user.playmode}
-                    user={this.props.user}
-                  />
-                  {!this.props.user.is_bot && (
-                    <>
-                      <ProfileTournamentBanner banner={this.props.user.active_tournament_banner} />
-                      <div className='profile-detail'>
-                        <Stats user={this.props.user} />
-                      </div>
-                    </>
-                  )}
-                  <Badges badges={this.props.user.badges} />
-                  <DetailBar user={this.props.user} />
->>>>>>> 376e6db8
                 </div>
               </>
             )}
+            <Badges badges={this.user.badges} />
             <DetailBar user={this.user} />
           </div>
           <div
