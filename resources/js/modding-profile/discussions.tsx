// Copyright (c) ppy Pty Ltd <contact@ppy.sh>. Licensed under the GNU Affero General Public License v3.0.
// See the LICENCE file in the repository root for full licence text.

import { Discussion } from 'beatmap-discussions/discussion';
import BeatmapsetCover from 'components/beatmapset-cover';
import { BeatmapsetDiscussionJsonForBundle } from 'interfaces/beatmapset-discussion-json';
import BeatmapsetDiscussions from 'interfaces/beatmapset-discussions';
import UserJson from 'interfaces/user-json';
import { route } from 'laroute';
import { observer } from 'mobx-react';
import React from 'react';
import { makeUrl } from 'utils/beatmapset-discussion-helper';
import { trans } from 'utils/lang';

interface Props {
  discussions: BeatmapsetDiscussionJsonForBundle[];
  store: BeatmapsetDiscussions;
  user: UserJson;
}

@observer
export default class Discussions extends React.Component<Props> {
  render() {
    return (
      <div className='page-extra'>
        <h2 className='title title--page-extra'>{trans('users.show.extra.discussions.title_longer')}</h2>
        <div className='modding-profile-list'>
          {this.props.discussions.length === 0 ? (
            <div className='modding-profile-list__empty'>{trans('users.show.extra.none')}</div>
          ) : (
<<<<<<< HEAD
            <>
              {this.props.discussions.map((discussion) => this.renderDiscussion(discussion))}
              <a className='modding-profile-list__show-more' href={route('beatmapsets.discussions.index', { user: this.props.user.id })}>
                {trans('users.show.extra.discussions.show_more')}
              </a>
            </>
=======
            <BeatmapsetsContext.Consumer>
              {(beatmapsets) => (
                <BeatmapsContext.Consumer>
                  {(beatmaps) => (
                    <>
                      {this.props.discussions.map((discussion) => this.renderDiscussion(discussion, beatmapsets, beatmaps))}
                      <a className='modding-profile-list__show-more' href={route('beatmapsets.discussions.index', { user: `@${this.props.user.username}` })}>
                        {trans('users.show.extra.discussions.show_more')}
                      </a>
                    </>
                  )}
                </BeatmapsContext.Consumer>
              )}
            </BeatmapsetsContext.Consumer>
>>>>>>> 8718d22f
          )}
        </div>
      </div>
    );
  }

  private renderDiscussion(discussion: BeatmapsetDiscussionJsonForBundle) {
    const beatmapset = this.props.store.beatmapsets.get(discussion.beatmapset_id);
    if (beatmapset == null) return null;

    return (
      <div key={discussion.id} className='modding-profile-list__row'>
        <a className='modding-profile-list__thumbnail' href={makeUrl({ discussion })}>
          <BeatmapsetCover beatmapset={beatmapset} size='list' />
        </a>
        <Discussion
          discussion={discussion}
          discussionsState={null}
          isTimelineVisible={false}
          readonly
          store={this.props.store}
        />
      </div>
    );
  }
}<|MERGE_RESOLUTION|>--- conflicted
+++ resolved
@@ -28,29 +28,12 @@
           {this.props.discussions.length === 0 ? (
             <div className='modding-profile-list__empty'>{trans('users.show.extra.none')}</div>
           ) : (
-<<<<<<< HEAD
             <>
               {this.props.discussions.map((discussion) => this.renderDiscussion(discussion))}
-              <a className='modding-profile-list__show-more' href={route('beatmapsets.discussions.index', { user: this.props.user.id })}>
+              <a className='modding-profile-list__show-more' href={route('beatmapsets.discussions.index', { user: `@${this.props.user.username}` })}>
                 {trans('users.show.extra.discussions.show_more')}
               </a>
             </>
-=======
-            <BeatmapsetsContext.Consumer>
-              {(beatmapsets) => (
-                <BeatmapsContext.Consumer>
-                  {(beatmaps) => (
-                    <>
-                      {this.props.discussions.map((discussion) => this.renderDiscussion(discussion, beatmapsets, beatmaps))}
-                      <a className='modding-profile-list__show-more' href={route('beatmapsets.discussions.index', { user: `@${this.props.user.username}` })}>
-                        {trans('users.show.extra.discussions.show_more')}
-                      </a>
-                    </>
-                  )}
-                </BeatmapsContext.Consumer>
-              )}
-            </BeatmapsetsContext.Consumer>
->>>>>>> 8718d22f
           )}
         </div>
       </div>
