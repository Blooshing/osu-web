--- conflicted
+++ resolved
@@ -225,20 +225,14 @@
   }
 
   componentDidMount() {
-<<<<<<< HEAD
     const currentUser = core.currentUser;
     if (currentUser != null && this.props.lookup === currentUser.id.toString()) {
       this.setState({ user: currentUser });
     } else {
-      this.getUser().then((user) => {
-        this.setState({ user });
+      apiLookupUsers([this.props.lookup]).done((response) => {
+        this.setState({ user: response.users[0] ?? userNotFoundJson });
       });
     }
-=======
-    apiLookupUsers([this.props.lookup]).done((response) => {
-      this.setState({ user: response.users[0] ?? userNotFoundJson });
-    });
->>>>>>> 57d2c7ae
   }
 
   render() {
