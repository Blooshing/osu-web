// Copyright (c) ppy Pty Ltd <contact@ppy.sh>. Licensed under the GNU Affero General Public License v3.0.
// See the LICENCE file in the repository root for full licence text.

import BeatmapsetDiscussions from 'interfaces/beatmapset-discussions';
import { action, computed, makeObservable, observable } from 'mobx';
import { observer } from 'mobx-react';
import core from 'osu-core-singleton';
import * as React from 'react';
import { downloadLimited } from 'utils/beatmapset-helper';
import { classWithModifiers } from 'utils/css';
import { trans } from 'utils/lang';
import DiscussionsState from './discussions-state';
import Editor from './editor';

interface Props {
  discussionsState: DiscussionsState;
  innerRef: React.RefObject<HTMLDivElement>;
<<<<<<< HEAD
=======
  onFocus?: () => void;
  pinned?: boolean;
  setPinned?: (sticky: boolean) => void;
>>>>>>> 8718d22f
  stickTo?: React.RefObject<HTMLDivElement>;
  store: BeatmapsetDiscussions;
}

@observer
export default class NewReview extends React.Component<Props> {
  private readonly disposers = new Set<((() => void) | undefined)>();
  @observable private mounted = false;
  @observable private stickToHeight: number | undefined;

  private get beatmapset() {
    return this.props.discussionsState.beatmapset;
  }

  @computed
  private get cssTop() {
    if (this.mounted && this.pinned && this.stickToHeight != null) {
      return core.stickyHeader.headerHeight + this.stickToHeight;
    }
  }

  private get pinned() {
    return this.props.discussionsState.pinnedNewDiscussion;
  }

  private get noPermissionText() {
    if (downloadLimited(this.beatmapset)) {
      return trans('beatmaps.discussions.message_placeholder_locked');
    }

    if (core.currentUser == null) {
      return trans('beatmaps.discussions.require-login');
    }

    return null;
  }

  constructor(props: Props) {
    super(props);

    makeObservable(this);
  }

  componentDidMount(): void {
    this.updateStickToHeight();
    // watching for height changes on the stickTo element to handle horizontal scrollbars when they appear.
    $(window).on('resize', this.updateStickToHeight);
    this.disposers.add(core.reactTurbolinks.runAfterPageLoad(action(() => this.mounted = true)));
  }

  componentWillUnmount(): void {
    $(window).off('resize', this.updateStickToHeight);
    this.disposers.forEach((disposer) => disposer?.());
  }

  render(): React.ReactNode {
    const floatClass = 'beatmap-discussion-new-float';
    const placeholder = this.noPermissionText;

    return (
      <div className={classWithModifiers(floatClass, { pinned: this.pinned })} style={{ top: this.cssTop }}>
        <div className={`${floatClass}__floatable`}>
          <div ref={this.props.innerRef} className={`${floatClass}__content`}>
            <div className='osu-page osu-page--small'>
              <div className='beatmap-discussion-new'>
                <div className='page-title'>
                  {trans('beatmaps.discussions.review.new')}
                  <span className='page-title__button'>
                    <span
                      className={classWithModifiers('btn-circle', { activated: this.pinned })}
                      onClick={this.toggleSticky}
                      title={trans(`beatmaps.discussions.new.${this.pinned ? 'unpin' : 'pin'}`)}
                    >
                      <span className='btn-circle__content'><i className='fas fa-thumbtack' /></span>
                    </span>
                  </span>
                </div>
                {placeholder == null ? (
                  <Editor
                    discussionsState={this.props.discussionsState}
                    onFocus={this.handleFocus}
                    store={this.props.store}
                  />
                ) : <div className='beatmap-discussion-new__login-required'>{placeholder}</div>}
              </div>
            </div>
          </div>
        </div>
      </div>
    );
  }

  private readonly handleFocus = () => {
    this.setSticky(true);
    this.props.onFocus?.();
  };

  @action
  private setSticky(sticky: boolean) {
    this.props.discussionsState.pinnedNewDiscussion = sticky;
    this.updateStickToHeight();
  }

  private readonly toggleSticky = () => {
    this.setSticky(!this.pinned);
  };

  @action
  private readonly updateStickToHeight = () => this.stickToHeight = this.props.stickTo?.current?.getBoundingClientRect().height;
}<|MERGE_RESOLUTION|>--- conflicted
+++ resolved
@@ -15,12 +15,7 @@
 interface Props {
   discussionsState: DiscussionsState;
   innerRef: React.RefObject<HTMLDivElement>;
-<<<<<<< HEAD
-=======
   onFocus?: () => void;
-  pinned?: boolean;
-  setPinned?: (sticky: boolean) => void;
->>>>>>> 8718d22f
   stickTo?: React.RefObject<HTMLDivElement>;
   store: BeatmapsetDiscussions;
 }
