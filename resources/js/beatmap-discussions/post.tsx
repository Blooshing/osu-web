// Copyright (c) ppy Pty Ltd <contact@ppy.sh>. Licensed under the GNU Affero General Public License v3.0.
// See the LICENCE file in the repository root for full licence text.

import { BeatmapsContext } from 'beatmap-discussions/beatmaps-context';
import { DiscussionsContext } from 'beatmap-discussions/discussions-context';
import Editor from 'beatmap-discussions/editor';
import { ReviewPost } from 'beatmap-discussions/review-post';
import BigButton from 'components/big-button';
import ClickToCopy from 'components/click-to-copy';
import { ReportReportable } from 'components/report-reportable';
import StringWithComponent from 'components/string-with-component';
import TimeWithTooltip from 'components/time-with-tooltip';
import { UserLink } from 'components/user-link';
import BeatmapExtendedJson from 'interfaces/beatmap-extended-json';
import BeatmapsetDiscussionJson from 'interfaces/beatmapset-discussion-json';
import { BeatmapsetDiscussionMessagePostJson } from 'interfaces/beatmapset-discussion-post-json';
import BeatmapsetExtendedJson from 'interfaces/beatmapset-extended-json';
import { BeatmapsetWithDiscussionsJson } from 'interfaces/beatmapset-json';
import UserJson from 'interfaces/user-json';
import { route } from 'laroute';
import { isEqual } from 'lodash';
import { action, autorun, computed, makeObservable, observable, runInAction } from 'mobx';
import { disposeOnUnmount, observer } from 'mobx-react';
import { deletedUser } from 'models/user';
import core from 'osu-core-singleton';
import * as React from 'react';
import TextareaAutosize from 'react-autosize-textarea';
import { onError } from 'utils/ajax';
<<<<<<< HEAD
import { badgeGroup, canModeratePosts, makeUrl, validMessageLength } from 'utils/beatmapset-discussion-helper';
=======
import { badgeGroup, canModeratePosts, format, makeUrl, validMessageLength } from 'utils/beatmapset-discussion-helper';
import { downloadLimited } from 'utils/beatmapset-helper';
>>>>>>> d8d3ec38
import { classWithModifiers } from 'utils/css';
import { InputEventType, makeTextAreaHandler } from 'utils/input-handler';
import { trans } from 'utils/lang';
import DiscussionMessage from './discussion-message';
import DiscussionMessageLengthCounter from './discussion-message-length-counter';
import { UserCard } from './user-card';

const bn = 'beatmap-discussion-post';

interface Props {
  beatmap: BeatmapExtendedJson | null;
  beatmapset: BeatmapsetExtendedJson;
  discussion: BeatmapsetDiscussionJson;
  post: BeatmapsetDiscussionMessagePostJson;
  read: boolean;
  resolvedSystemPostId: number;
  type: string;
  user: UserJson;
  users: Partial<Record<number, UserJson>>;
}

@observer
export default class Post extends React.Component<Props> {
  @observable private canSave = true; // this isn't computed because Editor's onChange doesn't provide anything to react to.
  @observable private editing = false;
  private readonly handleTextareaKeyDown;
  @observable private message = '';
  private readonly messageBodyRef = React.createRef<HTMLDivElement>();
  private readonly reviewEditorRef = React.createRef<Editor>();
  @observable private textareaMinHeight = '0';
  private readonly textareaRef = React.createRef<HTMLTextAreaElement>();
  @observable private xhr: JQuery.jqXHR<BeatmapsetWithDiscussionsJson> | null = null;

  @computed
  private get canEdit() {
    return this.isAdmin
      || (!downloadLimited(this.props.beatmapset)
        && this.isOwn
        && this.props.post.id > this.props.resolvedSystemPostId
        && !this.props.beatmapset.discussion_locked
      );
  }

  @computed
  private get canReport() {
    return core.currentUser != null && this.props.post.user_id !== core.currentUser.id;
  }

  @computed
  private get deleteModel() {
    return this.props.type === 'reply' ? this.props.post : this.props.discussion;
  }

  @computed
  private get isAdmin() {
    return core.currentUser?.is_admin ?? false;
  }

  @computed
  private get isOwn() {
    return core.currentUser != null && core.currentUser.id === this.props.post.user_id;
  }

  @computed
  private get isPosting() {
    return this.xhr != null;
  }

  @computed
  private get isReview() {
    return this.props.discussion.message_type === 'review' && this.props.type === 'discussion';
  }

  @computed
  private get isTimeline() {
    return this.props.discussion.timestamp != null;
  }

  constructor(props: Props) {
    super(props);
    makeObservable(this);

    this.handleTextareaKeyDown = makeTextAreaHandler(this.handleTextareaKeyDownCallback);

    disposeOnUnmount(this, autorun(() => {
      if (this.editing) {
        setTimeout(() => this.textareaRef.current?.focus(), 0);
      }
    }));
  }

  componentWillUnmount() {
    this.xhr?.abort();
  }

  render() {
    const topClasses = classWithModifiers(bn, this.props.type, {
      deleted: this.props.post.deleted_at != null,
      editing: this.editing,
      unread: !this.props.read && this.props.type !== 'discussion',
    });

    return (
      <div
        className={`${topClasses} js-beatmap-discussion-jump`}
        data-post-id={this.props.post.id}
        onClick={this.handleMarkRead}
      >
        <div className={`${bn}__content`}>
          {this.props.type === 'reply' && (
            <UserCard
              group={badgeGroup({
                beatmapset: this.props.beatmapset,
                currentBeatmap: this.props.beatmap,
                discussion: this.props.discussion,
                user: this.props.user,
              })}
              user={this.props.user}
            />
          )}
          {this.editing ? this.renderMessageEditor() : this.renderMessageViewer()}
        </div>
      </div>
    );
  }

  private deleteHref(op: 'destroy' | 'restore') {
    const [controller, key] = this.props.type === 'reply'
      ? ['beatmapsets.discussions.posts', 'post']
      : ['beatmapsets.discussions', 'discussion'];

    return route(`${controller}.${op}`, { [key]: this.deleteModel.id });
  }

  @action
  private readonly editCancel = () => {
    this.editing = false;
  };

  @action
  private readonly editStart = () => {
    this.textareaMinHeight = this.messageBodyRef.current != null
      ? `${this.messageBodyRef.current.getBoundingClientRect().height + 50}px`
      : '0';

    this.editing = true;
    this.message = this.props.post.message;
  };

  @action
  private readonly handleEditorChange = () => {
    this.canSave = this.reviewEditorRef.current?.canSave ?? false;
  };

  private readonly handleMarkRead = () => {
    $.publish('beatmapDiscussionPost:markRead', { id: this.props.post.id });
  };

  @action
  private readonly handleTextareaChange = (e: React.ChangeEvent<HTMLTextAreaElement>) => {
    this.message = e.target.value;
    this.canSave = validMessageLength(this.message, this.isTimeline);
  };

  private readonly handleTextareaKeyDownCallback = (type: InputEventType) => {
    if (type === InputEventType.Submit) {
      this.updatePost();
    }
  };

  private renderDeletedBy() {
    if (this.deleteModel.deleted_at == null) return null;
    const user = (
      this.deleteModel.deleted_by_id != null
        ? this.props.users[this.deleteModel.deleted_by_id]
        : null
    ) ?? deletedUser;

    return (
      <span className={`${bn}__info`}>
        <StringWithComponent
          mappings={{
            delete_time: <TimeWithTooltip dateTime={this.deleteModel.deleted_at} relative />,
            editor: (
              <UserLink
                className={`${bn}__info-user`}
                user={user}
              />
            ),
          }}
          pattern={trans('beatmaps.discussions.deleted')}
        />
      </span>
    );
  }

  private renderEdited() {
    if (this.props.post.last_editor_id == null
      || this.props.post.updated_at === this.props.post.created_at) {
      return null;
    }

    const lastEditor = this.props.users[this.props.post.last_editor_id] ?? deletedUser.toJson();

    return (
      <span className={`${bn}__info`}>
        <StringWithComponent
          mappings={{
            editor: <UserLink className={`${bn}__info-user`} user={lastEditor} />,
            update_time: <TimeWithTooltip dateTime={this.props.post.updated_at} relative />,
          }}
          pattern={trans('beatmaps.discussions.edited')}
        />
      </span>
    );
  }

  private renderKudosuAction(op: 'allow' | 'deny') {
    return (
      <a
        className={`js-beatmapset-discussion-update ${bn}__action ${bn}__action--button`}
        data-confirm={trans('common.confirmation')}
        data-method='POST'
        data-remote
        href={route(`beatmapsets.discussions.${op}-kudosu`, { discussion: this.props.discussion.id })}
      >
        {trans(`beatmaps.discussions.${op}_kudosu`)}
      </a>
    );
  }

  private renderMessageEditor() {
    if (!this.canEdit) return;
    const canPost = !this.isPosting && this.canSave;

    const document = this.props.post.message;

    return (
      <div className={`${bn}__message-container`}>
        {this.isReview ? (
          <DiscussionsContext.Consumer>
            {(discussions) => (
              <BeatmapsContext.Consumer>
                {(beatmaps) => (
                  <Editor
                    ref={this.reviewEditorRef}
                    beatmaps={beatmaps}
                    beatmapset={this.props.beatmapset}
                    currentBeatmap={this.props.beatmap}
                    discussion={this.props.discussion}
                    discussions={discussions}
                    document={document}
                    editing={this.editing}
                    onChange={this.handleEditorChange}
                  />
                )}
              </BeatmapsContext.Consumer>
            )}
          </DiscussionsContext.Consumer>
        ) : (
          <>
            <TextareaAutosize
              ref={this.textareaRef}
              className={`${bn}__message ${bn}__message--editor`}
              disabled={this.isPosting}
              onChange={this.handleTextareaChange}
              onKeyDown={this.handleTextareaKeyDown}
              style={{ minHeight: this.textareaMinHeight }}
              value={this.message}
            />
            <DiscussionMessageLengthCounter isTimeline={this.isTimeline} message={this.message} />
          </>
        )}
        <div className={`${bn}__actions`}>
          <div className={`${bn}__actions-group`}>
            <div className={`${bn}__actions-group`}>
              <div className={`${bn}__action`}>
                <BigButton
                  disabled={this.isPosting}
                  props={{ onClick: this.editCancel }}
                  text={trans('common.buttons.cancel')}
                />
              </div>
            </div>
            <div className={`${bn}__action`}>
              <BigButton
                disabled={!canPost}
                props={{ onClick: this.updatePost }}
                text={trans('common.buttons.save')}
              />
            </div>
          </div>
        </div>
      </div>
    );
  }

  private renderMessageViewer() {
    return (
      <div className={`${bn}__message-container`}>
        {this.isReview ? (
          <div className={`${bn}__message`}>
            <ReviewPost post={this.props.post} />
          </div>
        ) : (
          <div ref={this.messageBodyRef} className={`${bn}__message`}>
            <DiscussionMessage markdown={this.props.post.message} />
          </div>
        )}
        <div className={`${bn}__info-container`}>
          <span className={`${bn}__info`}>
            <TimeWithTooltip dateTime={this.props.post.created_at} relative />
          </span>
          {this.renderDeletedBy()}
          {this.renderEdited()}

          {this.props.type === 'discussion' && this.props.discussion.kudosu_denied && (
            <span className={`${bn}__info`}>
              {trans('beatmaps.discussions.kudosu_denied')}
            </span>
          )}
        </div>

        {this.renderMessageViewerActions()}
      </div>
    );
  }


  private renderMessageViewerActions() {
    const canModerate = canModeratePosts();
    const canDelete = this.props.type === 'discussion' ? this.props.discussion.current_user_attributes?.can_destroy : canModerate || this.canEdit;

    return (
      <div className={`${bn}__actions`}>
        <div className={`${bn}__actions-group`}>
          <span className={`${bn}__action ${bn}__action--button`}>
            <ClickToCopy
              label={trans('common.buttons.permalink')}
              value={makeUrl({ discussion: this.props.discussion, post: this.props.type === 'reply' ? this.props.post : undefined })}
              valueAsUrl
            />
          </span>
          {this.canEdit && (
            <button
              className={`${bn}__action ${bn}__action--button`}
              onClick={this.editStart}
            >
              {trans('beatmaps.discussions.edit')}
            </button>
          )}

          {this.deleteModel.deleted_at == null && canDelete && (
            <a
              className={`js-beatmapset-discussion-update ${bn}__action ${bn}__action--button`}
              data-confirm={trans('common.confirmation')}
              data-method='DELETE'
              data-remote
              href={this.deleteHref('destroy')}
            >
              {trans('beatmaps.discussions.delete')}
            </a>
          )}

          {this.deleteModel.deleted_at != null && canModerate && (
            <a
              className={`js-beatmapset-discussion-update ${bn}__action ${bn}__action--button`}
              data-confirm={trans('common.confirmation')}
              data-method='POST'
              data-remote
              href={this.deleteHref('restore')}
            >
              {trans('beatmaps.discussions.restore')}
            </a>
          )}

          {this.props.type === 'discussion' && this.props.discussion.current_user_attributes?.can_moderate_kudosu && (
            this.props.discussion.can_grant_kudosu
              ? this.renderKudosuAction('deny')
              : this.props.discussion.kudosu_denied && this.renderKudosuAction('allow')
          )}

          {this.canReport && (
            <ReportReportable
              className={`${bn}__action ${bn}__action--button`}
              reportableId={this.props.post.id.toString()}
              reportableType='beatmapset_discussion_post'
              user={this.props.user}
            />
          )}
        </div>
      </div>
    );
  }


  @action
  private readonly updatePost = () => {
    if (this.isPosting) return;

    if (this.isReview) {
      if (this.reviewEditorRef.current == null) {
        console.error('reviewEditor is missing!');
        return;
      }

      const messageContent = this.reviewEditorRef.current.serialize();

      if (isEqual(JSON.parse(this.props.post.message), JSON.parse(messageContent))) {
        this.editing = false;
        return;
      }

      if (!this.reviewEditorRef.current.showConfirmationIfRequired()) return;

      this.message = messageContent;
    }

    if (this.message === this.props.post.message) {
      this.editing = false;
      return;
    }

    this.xhr = $.ajax(route('beatmapsets.discussions.posts.update', { post: this.props.post.id }), {
      data: {
        beatmap_discussion_post: {
          message: this.message,
        },
      },
      method: 'PUT',
    });

    this.xhr.done((beatmapset) => runInAction(() => {
      this.editing = false;
      $.publish('beatmapsetDiscussions:update', { beatmapset });
    }))
      .fail(onError)
      .always(action(() => this.xhr = null));
  };
}<|MERGE_RESOLUTION|>--- conflicted
+++ resolved
@@ -26,12 +26,8 @@
 import * as React from 'react';
 import TextareaAutosize from 'react-autosize-textarea';
 import { onError } from 'utils/ajax';
-<<<<<<< HEAD
 import { badgeGroup, canModeratePosts, makeUrl, validMessageLength } from 'utils/beatmapset-discussion-helper';
-=======
-import { badgeGroup, canModeratePosts, format, makeUrl, validMessageLength } from 'utils/beatmapset-discussion-helper';
 import { downloadLimited } from 'utils/beatmapset-helper';
->>>>>>> d8d3ec38
 import { classWithModifiers } from 'utils/css';
 import { InputEventType, makeTextAreaHandler } from 'utils/input-handler';
 import { trans } from 'utils/lang';
