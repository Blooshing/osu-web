--- conflicted
+++ resolved
@@ -78,14 +78,9 @@
 
   @computed
   private get canBeRepliedTo() {
-<<<<<<< HEAD
-    return (!this.props.beatmapset.discussion_locked || canModeratePosts())
-      && (this.props.discussion.beatmap_id == null || this.props.currentBeatmap?.deleted_at == null);
-=======
     return !downloadLimited(this.props.beatmapset)
       && (!this.props.beatmapset.discussion_locked || canModeratePosts())
-      && (this.props.discussion.beatmap_id == null || this.props.currentBeatmap.deleted_at == null);
->>>>>>> 27f1e125
+      && (this.props.discussion.beatmap_id == null || this.props.currentBeatmap?.deleted_at == null);
   }
 
   @computed
