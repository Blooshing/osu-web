--- conflicted
+++ resolved
@@ -53,13 +53,8 @@
   private get nominationEvents() {
     const nominations: BeatmapsetEventJson[] = [];
 
-<<<<<<< HEAD
     forEachRight(this.beatmapset.events, (event) => {
-      if (event.type === 'nomination_reset') {
-=======
-    forEachRight(this.props.beatmapset.events, (event) => {
       if (event.type === 'nomination_reset' || event.type === 'disqualify') {
->>>>>>> 376e6db8
         return false;
       }
 
