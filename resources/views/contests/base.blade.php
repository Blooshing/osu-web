{{--
    Copyright (c) ppy Pty Ltd <contact@ppy.sh>.

    This file is part of osu!web. osu!web is distributed with the hope of
    attracting more community contributions to the core ecosystem of osu!.

    osu!web is free software: you can redistribute it and/or modify
    it under the terms of the Affero GNU General Public License version 3
    as published by the Free Software Foundation.

    osu!web is distributed WITHOUT ANY WARRANTY; without even the implied
    warranty of MERCHANTABILITY or FITNESS FOR A PARTICULAR PURPOSE.
    See the GNU Affero General Public License for more details.

    You should have received a copy of the GNU Affero General Public License
    along with osu!web.  If not, see <http://www.gnu.org/licenses/>.
--}}
@php
    $links = [
        [
            'url' => route('contests.index'),
            'title' => trans('contest.index.nav_title'),
        ],
        [
            'url' => $contestMeta->url(),
            'title' => $contestMeta->name,
        ],
    ];
@endphp

@extends('master', [
<<<<<<< HEAD
    'legacyFont' => false,
    'titlePrepend' => $contestMeta->name,
=======
    'currentSection' => 'community',
    'currentAction' => 'contests',
    'title' => "Contest: {$contestMeta->name}",
>>>>>>> 96a8ed9f
    'pageDescription' => strip_tags(markdown($contestMeta->currentDescription())),
    'canonicalUrl' => $contestMeta->url(),
    'opengraph' => [
        'title' => $contestMeta->name,
        'image' => $contestMeta->header_url,
    ],
])

@section('content')
    <style>
        :root { {{ css_var_2x('--header-bg', $contestMeta->header_url) }} }
    </style>

    @include('layout._page_header_v4', ['params' => [
        'links' => $links,
        'linksBreadcrumb' => true,
        'theme' => 'contests',
    ]])

    <div class="osu-page">
        <div class="page-image">
            {!! img2x([
                'src' => $contestMeta->header_url,
                'class' => 'page-image__image',
            ]) !!}

            <h1 class="page-image__title">
                {{ $contestMeta->name }}
            </h1>
        </div>

        <div class="contest">
            @yield('contest-content')
        </div>
    </div>
@endsection<|MERGE_RESOLUTION|>--- conflicted
+++ resolved
@@ -29,14 +29,7 @@
 @endphp
 
 @extends('master', [
-<<<<<<< HEAD
-    'legacyFont' => false,
     'titlePrepend' => $contestMeta->name,
-=======
-    'currentSection' => 'community',
-    'currentAction' => 'contests',
-    'title' => "Contest: {$contestMeta->name}",
->>>>>>> 96a8ed9f
     'pageDescription' => strip_tags(markdown($contestMeta->currentDescription())),
     'canonicalUrl' => $contestMeta->url(),
     'opengraph' => [
