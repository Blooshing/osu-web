{{--
    Copyright (c) ppy Pty Ltd <contact@ppy.sh>.

    This file is part of osu!web. osu!web is distributed with the hope of
    attracting more community contributions to the core ecosystem of osu!.

    osu!web is free software: you can redistribute it and/or modify
    it under the terms of the Affero GNU General Public License version 3
    as published by the Free Software Foundation.

    osu!web is distributed WITHOUT ANY WARRANTY; without even the implied
    warranty of MERCHANTABILITY or FITNESS FOR A PARTICULAR PURPOSE.
    See the GNU Affero General Public License for more details.

    You should have received a copy of the GNU Affero General Public License
    along with osu!web.  If not, see <http://www.gnu.org/licenses/>.
--}}

@extends('master', [
    'currentAction' => 'contests',
    'currentSection' => 'community',
<<<<<<< HEAD
    'legacyFont' => false,
    'legacyNav' => false,
=======
>>>>>>> dc5421b0
    'title' => "Contests",
])

@section('content')
    @include('layout._page_header_v4', ['params' => [
        'links' => [['url' => route('contests.index'), 'title' => trans('contest.index.nav_title')]],
        'linksBreadcrumb' => true,
        'section' => trans('layout.header.community._'),
        'subSection' => trans('layout.header.community.contests'),
        'theme' => 'contests',
    ]])

    <div class="osu-page osu-page--contests">
        <div class="contest-list">
            <div class="contest-list-legend">
                @foreach (['entry', 'voting', 'results'] as $state)
                    <div class="contest-list-legend__item contest-list-legend__item--{{$state}}">{{trans("contest.states.$state")}}</div>
                @endforeach
            </div>
            @foreach ($contests as $contest)
                <a href='{{route('contests.show', $contest->id)}}' class="contest-list-item contest-list-item--{{$contest->state()}}{{$contest->visible ? '' : ' contest-list-item--hidden'}}">
                    <div class='contest-list-item__image' style="background-image: url({{$contest->header_url}})"></div>
                    <div class='contest-list-item__container'>
                        <div class='contest-list-item__left-content'>
                            <div class='contest-list-item__name'>{{$contest->name}}</div>
                            <div class='contest-list-item__date'>{{$contest->currentPhaseDateRange()}}</div>
                        </div>
                        <div class='contest-list-item__right-content'>
                            <div class='contest-list-item__type'>{{$contest->type}}</div>
                        </div>
                    </div>
                </a>
            @endforeach
        </div>
    </div>
@endsection<|MERGE_RESOLUTION|>--- conflicted
+++ resolved
@@ -19,11 +19,7 @@
 @extends('master', [
     'currentAction' => 'contests',
     'currentSection' => 'community',
-<<<<<<< HEAD
     'legacyFont' => false,
-    'legacyNav' => false,
-=======
->>>>>>> dc5421b0
     'title' => "Contests",
 ])
 
