{{--
    Copyright (c) ppy Pty Ltd <contact@ppy.sh>.

    This file is part of osu!web. osu!web is distributed with the hope of
    attracting more community contributions to the core ecosystem of osu!.

    osu!web is free software: you can redistribute it and/or modify
    it under the terms of the Affero GNU General Public License version 3
    as published by the Free Software Foundation.

    osu!web is distributed WITHOUT ANY WARRANTY; without even the implied
    warranty of MERCHANTABILITY or FITNESS FOR A PARTICULAR PURPOSE.
    See the GNU Affero General Public License for more details.

    You should have received a copy of the GNU Affero General Public License
    along with osu!web.  If not, see <http://www.gnu.org/licenses/>.
--}}

<<<<<<< HEAD
@extends('master', ['legacyFont' => false])
=======
@extends('master', [
    'currentAction' => 'contests',
    'currentSection' => 'community',
    'title' => "Contests",
])
>>>>>>> 96a8ed9f

@section('content')
    @include('layout._page_header_v4', ['params' => [
        'links' => [['url' => route('contests.index'), 'title' => trans('contest.index.nav_title')]],
        'linksBreadcrumb' => true,
        'theme' => 'contests',
    ]])

    <div class="osu-page osu-page--contests">
        <div class="contest-list">
            <div class="contest-list-legend">
                @foreach (['entry', 'voting', 'results'] as $state)
                    <div class="contest-list-legend__item contest-list-legend__item--{{$state}}">{{trans("contest.states.$state")}}</div>
                @endforeach
            </div>
            @foreach ($contests as $contest)
                <a href='{{route('contests.show', $contest->id)}}' class="contest-list-item contest-list-item--{{$contest->state()}}{{$contest->visible ? '' : ' contest-list-item--hidden'}}">
                    <div class='contest-list-item__image' style="background-image: url({{$contest->header_url}})"></div>
                    <div class='contest-list-item__container'>
                        <div class='contest-list-item__left-content'>
                            <div class='contest-list-item__name'>{{$contest->name}}</div>
                            <div class='contest-list-item__date'>{{$contest->currentPhaseDateRange()}}</div>
                        </div>
                        <div class='contest-list-item__right-content'>
                            <div class='contest-list-item__type'>{{$contest->type}}</div>
                        </div>
                    </div>
                </a>
            @endforeach
        </div>
    </div>
@endsection<|MERGE_RESOLUTION|>--- conflicted
+++ resolved
@@ -16,15 +16,7 @@
     along with osu!web.  If not, see <http://www.gnu.org/licenses/>.
 --}}
 
-<<<<<<< HEAD
-@extends('master', ['legacyFont' => false])
-=======
-@extends('master', [
-    'currentAction' => 'contests',
-    'currentSection' => 'community',
-    'title' => "Contests",
-])
->>>>>>> 96a8ed9f
+@extends('master')
 
 @section('content')
     @include('layout._page_header_v4', ['params' => [
