{{--
    Copyright (c) ppy Pty Ltd <contact@ppy.sh>.

    This file is part of osu!web. osu!web is distributed with the hope of
    attracting more community contributions to the core ecosystem of osu!.

    osu!web is free software: you can redistribute it and/or modify
    it under the terms of the Affero GNU General Public License version 3
    as published by the Free Software Foundation.

    osu!web is distributed WITHOUT ANY WARRANTY; without even the implied
    warranty of MERCHANTABILITY or FITNESS FOR A PARTICULAR PURPOSE.
    See the GNU Affero General Public License for more details.

    You should have received a copy of the GNU Affero General Public License
    along with osu!web.  If not, see <http://www.gnu.org/licenses/>.
--}}
@php
    $legacyNav = $legacyNav ?? true;
    $legacyFont = $legacyFont ?? true;

    if (!isset($title)) {
        $titleTree = [];

        if (isset($titlePrepend)) {
            $titleTree[] = $titlePrepend;
        }

        $titleTree[] = trans("layout.menu.{$currentSection}.{$currentAction}");
        $titleTree[] = trans("layout.menu.{$currentSection}._");

        $title = implode(' · ', $titleTree);
    }

    $title .= ' | osu!';
    $currentHue = $currentHue ?? section_to_hue_map($currentSection);
@endphp
<!DOCTYPE html>
<html>
    <head>
        @include("layout.metadata")
        <title>{{ $title }}</title>
    </head>

    <body
        class="
            osu-layout
            osu-layout--body
            t-section
            action-{{ $currentAction }}
            {{ $bodyAdditionalClasses ?? '' }}
        "
    >
        <style>
            :root {
<<<<<<< HEAD
                @if ($use2019Font ?? false)
=======
                @if (!$legacyFont)
>>>>>>> ed571ec3
                    --font-default-override: var(--font-default-torus);
                    --font-content-override: var(--font-content-inter);
                @endif
                --base-hue: {{ $currentHue }};
            }
        </style>
        <div id="overlay" class="blackout blackout--overlay" style="display: none;"></div>
        <div class="blackout js-blackout" data-visibility="hidden"></div>

        @if (Auth::user() && Auth::user()->isRestricted())
            @include('objects._notification_banner', [
                'type' => 'alert',
                'title' => trans('users.restricted_banner.title'),
                'message' => trans('users.restricted_banner.message'),
            ])
        @endif

        @if (!isset($blank))
            @include("layout.header")

            <div class="osu-page {{ $legacyNav ? '' : 'osu-page--notification-banners' }} js-notification-banners">
                @stack('notification_banners')
            </div>
        @endif
        <div class="osu-layout__section osu-layout__section--full js-content {{ $currentSection }}_{{ $currentAction }}">
            @include("layout.popup")
            @if (View::hasSection('content'))
                @yield('content')
            @else
                <div class="osu-layout__row osu-layout__row--page">
                    <h1 class="text-center">
                        <span class="dark">{{ $currentSection }}</span>
                        /
                        <span class="dark">{{ $currentAction }}</span>
                        is <span class="normal">now printing</span> <span class="light">♪</span>
                    </h1>
                </div>
            @endif
        </div>
        @if (!isset($blank))
            @include("layout.gallery_window")
            @include("layout.footer")
        @endif

        <div
            class="fixed-bar
                js-fixed-element
                js-fixed-bottom-bar
                js-sticky-footer--fixed-bar"
        >
            <div
                class="js-permanent-fixed-footer
                    js-sync-height--reference"
                data-sync-height-target="permanent-fixed-footer"
            >
                @yield('permanent-fixed-footer')
            </div>
        </div>
        <audio class="js-audio" preload="auto"></audio>

        @include("layout._global_variables")
        @include('layout._loading_overlay')
        @include('layout.popup-container')

        @yield("script")
    </body>
</html><|MERGE_RESOLUTION|>--- conflicted
+++ resolved
@@ -53,11 +53,7 @@
     >
         <style>
             :root {
-<<<<<<< HEAD
-                @if ($use2019Font ?? false)
-=======
                 @if (!$legacyFont)
->>>>>>> ed571ec3
                     --font-default-override: var(--font-default-torus);
                     --font-content-override: var(--font-content-inter);
                 @endif
