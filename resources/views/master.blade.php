{{--
    Copyright (c) ppy Pty Ltd <contact@ppy.sh>.

    This file is part of osu!web. osu!web is distributed with the hope of
    attracting more community contributions to the core ecosystem of osu!.

    osu!web is free software: you can redistribute it and/or modify
    it under the terms of the Affero GNU General Public License version 3
    as published by the Free Software Foundation.

    osu!web is distributed WITHOUT ANY WARRANTY; without even the implied
    warranty of MERCHANTABILITY or FITNESS FOR A PARTICULAR PURPOSE.
    See the GNU Affero General Public License for more details.

    You should have received a copy of the GNU Affero General Public License
    along with osu!web.  If not, see <http://www.gnu.org/licenses/>.
--}}
@php
<<<<<<< HEAD
    $legacyFont = $legacyFont ?? true;
    $currentRoute = app('route-section')->getCurrent();

    $currentSection = $currentRoute['section'];
    $currentAction = $currentRoute['action'];
=======
    if (!isset($title)) {
        $titleTree = [];
>>>>>>> 96a8ed9f

    $titleTree = [];

    if (isset($titleOverride)) {
        $titleTree[] = $titleOverride;
    } else {
        if (isset($titlePrepend)) {
            $titleTree[] = $titlePrepend;
        }

        $titleTree[] = page_title();
    }

    $title = implode(' · ', $titleTree);
    // Titles ending with phrase containing "osu!" like "osu!store" don't need the suffix.
    if (strpos(array_last($titleTree), 'osu!') === false) {
        $title .= ' | osu!';
    }

    $currentHue = $currentHue ?? section_to_hue_map($currentSection);
@endphp
<!DOCTYPE html>
<html prefix="og: http://ogp.me/ns#">
    <head>
        @include("layout.metadata")
        <title>{{ $title }}</title>
    </head>

    <body
        class="
            osu-layout
            osu-layout--body
            t-section
            action-{{ $currentAction }}
            {{ $bodyAdditionalClasses ?? '' }}
        "
    >
        <style>
            :root {
                --base-hue: {{ $currentHue }};
                --base-hue-deg: {{ $currentHue }}deg;
            }
        </style>
        <div id="overlay" class="blackout blackout--overlay" style="display: none;"></div>
        <div class="blackout js-blackout" data-visibility="hidden"></div>

        @if (Auth::user() && Auth::user()->isRestricted())
            @include('objects._notification_banner', [
                'type' => 'alert',
                'title' => trans('users.restricted_banner.title'),
                'message' => trans('users.restricted_banner.message'),
            ])
        @endif

        @if (!isset($blank))
            @include("layout.header")

            <div class="osu-page osu-page--notification-banners js-notification-banners">
                @stack('notification_banners')
            </div>
        @endif
        <div class="osu-layout__section osu-layout__section--full js-content {{ $currentSection }}_{{ $currentAction }}">
            @include("layout.popup")
            @if (View::hasSection('content'))
                @yield('content')
            @else
                <div class="osu-layout__row osu-layout__row--page">
                    <h1 class="text-center">
                        <span class="dark">{{ $currentSection }}</span>
                        /
                        <span class="dark">{{ $currentAction }}</span>
                        is <span class="normal">now printing</span> <span class="light">♪</span>
                    </h1>
                </div>
            @endif
        </div>
        @if (!isset($blank))
            @include("layout.gallery_window")
            @include("layout.footer")
        @endif

        <div
            class="fixed-bar
                js-fixed-element
                js-fixed-bottom-bar
                js-sticky-footer--fixed-bar"
        >
            <div
                class="js-permanent-fixed-footer
                    js-sync-height--reference"
                data-sync-height-target="permanent-fixed-footer"
            >
                @yield('permanent-fixed-footer')
            </div>
        </div>
        <audio class="js-audio" preload="auto"></audio>

        @include("layout._global_variables")
        @include('layout._loading_overlay')
        @include('layout.popup-container')

        <script id="json-route-section" type="application/json">
            {!! json_encode($currentRoute) !!}
        </script>

        @yield("script")
    </body>
</html><|MERGE_RESOLUTION|>--- conflicted
+++ resolved
@@ -16,16 +16,10 @@
     along with osu!web.  If not, see <http://www.gnu.org/licenses/>.
 --}}
 @php
-<<<<<<< HEAD
-    $legacyFont = $legacyFont ?? true;
     $currentRoute = app('route-section')->getCurrent();
 
     $currentSection = $currentRoute['section'];
     $currentAction = $currentRoute['action'];
-=======
-    if (!isset($title)) {
-        $titleTree = [];
->>>>>>> 96a8ed9f
 
     $titleTree = [];
 
