--- conflicted
+++ resolved
@@ -35,13 +35,9 @@
     }
 
     $currentHue = $currentHue ?? section_to_hue_map($currentSection);
-<<<<<<< HEAD
-    $navLinks ??= nav_links();
-=======
 
     $navLinks ??= nav_links();
     $currentLocaleMeta ??= current_locale_meta();
->>>>>>> 2b384513
 @endphp
 <!DOCTYPE html>
 <html prefix="og: http://ogp.me/ns#" lang="{{ $currentLocaleMeta->html() }}">
