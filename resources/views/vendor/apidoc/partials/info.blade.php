{{--
    Copyright (c) ppy Pty Ltd <contact@ppy.sh>. Licensed under the GNU Affero General Public License v3.0.
    See the LICENCE file in the repository root for full licence text.
--}}
# Introduction

Welcome to the documentation for osu!api v2. You can use this API to get information on various circles and those who click them.

<aside class="warning">
WARNING: The API in under heavy development and has not stabilised yet. If you choose to use it at this stage, you do so at your own risk. Endpoints may appear, disappear, be renamed and completely change behaviour without warning.
</aside>

Note that while we endeavour to keep this documentation up to date, consider it a work-in-progress and note that it will likely contains errors.

If you notice any errors in the documentation or encounter problems using the API, please check for (or create if necessary) [issues on GitHub](https://github.com/ppy/osu-web/issues). Alternatively, you can ask in `#osu-web` [on the development discord](https://discord.gg/ppy).

Code examples are provided in the dark area to the right, you can use the tabs at the top of the page to switch between bash and javascript samples.

@if($showPostmanCollectionButton)
If you use [Postman](https://getpostman.com), you can [download a collection here](collection.json).
@endif

# Terms of Use

Use the API for good. Don't overdo it. If in doubt, ask before (ab)using :). _this section may expand as necessary_.

Current rate limit is set at an insanely high 1200 requests per minute, with burst capability of up to 200 beyond that. If you require more, you probably fall into the above category of abuse. If you are doing more than 60 requests a minute, you should probably give [peppy](mailto:pe@ppy.sh) a yell.

# Endpoint

## Base URL

The base URL is: `{{ trim(config('app.url'), '/') }}/api/[version]/`

## API Versions

This is combined with the base endpoint to determine where requests should be sent.

Version | Status
------- | ---------------------------------------------------------------
v2      | current _(not yet public, consider unstable and expect breaking changes)_
v1      | _legacy api provided by the old site, will be deprecated soon_

# Authentication

osu!api uses OAuth2 to grant access to the API. More information about applications you have registered and granted permissions to can be found [here](#managing-oauth-applications).

The API supports the following grant types:
- [Authorization Code Grant](https://oauth.net/2/grant-types/authorization-code/)
- [Client Credentials Grant](https://oauth.net/2/grant-types/client-credentials/)

Before you can use the osu!api, you will need to
1. have registered an OAuth Application.
2. acquire an access token by either:
  - authorizing users for your application;
  - requesting Client Credentials token.


## Registering an OAuth application

Before you can get an OAuth token, you will need to register an OAuth application on your [account settings page]({{ route('account.edit').'#new-oauth-application' }})

To register an OAuth application you will need to provide the:

Name                     | Description
-------------------------|--------------------------
Application Name         | This is the name that will be visible to users of your application. The name of your application cannot be changed.
Application Callback URL | The URL in your application where users will be sent after authorization.

The `Application Callback URL` is required when for using [Authorization Codes](#authorization-code-grant).
This may be left blank if you are only using [Client Credentials Grants](#client-credentials-grant).

Your new OAuth application will have a `Client ID` and `Client Secret`; the `Client Secret` is like a password for your OAuth application, it should be kept private and **do not share it with anyone else**.


## Authorization Code Grant

The flow to authorize users for your application is:
1. Requesting authorization from users
2. Users are redirected back to your site
3. Your application accesses the API with the user's access token


### Request authorization from a user

To obtain an access token, you must first get an authorization code that is created when a user grants permissions to your application. To request permission from the user, they should to redirected to:

`GET {{ route('oauth.authorizations.authorize') }}`

Parameters

Name          | Type   | Description
--------------|--------|-------------------------------------------------------
client_id     | number | The Client ID you received when you [registered]({{ route('account.edit').'#new-oauth-application' }})
redirect_uri  | string | The URL in your application where users will be sent after authorization. This must match the registered Application Callback URL exactly.
response_type | string | This should always be `code` when requesting authorization.
scope         | string | A space-delimited string of [scopes](#scopes).
state         | string | Data that will be returned when a temporary code is issued. It can be used to provide a token for protecting against cross-site request forgery attacks.


### User is redirected back to your site

If the user accepts your request, they will be redirect back to your site with a temporary single-use `code` contained in the URL paramater.
If a `state` value was provided in the previous request, it will be returned here.

<aside class="notice">
If you are using `state` as protection against CSRF attacks, your OAuth client is responsible for validating this value.
</aside>

Exchange this `code` for an access token:

```javascript
fetch("{!! route('oauth.passport.token') !!}", {
    method: 'post',
    headers: {
      'Accept': 'application/json',
      'Content-Type': 'application/json'
    },
    body: JSON.stringify({
        "grant_type": "authorization_code",
        "client_id": 1,
        "client_secret": "secret",
        "redirect_uri": "https://notarealaddress.local/oauth/osu",
        "code": "code"
    })
})
.then(response => {
    return response.json();
});
```

`POST {!! route('oauth.passport.token') !!}`

Parameters

Name          | Type   | Description
--------------|--------|-------------------------------
client_id     | number | The client ID of your application.
client_secret | string | The client secret of your application.
code          | string | The code you received.
grant_type    | string | This must always be `authorization_code`
redirect_uri  | string | The URL in your application where users will be sent after authorization.


```json
{
    "token_type": "Bearer",
    "expires_in": 86400,
    "access_token": "verylongstring",
    "refresh_token": "anotherlongstring",
}
```

Successful requests will be issued an access token:

Name          | Type   | Description
--------------|--------|-----------------------------
token_type    | string | The type of token, this should always be `Bearer`.
expires_in    | number | The number of seconds the token will be valid for.
access_token  | string | The access token.
refresh_token | string | The refresh token.


## Client Credentials Grant

The client credential flow provides a way for developers to get access tokens that do not have associated user permissions; as such, these tokens are considered as guest users.

Example for requesting Client Credentials token:

```javascript
fetch("{!! route('oauth.passport.token') !!}", {
    method: 'post',
    headers: {
      'Accept': 'application/json',
      'Content-Type': 'application/json'
    },
    body: JSON.stringify({
        "grant_type": "client_credentials",
        "client_id": 1,
        "client_secret": "secret",
        "scope": "public"
    })
})
.then(response => {
    return response.json();
});
```

`POST {!! route('oauth.passport.token') !!}`

Parameters

Name          | Type   | Description
--------------|--------|-------------------------------
client_id     | number | The Client ID you received when you [registered]({{ route('account.edit').'#new-oauth-application' }})
client_secret | string | The client secret of your application.
grant_type    | string | This must always be `client_credentials`
scope         | string | Must be `public`; other scopes have no meaningful effect.


```json
{
    "token_type": "Bearer",
    "expires_in": 86400,
    "access_token": "verylongstring",
}
```

Successful requests will be issued an access token:

Name          | Type   | Description
--------------|--------|-----------------------------
token_type    | string | The type of token, this should always be `Bearer`.
expires_in    | number | The number of seconds the token will be valid for.
access_token  | string | The access token.


## Using the access token to access the API

With the access token, you can make requests to osu!api on behalf of a user.

The token should in included in the header of requests to the API.

`Authorization: Bearer @{{token}}`

```shell
# With shell, you can just pass the correct header with each request
curl "{{ trim(config('app.url'), '/') }}/api/[version]/[endpoint]"
  -H "Authorization: Bearer @{{token}}"
```

```javascript
// This javascript example uses fetch()
fetch("{{ trim(config('app.url'), '/') }}/api/[version]/[endpoint]", {
    headers: {
      Authorization: 'Bearer @{{token}}'
    }
});
```

> Make sure to replace `@{{token}}` with your OAuth2 token.

<aside class="notice">
You must replace <code>@{{token}}</code> with your OAuth2 token.
</aside>


## Scopes

The following scopes are currently supported:

Name          | Description
--------------|-------------------------------
identify      | Allows reading of the public profile of the authorizing user (`/me`).
friends.read  | Allows reading of the authorizing user's friend list.
public        | Allows reading of publicly available data on behalf of the authorizing user.

`identify` is the default scope for the [Authorization Code Grant](#authorization-code-grant) and always implicitly provided. The [Client Credentials Grant](#client-credentials-grant) does not currently have any default scopes.


## Managing OAuth applications

Your [account settings]({{ route('account.edit').'#oauth' }}) page will show your registered OAuth applications, and all the OAuth applications you have granted permissions to.

### Reset Client Secret

You can generate a new `Client Secret` by choosing to "Reset client secret", however, this will disable all access tokens issued for the application.


# Changelog

For a full list of changes, see the
[Changelog on the site]({{ route('changelog.show', ['changelog' => 'web']) }}).

## Breaking Changes

<<<<<<< HEAD
### 2020-09-08
- `presence` removed from `chat/new` response.
=======
### 2020-08-28
- `/rooms/{room_id}/leaderboard` no longer returns an array at the top level; an object with keys is now returned.
>>>>>>> 90722504

### 2020-05-01
- `users.read` scope removed, replace with more general `public` scope.

### 2020-02-18
- Beatmap `max_combo` and build update stream `user_count` now return the values as primitives instead of numbers wrapped in an array.

### 2019-10-09
- Ranking API response no longer returns an array at the top level; an object with keys is now returned.

### 2019-07-18
- [`User`](#user) now returns counts directly as primitives instead of numbers wrapped in an array.<|MERGE_RESOLUTION|>--- conflicted
+++ resolved
@@ -274,13 +274,11 @@
 
 ## Breaking Changes
 
-<<<<<<< HEAD
 ### 2020-09-08
 - `presence` removed from `chat/new` response.
-=======
+
 ### 2020-08-28
 - `/rooms/{room_id}/leaderboard` no longer returns an array at the top level; an object with keys is now returned.
->>>>>>> 90722504
 
 ### 2020-05-01
 - `users.read` scope removed, replace with more general `public` scope.
