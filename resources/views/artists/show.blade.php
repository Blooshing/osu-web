--- conflicted
+++ resolved
@@ -52,14 +52,8 @@
                 </div>
                 @if (count($json['albums']) > 0)
                     <div class="artist__albums">
-<<<<<<< HEAD
                         @foreach ($json['albums'] as $album)
-                            <div class="artist-album">
-                                <a class="fragment-target" name="album-{{$album['id']}}" id="album-{{$album['id']}}"></a>
-=======
-                        @foreach ($albums as $album)
-                            <div class="artist-album" id="album-{{$album['id']}}">
->>>>>>> 007eebb1
+                            <div class="artist-album" id="album-{{ $album['id'] }}">
                                 <div class="artist-album__header">
                                     <div class="artist-album__header-overlay{{$album['is_new'] ? ' artist-album__header-overlay--new' : ''}}" style="background-image: url('{{ $album['cover_url'] }}');"></div>
                                     <img class="artist-album__cover" src="{{$album['cover_url']}}">
