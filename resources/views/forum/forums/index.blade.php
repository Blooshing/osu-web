--- conflicted
+++ resolved
@@ -20,10 +20,6 @@
     'legacyNav' => false,
     'pageDescription' => trans('forum.title'),
     'searchParams' => ['mode' => 'forum_post'],
-<<<<<<< HEAD
-    'use2019Font' => true,
-=======
->>>>>>> ed571ec3
 ])
 
 @section('content')
