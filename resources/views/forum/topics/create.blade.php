--- conflicted
+++ resolved
@@ -28,67 +28,6 @@
 
         @include('forum.topics._header')
 
-<<<<<<< HEAD
-        <div class="js-post-preview hidden">
-            @include('forum.topics._post', ['post' => new App\Models\Forum\Post(['post_text' => '', 'user' => Auth::user(), 'post_time' => Carbon\Carbon::now()])])
-        </div>
-
-        @if (false)
-            <div class="osu-layout__row">
-                <label>
-                    With poll?
-                    <input type="hidden" name="with_poll" value="0">
-                    <input type="checkbox" name="with_poll" value="1">
-                </label>
-
-                <label>
-                    Length days
-                    <input name="forum_topic_poll[length_days]">
-                </label>
-
-                <label>
-                    Max options
-                    <input name="forum_topic_poll[max_options]">
-                </label>
-
-                <label>
-                    Option 1
-                    <input name="forum_topic_poll[options][]">
-                </label>
-
-                <label>
-                    Option 2
-                    <input name="forum_topic_poll[options][]">
-                </label>
-
-                <label>
-                    Option 3
-                    <input name="forum_topic_poll[options][]">
-                </label>
-
-                <label>
-                    Option 4
-                    <input name="forum_topic_poll[options][]">
-                </label>
-
-                <label>
-                    Option 5
-                    <input name="forum_topic_poll[options][]">
-                </label>
-
-                <label>
-                    Title
-                    <input name="forum_topic_poll[title]">
-                </label>
-
-                <label>
-                    Vote change
-                    <input type="hidden" name="forum_topic_poll[vote_change]" value="0">
-                    <input type="checkbox" name="forum_topic_poll[vote_change]" value="1">
-                </label>
-            </div>
-        @endif
-=======
         <div class="js-post-preview--box hidden">
             @include('forum.topics._post', [
                 'post' => $post,
@@ -99,7 +38,6 @@
                 ],
             ])
         </div>
->>>>>>> 5dbf240d
 
         <div id="topic-post-form" class="osu-layout__row">
             <div class="forum-post">
