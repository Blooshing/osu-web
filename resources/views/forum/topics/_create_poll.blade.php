{{--
    Copyright (c) ppy Pty Ltd <contact@ppy.sh>.

    This file is part of osu!web. osu!web is distributed with the hope of
    attracting more community contributions to the core ecosystem of osu!.

    osu!web is free software: you can redistribute it and/or modify
    it under the terms of the Affero GNU General Public License version 3
    as published by the Free Software Foundation.

    osu!web is distributed WITHOUT ANY WARRANTY; without even the implied
    warranty of MERCHANTABILITY or FITNESS FOR A PARTICULAR PURPOSE.
    See the GNU Affero General Public License for more details.

    You should have received a copy of the GNU Affero General Public License
    along with osu!web.  If not, see <http://www.gnu.org/licenses/>.
--}}
@php
    $topic = $topic ?? null;
    $options = optional($topic)->pollOptions() ?? collect();
@endphp
<div class="simple-form">
    <label class="simple-form__row">
        <div class="simple-form__label">
            {{ trans('forum.topics.create.poll.title') }}
        </div>
        <input
            class="simple-form__input"
            name="forum_topic_poll[title]"
            value="{{ optional($topic)->poll_title }}"
        />
    </label>

    <label class="simple-form__row">
        <div class="simple-form__label">
            {{ trans('forum.topics.create.poll.options') }}
            <p class="simple-form__info">{{ trans('forum.topics.create.poll.options_info') }}</p>
        </div>
        <textarea
            class="simple-form__input simple-form__input--full-height"
            name="forum_topic_poll[options]"
            rows="10"
        >{{ $options->pluck('poll_option_text')->implode("\n") }}</textarea>
    </label>

    <label class="simple-form__row simple-form__row--half">
        <div class="simple-form__label">
            {{ trans('forum.topics.create.poll.max_options') }}
            <p class="simple-form__info">{{ trans('forum.topics.create.poll.max_options_info') }}</p>
        </div>
        <input
            class="simple-form__input simple-form__input--small"
            name="forum_topic_poll[max_options]"
            value="{{ optional($topic)->poll_max_options }}"
        />
    </label>

    <label class="simple-form__row simple-form__row--half">
        <div class="simple-form__label">
            {{ trans('forum.topics.create.poll.length') }}
            <p class="simple-form__info">{{ trans('forum.topics.create.poll.length_info') }}</p>
        </div>
        <div class="simple-form__input-group">
            <input
                class="simple-form__input simple-form__input--small simple-form__input--centered"
                name="forum_topic_poll[length_days]"
                value="{{ optional($topic)->poll_length > 0 ? $topic->poll_length_days : '' }}"
            />
            <span class="simple-form__input-group-label simple-form__input-group-label--suffix">
                {{ trans('forum.topics.create.poll.length_days_suffix') }}
            </span>
        </div>
    </label>

    <label class="simple-form__row">
        <div class="simple-form__label simple-form__label--full">
            @include('objects._switch', [
<<<<<<< HEAD
                'attributes' => [
                    'name' => 'forum_topic_poll[vote_change]',
                    'type' => 'checkbox',
                ],
                'checked' => optional($topic)->poll_vote_change,
=======
                'checked' => optional($topic)->poll_vote_change,
                'name' => 'forum_topic_poll[vote_change]',
>>>>>>> 5b6ff2c3
            ])

            {{ trans('forum.topics.create.poll.vote_change') }}
            <span class="simple-form__info">{{ trans('forum.topics.create.poll.vote_change_info') }}</span>
        </div>
    </label>

    <label class="simple-form__row">
        <div class="simple-form__label simple-form__label--full">
            @include('objects._switch', [
<<<<<<< HEAD
                'attributes' => [
                    'name' => 'forum_topic_poll[hide_results]',
                    'type' => 'checkbox',
                ],
                'checked' => optional($topic)->poll_hide_results,
=======
                'checked' => optional($topic)->poll_hide_results,
                'name' => 'forum_topic_poll[hide_results]',
>>>>>>> 5b6ff2c3
            ])

            {{ trans('forum.topics.create.poll.hide_results') }}
            <span class="simple-form__info">{{ trans('forum.topics.create.poll.hide_results_info') }}</span>
        </div>
    </label>
</div><|MERGE_RESOLUTION|>--- conflicted
+++ resolved
@@ -75,16 +75,8 @@
     <label class="simple-form__row">
         <div class="simple-form__label simple-form__label--full">
             @include('objects._switch', [
-<<<<<<< HEAD
-                'attributes' => [
-                    'name' => 'forum_topic_poll[vote_change]',
-                    'type' => 'checkbox',
-                ],
-                'checked' => optional($topic)->poll_vote_change,
-=======
                 'checked' => optional($topic)->poll_vote_change,
                 'name' => 'forum_topic_poll[vote_change]',
->>>>>>> 5b6ff2c3
             ])
 
             {{ trans('forum.topics.create.poll.vote_change') }}
@@ -95,16 +87,8 @@
     <label class="simple-form__row">
         <div class="simple-form__label simple-form__label--full">
             @include('objects._switch', [
-<<<<<<< HEAD
-                'attributes' => [
-                    'name' => 'forum_topic_poll[hide_results]',
-                    'type' => 'checkbox',
-                ],
-                'checked' => optional($topic)->poll_hide_results,
-=======
                 'checked' => optional($topic)->poll_hide_results,
                 'name' => 'forum_topic_poll[hide_results]',
->>>>>>> 5b6ff2c3
             ])
 
             {{ trans('forum.topics.create.poll.hide_results') }}
