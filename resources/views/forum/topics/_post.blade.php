--- conflicted
+++ resolved
@@ -48,15 +48,11 @@
                 </a>
             </div>
 
-<<<<<<< HEAD
-            @include('forum.topics._post_content')
-=======
             <div class="forum-post__content forum-post__content--main">
                 <div class="forum-post-content {{ $options['contentExtraClasses'] ?? '' }}">
                     {!! $post->bodyHTML !!}
                 </div>
             </div>
->>>>>>> 5dbf240d
 
             @if($post->post_edit_count > 0)
                 <div class="forum-post__content forum-post__content--footer">
