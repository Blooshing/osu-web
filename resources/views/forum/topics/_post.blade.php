--- conflicted
+++ resolved
@@ -86,7 +86,7 @@
                         </a>
                     </div>
                 @endif
-<<<<<<< HEAD
+
                 @if ($options["deleteLink"] === true)
                     @php
                         $deleteString = $post->deleted_at ? 'undelete' : 'delete'
@@ -103,23 +103,6 @@
                     >
                         <i class="fa fa-{{ $post->deleted_at ? 'undo' : 'trash' }}"></i>
                     </a>
-=======
-
-                @if ($options['deleteLink'] === true)
-                    <div class="forum-post-actions__action">
-                        <a
-                            title="{{ trans('forum.post.actions.delete') }}"
-                            data-tooltip-position="left center"
-                            href="{{ route('forum.posts.destroy', $post) }}"
-                            class="btn-circle delete-post-link"
-                            data-method="delete"
-                            data-confirm="{{ trans("forum.post.confirm_delete") }}"
-                            data-remote="1"
-                        >
-                            <i class="fa fa-trash"></i>
-                        </a>
-                    </div>
->>>>>>> fa565285
                 @endif
 
                 @if ($options['replyLink'] === true)
