{{--
    Copyright (c) ppy Pty Ltd <contact@ppy.sh>. Licensed under the GNU Affero General Public License v3.0.
    See the LICENCE file in the repository root for full licence text.
--}}
@php
    $selectorParams = [
        'type' => $type,
        'mode' => $mode,
        'route' => function($routeMode, $routeType) use ($country, $spotlight) {
            if ($routeType === 'multiplayer') {
                return route('multiplayer.rooms.show', ['room' => 'latest']);
            }

            if ($routeType === 'country') {
                return route('rankings', ['mode' => $routeMode, 'type' => $routeType]);
            }

            return trim(route('rankings', [
                'mode' => $routeMode,
                'type' => $routeType,
                'spotlight' => $routeType === 'charts' ? $spotlight ?? null : null,
                'country' => $routeType === 'performance' ? ($country['acronym'] ?? null) : null,
            ]), '?');
        }
    ];

    $links = [];
    foreach (['performance', 'charts', 'score', 'country', 'multiplayer'] as $tab) {
        $links[] = [
            'active' => $tab === $type,
            'title' => osu_trans("rankings.type.{$tab}"),
            'url' => $selectorParams['route']($mode, $tab),
        ];
    }

    if ($type === 'performance') {
        $variants = App\Models\Beatmap::VARIANTS[$mode] ?? null;

        if ($variants !== null) {
            array_unshift($variants, 'all');
        }
    }

    $hasMode = $hasMode ?? true;
    $hasFilter = $hasFilter ?? true;
@endphp

@extends('master', ['titlePrepend' => $titlePrepend ?? osu_trans("rankings.type.{$type}")])

@section('content')
    @component('layout._page_header_v4', ['params' => [
        'links' => $links,
        'theme' => 'rankings',
    ]])
        @if ($hasMode)
            @slot('titleAppend')
                @include('rankings._mode_selector', $selectorParams)
            @endslot
        @endif
    @endcomponent

    @yield('ranking-header')

    @if ($hasFilter)
        <div class="osu-page osu-page--description">
            <div
                class="js-react--ranking-filter"
                data-type="{{ $type }}"
                data-game-mode="{{ $mode }}"
                data-variants="{{ json_encode($variants ?? null) }}"
            >
                {{-- placeholder so the page doesn't shift after react initializes --}}
                <div class="ranking-filter">
                    <div class="ranking-filter__item ranking-filter__item--full">
                        @if ($type === 'performance')
                            <div class="ranking-filter__item--title">
                                {{ osu_trans('rankings.countries.title') }}
                            </div>
                            <div class="ranking-select-options">
                                <div class="ranking-select-options__select">
                                    <div class="ranking-select-options__option">{{ optional($country)->name ?? osu_trans('rankings.countries.all') }}</div>
                                </div>
                            </div>
                        @endif
                    </div>
                    @if (auth()->check())
                        <div class="ranking-filter__item">
                            <div class="ranking-filter__item--title">
                                {{ osu_trans('rankings.filter.title') }}
                            </div>
                            <div class="sort">
                                <div class="sort__items">
                                    <button class="sort__item sort__item--button">{{ osu_trans('sort.all') }}</button>
                                    <button class="sort__item sort__item--button">{{ osu_trans('sort.friends')}}</button>
                                </div>
                            </div>
                        </div>
                    @endif
                    @if (isset($variants))
                        <div class="ranking-filter__item">
                            <div class="ranking-filter__item--title">
                                {{ osu_trans('rankings.filter.variant.title') }}
                            </div>
                            <div class="sort">
                                <div class="sort__items">
                                    @foreach ($variants as $v)
                                        <button class="sort__item sort__item--button">
                                            {{ osu_trans("beatmaps.variant.{$mode}.{$v}") }}
                                        </button>
                                    @endforeach
                                </div>
                            </div>
                        </div>
                    @endif
                </div>
            </div>
        </div>
    @endif

    <div class="osu-page osu-page--generic" id="scores">
        @if ($hasPager)
            @include('objects._pagination_v2', [
                'object' => $scores
                    ->appends(['country' => $country['acronym'] ?? null])
                    ->fragment('scores')
            ])
        @endif

<<<<<<< HEAD
        <div class="ranking-page" id="scores">
=======
        <div class="ranking-page">
>>>>>>> 007eebb1
            @yield('scores')
        </div>

        @yield('ranking-footer')

        @if ($hasPager)
            @include('objects._pagination_v2', [
                'object' => $scores
                    ->appends(['country' => $country['acronym'] ?? null])
                    ->fragment('scores')
            ])
        @endif
    </div>

@endsection

@section("script")
    @parent

    @if (isset($countries))
        <script id="json-countries" type="application/json">
            {!! json_encode($countries) !!}
        </script>
    @endif
@endsection<|MERGE_RESOLUTION|>--- conflicted
+++ resolved
@@ -126,11 +126,7 @@
             ])
         @endif
 
-<<<<<<< HEAD
-        <div class="ranking-page" id="scores">
-=======
         <div class="ranking-page">
->>>>>>> 007eebb1
             @yield('scores')
         </div>
 
