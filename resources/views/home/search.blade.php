--- conflicted
+++ resolved
@@ -18,13 +18,8 @@
 @extends('master')
 
 @section('content')
-<<<<<<< HEAD
-    <form action="{{ route('search') }}">
+    <form action="{{ route('search') }}" data-loading-overlay="0">
         <input type="hidden" name="mode" value="{{ request('mode') }}">
-=======
-    <form action="{{ route('search') }}" data-loading-overlay="0">
-        <input type="hidden" name="mode" value="{{ $search->mode }}">
->>>>>>> 170e510f
 
         <div class="osu-page">
             <div class="search-header js-search--header">
