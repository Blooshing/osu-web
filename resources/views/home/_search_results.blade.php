--- conflicted
+++ resolved
@@ -30,7 +30,7 @@
                 class="search-result__more-button {{ $showMore ? '' : 'search-result__more-button--hidden' }}"
                 href="{{ route('search', ['mode' => $mode, 'query' => request('query')]) }}"
             >
-                <span class="fa fa-angle-right"></span>
+                <span class="fas fa-angle-right"></span>
             </a>
         </div>
 
@@ -44,38 +44,7 @@
         @else
             @if (request('mode') === 'user' && $search->overLimit())
                 <div class="search-result__row search-result__row--notice">
-<<<<<<< HEAD
                     {{ trans("home.search.user.more_hidden", ['max' => config("osu.search.max.user")]) }}
-=======
-                    @lang('home.search.empty_result')
-                </div>
-            @else
-                <div class="search-result__row search-result__row--entries-container">
-                    <div class="search-result__entries">
-                        @php
-                            // FIXME: Users for forum search; do something about this in cleanup branch
-                            // $result enumeration should probably be done according to each blade.
-                            if ($result instanceof App\Libraries\ForumSearch) {
-                                $users = $result->users()->select('user_id', 'username', 'user_avatar')->get();
-                            }
-                        @endphp
-                        @foreach ($result['data'] as $entry)
-                            <div class="search-result__entry">
-                                @include("home._search_{$mode}", compact('entry', 'users'))
-                            </div>
-                        @endforeach
-                    </div>
-
-                    <a
-                        class="
-                            search-result__more-button
-                            {{ $search->mode === $mode ? 'search-result__more-button--hidden' : '' }}
-                        "
-                        href="{{ route('search', ['mode' => $mode, 'query' => $search->params['query']]) }}"
-                    >
-                        <span class="fas fa-angle-right"></span>
-                    </a>
->>>>>>> a12839ef
                 </div>
             @endif
             <div class="search-result__row search-result__row--paginator">
