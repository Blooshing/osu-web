{{--
    Copyright 2015-2016 ppy Pty. Ltd.

    This file is part of osu!web. osu!web is distributed with the hope of
    attracting more community contributions to the core ecosystem of osu!.

    osu!web is free software: you can redistribute it and/or modify
    it under the terms of the Affero GNU General Public License version 3
    as published by the Free Software Foundation.

    osu!web is distributed WITHOUT ANY WARRANTY; without even the implied
    warranty of MERCHANTABILITY or FITNESS FOR A PARTICULAR PURPOSE.
    See the GNU Affero General Public License for more details.

    You should have received a copy of the GNU Affero General Public License
    along with osu!web.  If not, see <http://www.gnu.org/licenses/>.
--}}
@extends("master", [
    'title' => 'osu!',
    'blank' => 'true',
<<<<<<< HEAD
    'body_additional_classes' => 'osu-layout--body-dark'
    ])
=======
    'body_additional_classes' => 'osu-layout--body-landing'
])
>>>>>>> 48d0c127

@section("content")
    <nav class="osu-layout__row osu-layout__row--landing">
        <!-- Mobile Navigation -->
        @include('layout._header_mobile')

        <!-- Desktop Navigation -->
        <div class="landing-nav hidden-xs">
            <div class="landing-nav__section landing-nav__section--left">
                @foreach (nav_links() as $section => $links)
                    <a
                        href="{{ array_values($links)[0] }}"
                        class="landing-nav__link {{ ($section == "home") ? "landing-nav__link--bold" : "" }}"
                    >
                        {{ trans("layout.menu.$section._") }}
                    </a>
                @endforeach
            </div>

            <a class="landing-nav__section landing-nav__section--center u-nav-float" href="#">
                @include('objects._logo')
            </a>

            <div class="landing-nav__section landing-nav__section--right">
                <a
                    href="#"
                    class="landing-nav__link js-nav-toggle"
                    data-nav-mode="user"
                    data-nav-sub-mode="login"
                    title="{{ trans("users.anonymous.login_link") }}"
                >
                    {{ trans("users.login._") }}
                </a>

                <a
                    href="{{ route("users.register") }}"
                    class="landing-nav__link js-nav-toggle"
                    data-nav-mode="user"
                    data-nav-sub-mode="signup"
                >
                    {{ trans("users.signup._") }}
                </a>
            </div>
        </div>

    </nav>

    @include('layout._popup', ['navPopupExtraClasses' => 'osu-layout__row--landing'])
    <header class="osu-layout__row osu-layout__row--landing">
        <div class="landing-hero">
            <div class="js-landing-hero-slider--new js-landing-hero-slider landing-hero__slider">
                @for($i = 1; $i <= 2; $i++)
                    <span class="landing-hero__slide">
                        <span
                            class="landing-hero__slide-bg"
                            style="background: url('/images/layout/landing-page/home-slider-{{$i}}.jpg') no-repeat center center / cover">
                        </span>

                        <span class="landing-hero__cta">

                            <span class="landing-hero__content">
                                {!! trans("home.landing.slogans.$i") !!}
                            </span>
                        </span>
                    </span>
                @endfor
            </div>

            <div class="landing-download">
                <div class="landing-download__inner">
                    <a href="http://m1.ppy.sh/r/osu!install.exe" class="landing-download__button shadow-hover">
                        <span class="fa fa-cloud-download landing-download__icon"></span>
                        <span class="landing-download__content-wrapper">
                            <span class="landing-download__content landing-download__content--top">
                                {{ trans("home.landing.download._") }}
                            </span>
                            <span class="landing-download__content landing-download__content--bottom js-download-platform"></span>
                        </span>
                    </a>

                    <a href="{{ route('download') }}" class="landing-download__other js-download-other"></a>
                </div>
            </div>
            <div class="js-landing-graph landing-graph">
                <div class="landing-graph__info">
                    <b>{{ number_format($totalUsers, 0) }}</b> {{ trans("home.landing.players") }}, <b>{{ number_format($currentOnline, 0) }}</b> {{ trans("home.landing.online") }}
                </div>
            </div>
        </div>
    </header>

    <main class="osu-layout__row osu-layout__row--landing">
        <div class="landing-middle-buttons">
            <div class="osu-layout__col-container">
                <a href="#" class="osu-layout__col osu-layout__col--link osu-layout__col--sm-4 osu-layout__col--lg-4">
                    <img class="landing-middle-buttons__image shadow-hover" src="/images/layout/landing-page/middle-button-1.jpg" alt="Placeholder text!">
                </a>
                <a href="{{ action('StoreController@getListing') }}" class="osu-layout__col osu-layout__col--link osu-layout__col--sm-4 osu-layout__col--lg-4">
                    <img class="landing-middle-buttons__image shadow-hover" src="/images/layout/landing-page/middle-button-2.jpg" alt="osu!store">
                </a>
                <a href="//next.ppy.sh/" class="osu-layout__col osu-layout__col--link osu-layout__col--sm-4 osu-layout__col--lg-4">
                    <img class="landing-middle-buttons__image shadow-hover" src="/images/layout/landing-page/middle-button-3.jpg" alt="osu!next">
                </a>
            </div>
        </div>
    </main>

    <footer class="osu-layout__section osu-layout__section--landing-footer">
        <div class="osu-layout__row osu-layout__row--landing-sitemap landing-sitemap">
            <div class="osu-layout__col-container osu-layout__col-container--landing-sitemap">
                @foreach (footer_links() as $section => $links)
                    <div class="osu-layout__col osu-layout__col--sm-6 osu-layout__col--lg-3">
                        <ul class="landing-sitemap__list">
                            <li class="landing-sitemap__item">
                                <div class="landing-sitemap__header">{{ trans("layout.footer.$section._") }}</div>
                            </li>
                            @foreach ($links as $action => $link)
                                <li class="landing-sitemap__item"><a href="{{ $link }}" class="landing-sitemap__link">{{ trans("layout.footer.$section.$action") }}</a></li>
                            @endforeach
                        </ul>
                    </div>
                @endforeach
            </div>
        </div>

        <div class="landing-footer-social">
            <a href="{{ route('support-the-game') }}" class="fa fa-heart landing-footer-social__icon"></a>
            <a href="{{ config("osu.urls.social.twitter") }}" class="fa fa-twitter landing-footer-social__icon"></a>
            <a href="{{ config("osu.urls.social.facebook") }}" class="fa fa-facebook-official landing-footer-social__icon"></a>
        </div>

        <div class="landing-footer-bottom">
            <a href="{{ config("osu.urls.legal.tos") }}" class="landing-footer-bottom__link">terms of service</a>
            <a href="{{ config("osu.urls.legal.dmca") }}" class="landing-footer-bottom__link">copyright (DMCA)</a>
            <a href="{{ config("osu.urls.legal.server") }}" class="landing-footer-bottom__link">server status</a>
            <a href="{{ config("osu.urls.legal.osustatus") }}" class="landing-footer-bottom__link landing-footer-bottom__link--no-pad">@osustatus</a>

            <div class="landing-footer-bottom__copyright">ppy powered 2007-2016</div>
        </div>
    </footer>

    @include('layout.popup-container')
@endsection

@section ("script")
    @parent

    <script id="json-stats" type="application/json">
        {!! json_encode($stats) !!}
    </script>
@endsection<|MERGE_RESOLUTION|>--- conflicted
+++ resolved
@@ -18,13 +18,8 @@
 @extends("master", [
     'title' => 'osu!',
     'blank' => 'true',
-<<<<<<< HEAD
     'body_additional_classes' => 'osu-layout--body-dark'
-    ])
-=======
-    'body_additional_classes' => 'osu-layout--body-landing'
 ])
->>>>>>> 48d0c127
 
 @section("content")
     <nav class="osu-layout__row osu-layout__row--landing">
