{{--
    Copyright (c) ppy Pty Ltd <contact@ppy.sh>.

    This file is part of osu!web. osu!web is distributed with the hope of
    attracting more community contributions to the core ecosystem of osu!.

    osu!web is free software: you can redistribute it and/or modify
    it under the terms of the Affero GNU General Public License version 3
    as published by the Free Software Foundation.

    osu!web is distributed WITHOUT ANY WARRANTY; without even the implied
    warranty of MERCHANTABILITY or FITNESS FOR A PARTICULAR PURPOSE.
    See the GNU Affero General Public License for more details.

    You should have received a copy of the GNU Affero General Public License
    along with osu!web.  If not, see <http://www.gnu.org/licenses/>.
--}}
@extends('master', ['titlePrepend' => $product->name])

@section('content')
    @include('store.header')

    {!! Form::open([
        "url" => route('store.cart.store', ['add' => true]),
        "data-remote" => true,
        "id" => "product-form",
        "class" => "osu-layout__row osu-layout__row--page-compact osu-layout__row--sm1"
    ]) !!}
        <div class="osu-layout__sub-row osu-layout__sub-row--lg1" id="product-header" style="background-image: url({{ $product->header_image }})">
            <div>{!! markdown($product->header_description) !!}</div>
        </div>

        <div class="osu-layout__sub-row">
            <div class="grid">
                <div class="grid-cell grid-cell--fill">
                    <h1>{{ $product->name }}</h1>
                </div>
            </div>

            @if($product->custom_class && View::exists("store.products.{$product->custom_class}"))

                <div class="grid">
                    <div class="grid-cell grid-cell--fill">
<<<<<<< HEAD
                        {!! App\Libraries\Markdown\OsuMarkdownProcessor::process($product->description, [
                            'html_input' => 'allow',
                            'block_modifiers' => ['store'],
                        ])['output'] !!}
=======
                        {!! markdown($product->description, 'store') !!}
>>>>>>> e7bb8fd5
                    </div>
                </div>

                @include("store.products.{$product->custom_class}")

            @else
            <div class="grid grid--gutters">
                <div class="grid-cell grid-cell--1of2">
                    <div class="gallery-previews">
                        @foreach($product->images() as $i => $image)
                            <?php $imageSize = fast_imagesize($image[1]); ?>
                            <a
                                class="gallery-previews__item js-gallery"
                                data-width="{{ $imageSize[0] }}"
                                data-height="{{ $imageSize[1] }}"
                                data-gallery-id="product-{{ $product->product_id }}"
                                data-index="{{ $i }}"
                                href="{{ $image[1] }}"
                                style="background-image: url('{{ $image[1] }}');"
                                data-visibility="{{ $loop->first ? '' : 'hidden' }}"
                            ></a>
                        @endforeach
                    </div>
                    <div class="gallery-thumbnails">
                        @foreach($product->images() as $i => $image)
                            <a
                                href="#"
                                style="background-image: url('{{ $image[0] }}');"
                                class="
                                    gallery-thumbnails__item
                                    js-gallery-thumbnail
                                    {{ $loop->first ? 'js-gallery-thumbnail--active' : '' }}
                                "
                                data-gallery-id="product-{{ $product->product_id }}"
                                data-index="{{ $i }}"
                            ></a>
                        @endforeach
                    </div>
                </div>
                <div class="grid-cell grid-cell--1of2">
                    <div class="grid">
                        <div class="grid-cell grid-cell--fill">
<<<<<<< HEAD
                            {!! App\Libraries\Markdown\OsuMarkdownProcessor::process($product->description, [
                                'html_input' => 'allow',
                                'block_modifiers' => ['store'],
                            ])['output'] !!}
=======
                            {!! markdown($product->description, 'store') !!}
>>>>>>> e7bb8fd5
                        </div>
                    </div>
                    <div class="grid price-box">
                        <div class="grid-cell grid-cell--fill">
                            <p class="price">{{ currency($product->cost) }}</p>
                            @if($product->requiresShipping())
                                <p class="notes">excluding shipping fees</p>
                            @endif
                        </div>
                    </div>

                    @if($product->types())
                        @foreach($product->types() as $type => $values)
                            @if (count($values) === 1)
                                {{-- magic property --}}
                                <input type="hidden" name="item[extra_data][{{ $type }}]" value="{{ array_keys($values)[0] }}" />
                            @else
                                <div class="form-group">
                                    <label for="select-product-{{ $type }}">{{ $type }}</label>

                                    <select id="select-product-{{ $type }}" class="form-control js-url-selector" data-keep-scroll="1">
                                        @foreach($values as $value => $product_id)
                                            <option {{ $product_id === $product->product_id ? "selected" : "" }} value="{{ route('store.products.show', $product_id) }}">
                                                {{ $value }}
                                            </option>
                                        @endforeach
                                    </select>
                                </div>
                            @endif
                        @endforeach
                    @endif

                    @if($product->inStock())
                    <div class="grid">
                        <div class="grid-cell grid-cell--fill">
                            <div class='form-group'>
                                <input type="hidden" name="item[product_id]" value="{{ $product->product_id }}" />
                                {!! Form::label('item[quantity]', 'Quantity') !!}
                                {!! Form::select("item[quantity]", product_quantity_options($product), 1, ['class' => 'js-store-item-quantity form-control']) !!}
                            </div>
                        </div>
                    </div>
                    @elseif($product->inStock(1, true))
                    <div class="grid">
                        <div class="grid-cell grid-cell--fill">
                            {{ trans('store.product.stock.out_with_alternative') }}
                        </div>
                    </div>
                    @else
                    <div class="grid">
                        <div class="grid-cell grid-cell--fill">
                            {{ trans('store.product.stock.out') }}
                        </div>
                    </div>
                    @endif
                </div>
            </div>
            @endif
        </div>

        <div class="osu-layout__sub-row osu-layout__sub-row--with-separator" id="add-to-cart">
            <div class="big-button">
                @if($product->inStock())
                    <button type="submit" class="js-store-add-to-cart btn-osu btn-osu-default">
                        {{ trans('store.product.add_to_cart') }}
                    </button>

                @elseif(!$requestedNotification)
                    <a
                        class="btn-osu btn-osu-default"
                        href="{{ route('store.notification-request', ['product' => $product->product_id]) }}"
                        data-remote="true"
                        data-method="POST"
                    >
                        {{ trans('store.product.notify') }}
                    </a>
                @endif
            </div>

            @if($requestedNotification && !$product->inStock())
                <div class="store-notification-requested-alert">
                    <span class="far fa-check-circle store-notification-requested-alert__icon"></span>
                    <p class="store-notification-requested-alert__text">
                        {!! trans('store.product.notification_success', [
                            'link' => link_to_route(
                                'store.notification-request',
                                trans('store.product.notification_remove_text'),
                                ['product' => $product->product_id],
                                ['data-remote' => 'true', 'data-method' => 'DELETE']
                            )
                        ]) !!}
                    </p>
                </div>
            @endif
        </div>

    {!! Form::close() !!}
@endsection<|MERGE_RESOLUTION|>--- conflicted
+++ resolved
@@ -41,14 +41,7 @@
 
                 <div class="grid">
                     <div class="grid-cell grid-cell--fill">
-<<<<<<< HEAD
-                        {!! App\Libraries\Markdown\OsuMarkdownProcessor::process($product->description, [
-                            'html_input' => 'allow',
-                            'block_modifiers' => ['store'],
-                        ])['output'] !!}
-=======
                         {!! markdown($product->description, 'store') !!}
->>>>>>> e7bb8fd5
                     </div>
                 </div>
 
@@ -91,14 +84,7 @@
                 <div class="grid-cell grid-cell--1of2">
                     <div class="grid">
                         <div class="grid-cell grid-cell--fill">
-<<<<<<< HEAD
-                            {!! App\Libraries\Markdown\OsuMarkdownProcessor::process($product->description, [
-                                'html_input' => 'allow',
-                                'block_modifiers' => ['store'],
-                            ])['output'] !!}
-=======
                             {!! markdown($product->description, 'store') !!}
->>>>>>> e7bb8fd5
                         </div>
                     </div>
                     <div class="grid price-box">
