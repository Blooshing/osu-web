--- conflicted
+++ resolved
@@ -38,45 +38,6 @@
 
 Following are attributes which may be additionally included in the response. Relevant endpoints should list them if applicable.
 
-<<<<<<< HEAD
-Field                      | Type
----------------------------|-----
-account_history            | [User.UserAccountHistory](#user-useraccounthistory)[]
-active_tournament_banner   | [User.ProfileBanner](#user-profilebanner)?
-badges                     | [User.UserBadge](#user-userbadge)[]
-beatmap_playcounts_count   | number
-blocks                     | |
-country                    | |
-cover                      | |
-favourite_beatmapset_count | number
-follow_user_mapping        | number[]
-follower_count             | number
-friends                    | |
-graveyard_beatmapset_count | number
-groups                     | [UserGroup](#usergroup)[]
-guest_beatmapset_count     | number
-is_restricted              | boolean?
-kudosu                     | [User.Kudosu](#user-kudosu)
-loved_beatmapset_count     | number
-mapping_follower_count     | number
-monthly_playcounts         | [UserMonthlyPlaycount](#usermonthlyplaycount)[]
-page                       | |
-pending_beatmapset_count   | |
-previous_usernames         | |
-rank_highest               | [User.RankHighest](#user-rankhighest)?
-rank_history               | |
-ranked_beatmapset_count    | |
-replays_watched_counts     | |
-scores_best_count          | number
-scores_first_count         | number
-scores_recent_count        | number
-statistics                 | [UserStatistics](#userstatistics)
-statistics_rulesets        | UserStatisticsRulesets
-support_level              | |
-unread_pm_count            | |
-user_achievements          | |
-user_preferences           | |
-=======
 Field                      | Type | Notes
 ---------------------------|----- | -----
 account_history            | [User.UserAccountHistory](#user-useraccounthistory)[] | |
@@ -110,13 +71,12 @@
 scores_first_count         | integer | |
 scores_recent_count        | integer | |
 session_verified           | boolean | |
-statistics                 | | |
+statistics                 | [UserStatistics](#userstatistics) | |
 statistics_rulesets        | UserStatisticsRulesets | |
 support_level              | | |
 unread_pm_count            | | |
 user_achievements          | | |
 user_preferences           | | |
->>>>>>> 596022b7
 
 <div id="user-kudosu" data-unique="user-kudosu"></div>
 
