## User
```json
{
  "id": 2,
  "username": "peppy",
  "profile_colour": "#3366FF",
  "avatar_url": "https://a.ppy.sh/2?1519081077.png",
  "country_code": "AU",
  "is_active": true,
  "is_bot": false,
  "is_deleted": false,
  "is_online": true,
  "is_supporter": true
}
```

Represents a user.

Field           | Type                      | Description
--------------- | ------------------------- | ----------------------------------------------------------------------
avatar_url      | string                    | url of user's avatar
country_code    | string                    | two-letter code representing user's country
default_group   | string?                   | Identifier of the default [Group](#group) the user belongs to.
id              | integer                   | unique identifier for user
is_active       | boolean                   | has this account been active in the last x months?
is_bot          | boolean                   | is this a bot account?
is_deleted      | boolean                   | |
is_online       | boolean                   | is the user currently online? (either on lazer or the new website)
is_supporter    | boolean                   | does this user have supporter?
last_visit      | [Timestamp](#timestamp)?  | last access time. `null` if the user hides online presence
pm_friends_only | boolean                   | whether or not the user allows PM from other than friends
profile_colour  | string?                   | colour of username/profile highlight, hex code (e.g. `#333333`)
username        | string                    | user's display name

<div id="user-optionalattributes" data-unique="user-optionalattributes"></div>

### Optional attributes

Following are attributes which may be additionally included in the response. Relevant endpoints should list them if applicable.

<<<<<<< HEAD
Field                      | Type
---------------------------|-----
account_history            | [User.UserAccountHistory](#user-useraccounthistory)[]
active_tournament_banner   | [User.ProfileBanner](#user-profilebanner)?
badges                     | [User.UserBadge](#user-userbadge)[]
beatmap_playcounts_count   | integer
blocks                     | |
country                    | |
cover                      | |
favourite_beatmapset_count | integer
follow_user_mapping        | integer[]
follower_count             | integer
friends                    | |
graveyard_beatmapset_count | integer
groups                     | [UserGroup](#usergroup)[]
guest_beatmapset_count     | integer
is_restricted              | boolean?
kudosu                     | [User.Kudosu](#user-kudosu)
loved_beatmapset_count     | integer
mapping_follower_count     | integer
monthly_playcounts         | [UserMonthlyPlaycount](#usermonthlyplaycount)[]
page                       | |
pending_beatmapset_count   | |
previous_usernames         | |
rank_highest               | [User.RankHighest](#user-rankhighest)?
rank_history               | |
ranked_beatmapset_count    | |
replays_watched_counts     | |
scores_best_count          | integer
scores_first_count         | integer
scores_recent_count        | integer
session_verified           | boolean
statistics                 | |
statistics_rulesets        | UserStatisticsRulesets
support_level              | |
unread_pm_count            | |
user_achievements          | |
user_preferences           | |
=======
Field                      | Type | Notes
---------------------------|----- | -----
account_history            | [User.UserAccountHistory](#user-useraccounthistory)[] | |
active_tournament_banner   | [User.ProfileBanner](#user-profilebanner)? | Deprecated, use `active_tournament_banners` instead.
active_tournament_banners  | [User.ProfileBanner](#user-profilebanner)[] | |
badges                     | [User.UserBadge](#user-userbadge)[] | |
beatmap_playcounts_count   | integer | |
blocks                     | | |
country                    | | |
cover                      | | |
favourite_beatmapset_count | integer | |
follow_user_mapping        | integer[] | |
follower_count             | integer | |
friends                    | | |
graveyard_beatmapset_count | integer | |
groups                     | [UserGroup](#usergroup)[] | |
guest_beatmapset_count     | integer | |
is_restricted              | boolean? | |
kudosu                     | [User.Kudosu](#user-kudosu) | |
loved_beatmapset_count     | integer | |
mapping_follower_count     | integer | |
monthly_playcounts         | [UserMonthlyPlaycount](#usermonthlyplaycount)[] | |
page                       | | |
pending_beatmapset_count   | | |
previous_usernames         | | |
rank_highest               | [User.RankHighest](#user-rankhighest)? | |
rank_history               | | |
ranked_beatmapset_count    | | |
replays_watched_counts     | | |
scores_best_count          | integer | |
scores_first_count         | integer | |
scores_recent_count        | integer | |
statistics                 | | |
statistics_rulesets        | UserStatisticsRulesets | |
support_level              | | |
unread_pm_count            | | |
user_achievements          | | |
user_preferences           | | |
>>>>>>> e7cc3030

<div id="user-kudosu" data-unique="user-kudosu"></div>

### Kudosu

Field     | Type
----------|-----
available | integer
total     | integer

<div id="user-profilebanner" data-unique="user-profilebanner"></div>

### ProfileBanner

Field         | Type        | Description
--------------|-------------|------------
id            | integer     | |
tournament_id | integer     | |
image         | string?     | |
image@2x      | string?     | |

<div id="user-profilepage" data-unique="user-profilepage"></div>

### ProfilePage

| Section         |
|-----------------|
| me              |
| recent_activity |
| beatmaps        |
| historical      |
| kudosu          |
| top_ranks       |
| medals          |

<div id="user-rankhighest" data-unique="user-rankhighest"></div>

### RankHighest

Field      | Type
-----------|-----
rank       | integer
updated_at | [Timestamp](#timestamp)

<div id="user-useraccounthistory" data-unique="user-useraccounthistory"></div>

### UserAccountHistory

Field       | Type                    | Description
------------|-------------------------|------------
description | string?                 | |
id          | integer                 | |
length      | integer                 | In seconds.
permanent   | boolean                 | |
timestamp   | [Timestamp](#timestamp) | |
type        | string                  | `note`, `restriction`, or `silence`.

<div id="user-userbadge" data-unique="user-userbadge"></div>

### UserBadge

Field        | Type                    | Description
-------------|-------------------------|------------
awarded_at   | [Timestamp](#timestamp) | |
description  | string                  | |
image@2x_url | string                  | |
image_url    | string                  | |
url          | string                  | |<|MERGE_RESOLUTION|>--- conflicted
+++ resolved
@@ -38,46 +38,6 @@
 
 Following are attributes which may be additionally included in the response. Relevant endpoints should list them if applicable.
 
-<<<<<<< HEAD
-Field                      | Type
----------------------------|-----
-account_history            | [User.UserAccountHistory](#user-useraccounthistory)[]
-active_tournament_banner   | [User.ProfileBanner](#user-profilebanner)?
-badges                     | [User.UserBadge](#user-userbadge)[]
-beatmap_playcounts_count   | integer
-blocks                     | |
-country                    | |
-cover                      | |
-favourite_beatmapset_count | integer
-follow_user_mapping        | integer[]
-follower_count             | integer
-friends                    | |
-graveyard_beatmapset_count | integer
-groups                     | [UserGroup](#usergroup)[]
-guest_beatmapset_count     | integer
-is_restricted              | boolean?
-kudosu                     | [User.Kudosu](#user-kudosu)
-loved_beatmapset_count     | integer
-mapping_follower_count     | integer
-monthly_playcounts         | [UserMonthlyPlaycount](#usermonthlyplaycount)[]
-page                       | |
-pending_beatmapset_count   | |
-previous_usernames         | |
-rank_highest               | [User.RankHighest](#user-rankhighest)?
-rank_history               | |
-ranked_beatmapset_count    | |
-replays_watched_counts     | |
-scores_best_count          | integer
-scores_first_count         | integer
-scores_recent_count        | integer
-session_verified           | boolean
-statistics                 | |
-statistics_rulesets        | UserStatisticsRulesets
-support_level              | |
-unread_pm_count            | |
-user_achievements          | |
-user_preferences           | |
-=======
 Field                      | Type | Notes
 ---------------------------|----- | -----
 account_history            | [User.UserAccountHistory](#user-useraccounthistory)[] | |
@@ -110,13 +70,13 @@
 scores_best_count          | integer | |
 scores_first_count         | integer | |
 scores_recent_count        | integer | |
+session_verified           | boolean | |
 statistics                 | | |
 statistics_rulesets        | UserStatisticsRulesets | |
 support_level              | | |
 unread_pm_count            | | |
 user_achievements          | | |
 user_preferences           | | |
->>>>>>> e7cc3030
 
 <div id="user-kudosu" data-unique="user-kudosu"></div>
 
