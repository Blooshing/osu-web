--- conflicted
+++ resolved
@@ -14,36 +14,6 @@
 }
 ```
 
-<<<<<<< HEAD
-Represents a User. Extends [UserCompact](#usercompact) object with additional attributes.
-
-Field            | Type                               | Description
----------------- | ---------------------------------- | -----------------------------------------------------------
-cover_url        | string                             | url of profile cover. Deprecated, use cover.url instead.
-discord          | string?                            | |
-has_supported    | boolean                            | whether or not ever being a supporter in the past
-interests        | string?                            | |
-join_date        | Timestamp                          | |
-location         | string?                            | |
-max_blocks       | number                             | maximum number of users allowed to be blocked
-max_friends      | number                             | maximum number of friends allowed to be added
-occupation       | string?                            | |
-playmode         | [GameMode](#gamemode)              | |
-playstyle        | string[]                           | Device choices of the user.
-post_count       | number                             | number of forum posts
-profile_order    | [ProfilePage](#user-profilepage)[] | ordered array of sections in user profile page
-title            | string?                            | user-specific title
-title_url        | string?                            | |
-twitter          | string?                            | |
-website          | string?                            | |
-
-In addition, the following [optional attributes on UserCompact](#usercompact-optionalattributes) are included:
-
-- country
-- cover
-- is_restricted (present only if this is the currently authenticated user)
-- kudosu
-=======
 Represents a user.
 
 Field           | Type                      | Description
@@ -85,6 +55,7 @@
 groups                     | [UserGroup](#usergroup)[]
 guest_beatmapset_count     | number
 is_restricted              | boolean?
+kudosu                     | [User.Kudosu](#user-kudosu)
 loved_beatmapset_count     | number
 mapping_follower_count     | number
 monthly_playcounts         | [UserMonthlyPlaycount](#usermonthlyplaycount)[]
@@ -105,6 +76,15 @@
 user_achievements          | |
 user_preferences           | |
 
+<div id="user-kudosu" data-unique="user-kudosu"></div>
+
+### Kudosu
+
+Field     | Type
+----------|-----
+available | number
+total     | number
+
 <div id="user-profilebanner" data-unique="user-profilebanner"></div>
 
 ### ProfileBanner
@@ -115,7 +95,6 @@
 tournament_id | number      | |
 image         | string?     | |
 image@2x      | string?     | |
->>>>>>> e8665b62
 
 <div id="user-profilepage" data-unique="user-profilepage"></div>
 
