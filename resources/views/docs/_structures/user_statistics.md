## UserStatistics
```json
{
  "count_100": 0,
  "count_300": 0,
  "count_50": 0,
  "count_miss": 0,
  "grade_counts": {
      "a": 3,
      "s": 2,
      "sh": 6,
      "ss": 2,
      "ssh": 3
  },
  "hit_accuracy": 92.19,
  "is_ranked": true,
  "level": {
      "current": 30,
      "progress": 0
  },
  "maximum_combo": 3948,
  "play_count": 228050,
  "play_time": null,
  "pp": 990,
  "global_rank": 87468,
  "ranked_score": 1502995536,
  "replays_watched_by_others": 0,
  "total_hits": 5856573,
  "total_score": 2104193750,
  "user": {
      "avatar_url": "https://a.ppy.sh/2?1519081077.png",
      "country": {
          "code": "AU",
          "name": "Australia"
      },
      "country_code": "AU",
      "cover": {
          "custom_url": null,
          "id": "3",
          "url": "https://assets.ppy.sh/user-profile-covers/2/baba245ef60834b769694178f8f6d4f6166c5188c740de084656ad2b80f1eea7.jpeg"
      },
      "default_group": "ppy",
      "id": 2,
      "is_active": false,
      "is_bot": false,
      "is_online": false,
      "is_supporter": true,
      "last_visit": "2019-02-22T11:07:10+00:00",
      "pm_friends_only": false,
      "profile_colour": "#3366FF",
      "username": "peppy"
  }
}
```

A summary of various gameplay statistics for a [User](#user). Specific to a [Ruleset](#ruleset)

Field                     | Type          | Description
------------------------- | ------------- | -----------
count_100                 | integer       | |
count_300                 | integer       | |
count_50                  | integer       | |
count_miss                | integer       | |
country_rank              | integer?      | Current country rank according to pp.
grade_counts.a            | integer       | Number of A ranked scores.
grade_counts.s            | integer       | Number of S ranked scores.
grade_counts.sh           | integer       | Number of Silver S ranked scores.
grade_counts.ss           | integer       | Number of SS ranked scores.
grade_counts.ssh          | integer       | Number of Silver SS ranked scores.
hit_accuracy              | float         | Hit accuracy percentage
is_ranked                 | boolean       | Is actively ranked
<<<<<<< HEAD
level.current             | number        | Current level.
level.progress            | number        | Progress to next level.
maximum_combo             | number        | Highest maximum combo.
play_count                | number        | Number of maps played.
play_time                 | number        | Cumulative time played.
pp                        | number        | Performance points
pp_exp                    | number        | Experimental (lazer) performance points
global_rank               | number?       | Current rank according to pp.
global_rank_exp           | number?       | Current rank according to experimental (lazer) pp.
ranked_score              | number        | Current ranked score.
replays_watched_by_others | number        | Number of replays watched by other users.
total_hits                | number        | Total number of hits.
total_score               | number        | Total score.

### Optional attributes

Field                     | Type          | Description
------------------------- | ------------- | -----------
rank_change_since_30_days | number?       | Difference between current rank and rank 30 days ago, according to pp.
user                      | [User](#user) | |
=======
level.current             | integer       | Current level.
level.progress            | float         | Progress to next level.
maximum_combo             | integer       | Highest maximum combo.
play_count                | integer       | Number of maps played.
play_time                 | integer       | Cumulative time played.
pp                        | float         | Performance points
pp_exp                    | float         | Experimental (lazer) performance points
global_rank               | integer?      | Current rank according to pp.
global_rank_exp           | integer?      | Current rank according to experimental (lazer) pp.
ranked_score              | integer       | Current ranked score.
replays_watched_by_others | integer       | Number of replays watched by other users.
total_hits                | integer       | Total number of hits.
total_score               | integer       | Total score.
user                      | [User](#user) | The associated user.
>>>>>>> 596022b7
<|MERGE_RESOLUTION|>--- conflicted
+++ resolved
@@ -55,54 +55,37 @@
 
 A summary of various gameplay statistics for a [User](#user). Specific to a [Ruleset](#ruleset)
 
-Field                     | Type          | Description
-------------------------- | ------------- | -----------
-count_100                 | integer       | |
-count_300                 | integer       | |
-count_50                  | integer       | |
-count_miss                | integer       | |
-country_rank              | integer?      | Current country rank according to pp.
-grade_counts.a            | integer       | Number of A ranked scores.
-grade_counts.s            | integer       | Number of S ranked scores.
-grade_counts.sh           | integer       | Number of Silver S ranked scores.
-grade_counts.ss           | integer       | Number of SS ranked scores.
-grade_counts.ssh          | integer       | Number of Silver SS ranked scores.
-hit_accuracy              | float         | Hit accuracy percentage
-is_ranked                 | boolean       | Is actively ranked
-<<<<<<< HEAD
-level.current             | number        | Current level.
-level.progress            | number        | Progress to next level.
-maximum_combo             | number        | Highest maximum combo.
-play_count                | number        | Number of maps played.
-play_time                 | number        | Cumulative time played.
-pp                        | number        | Performance points
-pp_exp                    | number        | Experimental (lazer) performance points
-global_rank               | number?       | Current rank according to pp.
-global_rank_exp           | number?       | Current rank according to experimental (lazer) pp.
-ranked_score              | number        | Current ranked score.
-replays_watched_by_others | number        | Number of replays watched by other users.
-total_hits                | number        | Total number of hits.
-total_score               | number        | Total score.
+Field                     | Type     | Description
+------------------------- | -------- | -----------
+count_100                 | integer  | |
+count_300                 | integer  | |
+count_50                  | integer  | |
+count_miss                | integer  | |
+country_rank              | integer? | Current country rank according to pp.
+grade_counts.a            | integer  | Number of A ranked scores.
+grade_counts.s            | integer  | Number of S ranked scores.
+grade_counts.sh           | integer  | Number of Silver S ranked scores.
+grade_counts.ss           | integer  | Number of SS ranked scores.
+grade_counts.ssh          | integer  | Number of Silver SS ranked scores.
+hit_accuracy              | float    | Hit accuracy percentage
+is_ranked                 | boolean  | Is actively ranked
+level.current             | integer  | Current level.
+level.progress            | float    | Progress to next level.
+maximum_combo             | integer  | Highest maximum combo.
+play_count                | integer  | Number of maps played.
+play_time                 | integer  | Cumulative time played.
+pp                        | float    | Performance points
+pp_exp                    | float    | Experimental (lazer) performance points
+global_rank               | integer? | Current rank according to pp.
+global_rank_exp           | integer? | Current rank according to experimental (lazer) pp.
+ranked_score              | integer  | Current ranked score.
+replays_watched_by_others | integer  | Number of replays watched by other users.
+total_hits                | integer  | Total number of hits.
+total_score               | integer  | Total score.
 
 ### Optional attributes
 
 Field                     | Type          | Description
 ------------------------- | ------------- | -----------
-rank_change_since_30_days | number?       | Difference between current rank and rank 30 days ago, according to pp.
-user                      | [User](#user) | |
-=======
-level.current             | integer       | Current level.
-level.progress            | float         | Progress to next level.
-maximum_combo             | integer       | Highest maximum combo.
-play_count                | integer       | Number of maps played.
-play_time                 | integer       | Cumulative time played.
-pp                        | float         | Performance points
-pp_exp                    | float         | Experimental (lazer) performance points
-global_rank               | integer?      | Current rank according to pp.
-global_rank_exp           | integer?      | Current rank according to experimental (lazer) pp.
-ranked_score              | integer       | Current ranked score.
-replays_watched_by_others | integer       | Number of replays watched by other users.
-total_hits                | integer       | Total number of hits.
-total_score               | integer       | Total score.
-user                      | [User](#user) | The associated user.
->>>>>>> 596022b7
+rank_change_since_30_days | integer?      | Difference between current rank and rank 30 days ago, according to pp.
+user                      | [User](#user) | |