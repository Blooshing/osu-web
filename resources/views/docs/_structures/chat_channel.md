--- conflicted
+++ resolved
@@ -30,11 +30,7 @@
 name                    | string                        | |
 description             | string?                       | |
 icon                    | string?                       | display icon for the channel
-<<<<<<< HEAD
-type                    | [ChannelType](#channel-types) | see channel types below
-=======
 type                    | [ChannelType](#channeltype)   | type of channel
->>>>>>> 83d0fb89
 moderated               | boolean                       | user can't send message when the value is `true`
 uuid                    | string?                       | value from requests that is relayed back to the sender.
 
@@ -46,30 +42,4 @@
 last_read_id            | number?                                          | Deprecated; use `current_user_attributes.last_read_id`.
 last_message_id         | number?                                          | `message_id` of last known message (only returned in presence responses)
 recent_messages         | ChatMessage[]?                                   | Deprecated; up to 50 most recent messages
-<<<<<<< HEAD
-users                   | number[]?                                        | array of `user_id` that are in the channel (not included for `PUBLIC` channels)
-
-### Channel Types
-
-Type        | Permission Check for Joining/Messaging
------------ | -----------------------------------------------------
-PUBLIC      | |
-PRIVATE     | is player in the allowed groups? (channel.allowed_groups)
-MULTIPLAYER | is player currently in the mp game?
-SPECTATOR   | |
-TEMPORARY   | _deprecated_
-PM          | see below (user_channels)
-GROUP       | is player in channel? (user_channels)
-ANNOUNCE    | is user in the `announce` group? |
-
-For PMs, two factors are taken into account:
-
-- Is either user blocking the other? If so, deny.
-- Does the target only accept PMs from friends? Is the current user a friend? If not, deny.
-
-<aside class="notice">
-Public channels, group chats and private DMs are all considered "channels".
-</aside>
-=======
-users                   | number[]?                                        | array of `user_id` that are in the channel (not included for `PUBLIC` channels)
->>>>>>> 83d0fb89
+users                   | number[]?                                        | array of `user_id` that are in the channel (not included for `PUBLIC` channels)