--- conflicted
+++ resolved
@@ -1,10 +1,9 @@
 ## Forum Topic
 
-<<<<<<< HEAD
 Field         | Type
 --------------|-----
 created_at    | [Timestamp](#timestamp)
-deleted_at    | [Timestamp](#timestamp)
+deleted_at    | [Timestamp](#timestamp)?
 first_post_id | number
 forum_id      | number
 id            | number
@@ -43,20 +42,4 @@
 id          | number  | Unique only per-topic.
 text.bbcode | string  | |
 text.html   | string  | |
-vote_count  | number? | Not present if the poll is incomplete and results are hidden.
-=======
-Field        | Type                     | Description
------------- | ------------------------ | -----------
-created_at   | [Timestamp](#timestamp)  | |
-deleted_at   | [Timestamp](#timestamp)? | |
-first_post_id| number                   | |
-forum_id     | number                   | |
-id           | number                   | |
-is_locked    | boolean                  | |
-last_post_id | number                   | |
-post_count   | number                   | |
-title        | string                   | |
-type         | string                   | normal, sticky, or announcement
-updated_at   | [Timestamp](#timestamp)  | |
-user_id      | number                   | |
->>>>>>> 63383ab7
+vote_count  | number? | Not present if the poll is incomplete and results are hidden.