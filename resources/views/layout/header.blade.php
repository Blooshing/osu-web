{{--
    Copyright 2015 ppy Pty. Ltd.

    This file is part of osu!web. osu!web is distributed with the hope of
    attracting more community contributions to the core ecosystem of osu!.

    osu!web is free software: you can redistribute it and/or modify
    it under the terms of the Affero GNU General Public License version 3
    as published by the Free Software Foundation.

    osu!web is distributed WITHOUT ANY WARRANTY; without even the implied
    warranty of MERCHANTABILITY or FITNESS FOR A PARTICULAR PURPOSE.
    See the GNU Affero General Public License for more details.

    You should have received a copy of the GNU Affero General Public License
    along with osu!web.  If not, see <http://www.gnu.org/licenses/>.
--}}
<nav class="osu-layout__section osu-layout__section--minimum no-print js-header--main">
<<<<<<< HEAD
    <!-- Specific style for smaller displays (smartphone) -->
    <div class="visible-xs">
        <div class="navbar-mobile navbar navbar-default navbar-static-top bg--{{ $current_section }}" role="navigation">
            <div class="container">
                <div class="navbar-header navbar-mobile__header">
                    <div class="navbar-mobile__header-section">
                        <a class="navbar-mobile__logo" href="/"></a>
                        <span class="navbar-mobile__brand navbar-brand">
                            {{ trans("layout.menu.$current_section.$current_action") }}
                        </span>
                    </div>

                    <div class="navbar-mobile__header-section">
                        @if (Auth::check())
                            <a
                                href="{{ route('users.show', Auth::user()->user_id) }}"
                                class="avatar avatar--navbar-mobile js-navbar-mobile--top-icon"
                                style="background-image: url('{{ Auth::user()->user_avatar }}');"
                            >
                            </a>
                        @else
                            <a
                                href="#"
                                data-toggle="modal"
                                data-target="#user-dropdown-modal"
                                title="{{ trans('users.anonymous.login_link') }}"
                                class="avatar avatar--navbar-mobile avatar--guest js-navbar-mobile--top-icon"
                            >
                            </a>
                        @endif

                        <button
                            type="button"
                            class="navbar-toggle navbar-mobile__toggle colour-hover--{{ $current_section }}"
                            data-toggle="collapse" data-target="#xs-navbar"
                        >
                            <span class="sr-only">Toggle navigation</span>
                            <span class="navbar-mobile__toggle-icon">
                                <i class="fa fa-bars"></i>
                            </span>
                        </button>
                    </div>
                </div>
            </div>
        </div>

        <div class="collapse navbar-collapse navbar-mobile__menu js-navbar-mobile--menu" id="xs-navbar">
            <ul class="nav navbar-nav navbar-mobile__menu-items">
                <li class="navbar-mobile__user">
                    @if (Auth::check())
                        <a class="navbar-mobile__menu-item navbar-mobile__menu-item--user" href="{{ route('users.show', Auth::user()) }}">
                            <span
                                class="avatar avatar--navbar-mobile"
                                style="background-image: url('{{ Auth::user()->user_avatar }}');">
                            </span>

                            {{ Auth::user()->username }}
                        </a>

                        <a
                            class="navbar-mobile__menu-item navbar-mobile__menu-item--logout js-logout-link"
                            href="{{ route('users.logout') }}"
                            data-method="delete"
                            data-confirm="{{ trans('users.logout_confirm') }}"
                            data-remote="1"
                        >
                            <i class="fa fa-sign-out"></i>
                        </a>
                    @else
                        <a class="navbar-mobile__menu-item navbar-mobile__menu-item--user" href="#" title="{{ trans('users.anonymous.login_link') }}" data-toggle="modal" data-target="#user-dropdown-modal">
                            <span class="avatar avatar--guest avatar--navbar-mobile"></span>

                            {{ trans('users.anonymous.username') }}
                        </a>
                    @endif
                </li>
                @foreach (nav_links() as $section => $links)
                <li class="dropdown">
                    <a data-toggle="dropdown" role="button" data-target="#" id="expand-{{ $section }}" class="navbar-mobile__menu-item dropdown-toggle" href="{{ array_values($links)[0] }}">
                        <i class="fa fa-chevron-right navbar-mobile__menu-item-icon navbar-mobile__menu-item-icon--closed"></i>
                        <i class="fa fa-chevron-down navbar-mobile__menu-item-icon navbar-mobile__menu-item-icon--opened"></i>
                        {{ trans("layout.menu.$section._") }}
                    </a>
                    <ul class="dropdown-menu" role="menu" aria-labelledby="expand-{{ $section }}">
                        @foreach ($links as $action => $link)
                        <li>
                            <a class="navbar-mobile__menu-subitem" href="{{ $link }}" data-toggle="collapse" data-target="#xs-navbar">
                                <i class="fa fa-chevron-right navbar-mobile__menu-subitem-icon"></i>
                                {{ trans("layout.menu.$section.$action") }}
                            </a>
                        </li>
                        @endforeach
                    </ul>
                </li>
                @endforeach
            </ul>
        </div>
    </div>
=======
    @include("objects.smartphone-header")
>>>>>>> 9f9ac806

    <!-- Main style -->
    <div id="nav-background" class="hidden-xs">
        <div id="nav-triangles-1" class="nav-triangles"></div>
        <div id="nav-triangles-2" class="nav-triangles"></div>
        <div id="nav-triangles-3" class="nav-triangles"></div>
        <div id="nav-gradient-overlay"></div>
    </div>

    <div class="hidden-xs osu-layout__row" id="nav-sm">
        <a class="flex-none nav-logo" href="/"></a>

        <div id="nav-links">
            <div id="nav-menu" class="js-menu osu-nav__menu">
                @foreach (nav_links() as $section => $links)
                    <a
                        class="js-menu osu-nav__link {{ $current_section === $section ? "osu-nav__link--active" : ""}}"
                        data-menu-target="header--{{ $section }}"
                        href="{{ array_values($links)[0] }}"
                    >
                            {{ trans("layout.menu.$section._") }}
                    </a>
                @endforeach

                <a class="osu-nav__link yellow-normal" href="{{ route("support-the-game") }}">support the game</a>

                <a class="osu-nav__link" href="{{ config("osu.urls.social.facebook") }}" target="_blank"><i class="fa fa-facebook-f"></i></a>

                <a class="osu-nav__link" href="{{ config("osu.urls.social.twitter") }}" target="_blank"><i class="fa fa-twitter"></i></a>
            </div>

            <div id="nav-page-title">
                <div class="osu-nav__title-menu js-header-menu--page-title">
                    <span class="osu-nav__link osu-nav__link--large">
                        <span class="sub1">{{ trans("layout.menu.$current_section._") }}</span>
                    </span>

                    <span class="osu-nav__link osu-nav__link--large">
                        <span class="sub2">{{ trans("layout.menu.$current_section.$current_action") }}</span>
                    </span>
                </div>

                @foreach (nav_links() as $section => $links)
                    <div
                        class="osu-nav__title-menu js-menu"
                        data-menu-id="header--{{ $section }}"
                        data-visibility="hidden"
                    >
                        <span class="osu-nav__link osu-nav__link--large osu-nav__link--title">
                            {{ trans("layout.menu.$section._") }}
                        </span>

                        @foreach ($links as $action => $link)
                            <a class="osu-nav__link osu-nav__link--large" href="{{ $link }}">
                                {{ trans("layout.menu.$section.$action") }}
                            </a>
                        @endforeach
                    </div>
                @endforeach
            </div>
        </div>

        <div class="flex-none nav-user-bar-container">
            @include("objects.user-dropdown")
        </div>
    </div>
</nav>

<div id="popup-container">
    <div class="alert alert-dismissable popup-clone col-md-6 col-md-offset-3 text-center" style="display: none">
        <button type="button" data-dismiss="alert" class="close"><i class="fa fa-close"></i></button>
        <span class="popup-text"></span>
    </div>
</div><|MERGE_RESOLUTION|>--- conflicted
+++ resolved
@@ -16,108 +16,7 @@
     along with osu!web.  If not, see <http://www.gnu.org/licenses/>.
 --}}
 <nav class="osu-layout__section osu-layout__section--minimum no-print js-header--main">
-<<<<<<< HEAD
-    <!-- Specific style for smaller displays (smartphone) -->
-    <div class="visible-xs">
-        <div class="navbar-mobile navbar navbar-default navbar-static-top bg--{{ $current_section }}" role="navigation">
-            <div class="container">
-                <div class="navbar-header navbar-mobile__header">
-                    <div class="navbar-mobile__header-section">
-                        <a class="navbar-mobile__logo" href="/"></a>
-                        <span class="navbar-mobile__brand navbar-brand">
-                            {{ trans("layout.menu.$current_section.$current_action") }}
-                        </span>
-                    </div>
-
-                    <div class="navbar-mobile__header-section">
-                        @if (Auth::check())
-                            <a
-                                href="{{ route('users.show', Auth::user()->user_id) }}"
-                                class="avatar avatar--navbar-mobile js-navbar-mobile--top-icon"
-                                style="background-image: url('{{ Auth::user()->user_avatar }}');"
-                            >
-                            </a>
-                        @else
-                            <a
-                                href="#"
-                                data-toggle="modal"
-                                data-target="#user-dropdown-modal"
-                                title="{{ trans('users.anonymous.login_link') }}"
-                                class="avatar avatar--navbar-mobile avatar--guest js-navbar-mobile--top-icon"
-                            >
-                            </a>
-                        @endif
-
-                        <button
-                            type="button"
-                            class="navbar-toggle navbar-mobile__toggle colour-hover--{{ $current_section }}"
-                            data-toggle="collapse" data-target="#xs-navbar"
-                        >
-                            <span class="sr-only">Toggle navigation</span>
-                            <span class="navbar-mobile__toggle-icon">
-                                <i class="fa fa-bars"></i>
-                            </span>
-                        </button>
-                    </div>
-                </div>
-            </div>
-        </div>
-
-        <div class="collapse navbar-collapse navbar-mobile__menu js-navbar-mobile--menu" id="xs-navbar">
-            <ul class="nav navbar-nav navbar-mobile__menu-items">
-                <li class="navbar-mobile__user">
-                    @if (Auth::check())
-                        <a class="navbar-mobile__menu-item navbar-mobile__menu-item--user" href="{{ route('users.show', Auth::user()) }}">
-                            <span
-                                class="avatar avatar--navbar-mobile"
-                                style="background-image: url('{{ Auth::user()->user_avatar }}');">
-                            </span>
-
-                            {{ Auth::user()->username }}
-                        </a>
-
-                        <a
-                            class="navbar-mobile__menu-item navbar-mobile__menu-item--logout js-logout-link"
-                            href="{{ route('users.logout') }}"
-                            data-method="delete"
-                            data-confirm="{{ trans('users.logout_confirm') }}"
-                            data-remote="1"
-                        >
-                            <i class="fa fa-sign-out"></i>
-                        </a>
-                    @else
-                        <a class="navbar-mobile__menu-item navbar-mobile__menu-item--user" href="#" title="{{ trans('users.anonymous.login_link') }}" data-toggle="modal" data-target="#user-dropdown-modal">
-                            <span class="avatar avatar--guest avatar--navbar-mobile"></span>
-
-                            {{ trans('users.anonymous.username') }}
-                        </a>
-                    @endif
-                </li>
-                @foreach (nav_links() as $section => $links)
-                <li class="dropdown">
-                    <a data-toggle="dropdown" role="button" data-target="#" id="expand-{{ $section }}" class="navbar-mobile__menu-item dropdown-toggle" href="{{ array_values($links)[0] }}">
-                        <i class="fa fa-chevron-right navbar-mobile__menu-item-icon navbar-mobile__menu-item-icon--closed"></i>
-                        <i class="fa fa-chevron-down navbar-mobile__menu-item-icon navbar-mobile__menu-item-icon--opened"></i>
-                        {{ trans("layout.menu.$section._") }}
-                    </a>
-                    <ul class="dropdown-menu" role="menu" aria-labelledby="expand-{{ $section }}">
-                        @foreach ($links as $action => $link)
-                        <li>
-                            <a class="navbar-mobile__menu-subitem" href="{{ $link }}" data-toggle="collapse" data-target="#xs-navbar">
-                                <i class="fa fa-chevron-right navbar-mobile__menu-subitem-icon"></i>
-                                {{ trans("layout.menu.$section.$action") }}
-                            </a>
-                        </li>
-                        @endforeach
-                    </ul>
-                </li>
-                @endforeach
-            </ul>
-        </div>
-    </div>
-=======
     @include("objects.smartphone-header")
->>>>>>> 9f9ac806
 
     <!-- Main style -->
     <div id="nav-background" class="hidden-xs">
