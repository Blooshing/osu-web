--- conflicted
+++ resolved
@@ -55,12 +55,7 @@
                     </a>
                 @else
                     <button
-<<<<<<< HEAD
-                        class="mobile-menu-tab mobile-menu-tab--user js-navbar-mobile--top-icon js-user-link"
-=======
-                        title="{{ trans('users.anonymous.login_link') }}"
                         class="mobile-menu-tab mobile-menu-tab--user js-user-link"
->>>>>>> 1b5df20f
                     >
                         <span class="mobile-menu-tab__avatar">
                             <span class="avatar avatar--full-rounded avatar--guest"></span>
