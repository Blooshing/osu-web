--- conflicted
+++ resolved
@@ -107,18 +107,6 @@
     <script src="/vendor/js/moment-locales/{{ $momentLocale }}.js" data-turbolinks-track="reload"></script>
 @endif
 
-<<<<<<< HEAD
-{{--
-    we're explicitly avoiding NoCaptcha::renderJs here in order to use recaptcha.net instead of google.com (as the latter is blocked in mainland china)
-    see: https://developers.google.com/recaptcha/docs/faq#can-i-use-recaptcha-globally
---}}
-@if (captcha_enabled())
-    <script src="https://www.recaptcha.net/recaptcha/api.js?render=explicit&onload=initCaptcha&hl={{Lang::getLocale()}}" async defer></script>
-    <script>function initCaptcha() { captcha.init('{{config('captcha.sitekey')}}', {{captcha_triggered() ? 'true' : 'false'}}) }</script>
-@endif
-
-=======
->>>>>>> 7e54a540
 @if (isset($atom))
     <link rel="alternate" type="application/atom+xml" title="{{ $atom['title'] }}" href="{{ $atom['url'] }}">
 @endif
