{{--
    Copyright 2015-2016 ppy Pty. Ltd.

    This file is part of osu!web. osu!web is distributed with the hope of
    attracting more community contributions to the core ecosystem of osu!.

    osu!web is free software: you can redistribute it and/or modify
    it under the terms of the Affero GNU General Public License version 3
    as published by the Free Software Foundation.

    osu!web is distributed WITHOUT ANY WARRANTY; without even the implied
    warranty of MERCHANTABILITY or FITNESS FOR A PARTICULAR PURPOSE.
    See the GNU Affero General Public License for more details.

    You should have received a copy of the GNU Affero General Public License
    along with osu!web.  If not, see <http://www.gnu.org/licenses/>.
--}}
<div class="nav-popup nav-popup--sections">
    <div class="nav-popup__section nav-popup__section--blank"></div>
    <div
        class="nav-popup__section nav-popup__section--register js-nav-popup--submenu"
        data-visibility-animation="none"
        data-nav-sub-mode="signup"
    >
        <h2 class="nav-popup__row nav-popup__row--title">{{ trans('layout.popup_login.register.title') }}</h2>

        <div class="nav-popup__row nav-popup__row--full">{{ trans('layout.popup_login.register.info') }}</div>

        <div class="nav-popup__row nav-popup__row--actions nav-popup__row--with-gutter">
            <div class="nav-popup__action"></div>

            <div class="nav-popup__action">
<<<<<<< HEAD
                <a href="#" class="nav-popup__button btn-osu-big">
=======
                <a href="{{ osu_url('user.signup') }}" class="btn-osu-big">
>>>>>>> 491b9455
                    <div class="btn-osu-big__content">
                        <span class="btn-osu-big__left">
                            {{ trans('users.signup._') }}
                        </span>

                        <span class="fa fa-pencil-square-o"></span>
                    </div>
                </a>
            </div>
        </div>
    </div>

    {!! Form::open([
        'url' => route('users.login'),
        'class' => '
            nav-popup__section
            nav-popup__section--login
            js-login-form
            js-nav-popup--submenu
        ',
        'data-remote' => true,
        'data-visibility-animation' => 'none',
        'data-nav-sub-mode' => 'login',
    ]) !!}
        <h2 class="nav-popup__row nav-popup__row--title">{{ trans('layout.popup_login.login.title') }}</h2>

        <div class="nav-popup__row nav-popup__row--full nav-popup__row--error js-login-form--error"></div>

        <div class="nav-popup__row nav-popup__row--with-gutter nav-popup__row--xs-vertical">
            <input
                class="nav-popup__form-input js-nav-auto-focus"
                name="username"
                placeholder="{{ trans('layout.popup_login.login.email') }}"
            />
            <input
                class="nav-popup__form-input"
                name="password"
                type="password"
                placeholder="{{ trans('layout.popup_login.login.password') }}"
            />
        </div>

        <div class="nav-popup__row nav-popup__row--actions nav-popup__row--with-gutter">
            <div class="nav-popup__action">
                <a href="#" class="nav-popup__link">{{ trans('layout.popup_login.login.forgot') }}</a>
            </div>

            <div class="nav-popup__action">
                <button class="nav-popup__button btn-osu-big">
                    <div class="btn-osu-big__content">
                        <span class="btn-osu-big__left">
                            {{ trans('users.login._') }}
                        </span>

                        <span class="fa fa-sign-in"></span>
                    </div>
                </button>
            </div>
        </div>
    {!! Form::close() !!}

    <div class="nav-popup__bar">
        <span class="bar u-section-bg"></span>
    </div>
</div><|MERGE_RESOLUTION|>--- conflicted
+++ resolved
@@ -30,11 +30,7 @@
             <div class="nav-popup__action"></div>
 
             <div class="nav-popup__action">
-<<<<<<< HEAD
-                <a href="#" class="nav-popup__button btn-osu-big">
-=======
-                <a href="{{ osu_url('user.signup') }}" class="btn-osu-big">
->>>>>>> 491b9455
+                <a href="{{ osu_url('user.signup') }}" class="nav-popup__button btn-osu-big">
                     <div class="btn-osu-big__content">
                         <span class="btn-osu-big__left">
                             {{ trans('users.signup._') }}
