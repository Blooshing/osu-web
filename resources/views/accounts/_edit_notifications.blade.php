{{--
    Copyright (c) ppy Pty Ltd <contact@ppy.sh>.

    This file is part of osu!web. osu!web is distributed with the hope of
    attracting more community contributions to the core ecosystem of osu!.

    osu!web is free software: you can redistribute it and/or modify
    it under the terms of the Affero GNU General Public License version 3
    as published by the Free Software Foundation.

    osu!web is distributed WITHOUT ANY WARRANTY; without even the implied
    warranty of MERCHANTABILITY or FITNESS FOR A PARTICULAR PURPOSE.
    See the GNU Affero General Public License for more details.

    You should have received a copy of the GNU Affero General Public License
    along with osu!web.  If not, see <http://www.gnu.org/licenses/>.
--}}
<div class="account-edit">
    <div class="account-edit__section">
        <h2 class="account-edit__section-title">
            {{ trans('accounts.notifications.title') }}
        </h2>
    </div>

    <div class="account-edit__input-groups">
        <div class="account-edit__input-group">
            <div class="account-edit-entry account-edit-entry--no-label js-account-edit" data-account-edit-auto-submit="1" data-skip-ajax-error-popup="1">
                <label class="account-edit-entry__checkbox">
                    @include('objects._switch', [
<<<<<<< HEAD
                        'attributes' => [
                            'name' => 'user[user_notify]',
                            'type' => 'checkbox',
                            'value' => 1,
                        ],
                        'checked' => auth()->user()->user_notify,
                        'additionalClass'=> 'js-account-edit__input',
=======
                        'additionalClass'=> 'js-account-edit__input',
                        'checked' => auth()->user()->user_notify,
                        'name' => 'user[user_notify]',
>>>>>>> 5b6ff2c3
                    ])

                    <span class="account-edit-entry__checkbox-label">
                        {{ trans('accounts.notifications.topic_auto_subscribe') }}
                    </span>

                    <div class="account-edit-entry__checkbox-status">
                        @include('accounts._edit_entry_status')
                    </div>
                </label>
            </div>
        </div>
    </div>
</div><|MERGE_RESOLUTION|>--- conflicted
+++ resolved
@@ -27,19 +27,9 @@
             <div class="account-edit-entry account-edit-entry--no-label js-account-edit" data-account-edit-auto-submit="1" data-skip-ajax-error-popup="1">
                 <label class="account-edit-entry__checkbox">
                     @include('objects._switch', [
-<<<<<<< HEAD
-                        'attributes' => [
-                            'name' => 'user[user_notify]',
-                            'type' => 'checkbox',
-                            'value' => 1,
-                        ],
-                        'checked' => auth()->user()->user_notify,
-                        'additionalClass'=> 'js-account-edit__input',
-=======
                         'additionalClass'=> 'js-account-edit__input',
                         'checked' => auth()->user()->user_notify,
                         'name' => 'user[user_notify]',
->>>>>>> 5b6ff2c3
                     ])
 
                     <span class="account-edit-entry__checkbox-label">
