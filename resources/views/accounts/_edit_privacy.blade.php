--- conflicted
+++ resolved
@@ -27,18 +27,9 @@
             <div class="account-edit-entry account-edit-entry--no-label js-account-edit" data-account-edit-auto-submit="1" data-skip-ajax-error-popup="1">
                 <label class="account-edit-entry__checkbox">
                     @include('objects._switch', [
-<<<<<<< HEAD
-                        'attributes' => [
-                            'name' => 'user[pm_friends_only]',
-                            'type' => 'checkbox',
-                        ],
-                        'additionalClass' => 'js-account-edit__input',
-                        'checked' => auth()->user()->pm_friends_only,
-=======
                         'additionalClass' => 'js-account-edit__input',
                         'checked' => auth()->user()->pm_friends_only,
                         'name' => 'user[pm_friends_only]',
->>>>>>> 5b6ff2c3
                     ])
 
                     <span class="account-edit-entry__checkbox-label">
@@ -54,18 +45,9 @@
             <div class="account-edit-entry account-edit-entry--no-label js-account-edit" data-account-edit-auto-submit="1" data-skip-ajax-error-popup="1">
                 <label class="account-edit-entry__checkbox">
                     @include('objects._switch', [
-<<<<<<< HEAD
-                        'attributes' => [
-                            'name' => 'user[hide_presence]',
-                            'type' => 'checkbox',
-                        ],
-                        'additionalClass' => 'js-account-edit__input',
-                        'checked' => auth()->user()->hide_presence,
-=======
                         'additionalClass' => 'js-account-edit__input',
                         'checked' => auth()->user()->hide_presence,
                         'name' => 'user[hide_presence]',
->>>>>>> 5b6ff2c3
                     ])
 
                     <span class="account-edit-entry__checkbox-label">
