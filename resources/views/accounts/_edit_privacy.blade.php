--- conflicted
+++ resolved
@@ -24,14 +24,8 @@
 
     <div class="account-edit__input-groups">
         <div class="account-edit__input-group">
-<<<<<<< HEAD
-            <label class="account-edit-entry account-edit-entry--flipped-checkbox js-account-edit{{ count($blocks) < 1 ? ' account-edit-entry--singular' : ''}}" data-account-edit-auto-submit="1" data-skip-ajax-error-popup="1">
-                <div class="account-edit-entry__status-left">
-                    @include('accounts._edit_entry_status')
-=======
-            <div class="account-edit-entry account-edit-entry--no-label js-account-edit" data-account-edit-auto-submit="1" data-skip-ajax-error-popup="1">
+            <div class="account-edit-entry account-edit-entry--no-label js-account-edit{{ count($blocks) < 1 ? ' account-edit-entry--singular' : ''}}" data-account-edit-auto-submit="1" data-skip-ajax-error-popup="1">
                 <label class="account-edit-entry__checkbox">
->>>>>>> afdd8083
                     <div class="osu-checkbox">
                         <input
                             name="user[pm_friends_only]"
