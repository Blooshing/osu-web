--- conflicted
+++ resolved
@@ -164,17 +164,15 @@
         @include('accounts._edit_oauth')
     </div>
 
-<<<<<<< HEAD
     @if (\App\Models\GithubUser::canAuthenticate())
         <div class="osu-page" id="github">
             @include('accounts._edit_github_user')
         </div>
     @endif
-=======
+
     <div class="osu-page" id="legacy-api">
         @include('accounts._edit_legacy_api')
     </div>
->>>>>>> 047038e4
 @endsection
 
 @section("script")
