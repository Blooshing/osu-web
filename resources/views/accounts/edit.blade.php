{{--
    Copyright (c) ppy Pty Ltd <contact@ppy.sh>. Licensed under the GNU Affero General Public License v3.0.
    See the LICENCE file in the repository root for full licence text.
--}}
@php
    $user = Auth::user();
    $isSilenced = $user->isSilenced();
@endphp

@extends('master', ['titlePrepend' => osu_trans('accounts.edit.title_compact')])

@section('content')
    @if ($isSilenced && !$user->isRestricted())
        @include('objects._notification_banner', [
            'type' => 'alert',
            'title' => osu_trans('users.silenced_banner.title'),
            'message' => osu_trans('users.silenced_banner.message'),
        ])
    @endif

    @include('home._user_header_default', ['themeOverride' => 'settings'])

    <div class="osu-page osu-page--account-edit">
        <div class="account-edit account-edit--first">
            <div class="account-edit__section">
                <h2 class="account-edit__section-title">
                    {{ osu_trans('accounts.edit.profile.title') }}
                </h2>
            </div>

            <div class="account-edit__input-groups">
                <div class="account-edit__input-group">
                    <div class="account-edit-entry account-edit-entry--read-only">
                        <div class="account-edit-entry__label">
                            {{ osu_trans('accounts.edit.username') }}
                        </div>
                        <div class="account-edit-entry__input">
                            {{ $user->username }}
                        </div>

                        <div class="account-edit-entry__button">
                            <a class="btn-osu-big btn-osu-big--account-edit" href="{{route('store.products.show', 'username-change')}}">
                                <div class="btn-osu-big__content">
                                    <div class="btn-osu-big__left">
                                        {{ osu_trans('common.buttons.change') }}
                                    </div>

                                    <div class="btn-osu-big__icon">
                                        <i class="fas fa-pencil-alt"></i>
                                    </div>
                                </div>
                            </a>
                        </div>
                    </div>
                    @include('accounts._edit_country')
                </div>
                <div class="account-edit__input-group">
                    @include('accounts._edit_entry_simple', ['field' => 'user_from'])
                    @include('accounts._edit_entry_simple', ['field' => 'user_interests'])
                    @include('accounts._edit_entry_simple', ['field' => 'user_occ'])
                </div>
                <div class="account-edit__input-group">
                    @include('accounts._edit_entry_simple', ['field' => 'user_twitter'])
                    @include('accounts._edit_entry_simple', ['field' => 'user_discord'])
                    @include('accounts._edit_entry_simple', ['field' => 'user_website'])
                </div>
            </div>
        </div>

        <div class="account-edit" id="avatar">
            <div class="account-edit__section">
                <h2 class="account-edit__section-title">
                    {{ osu_trans('accounts.edit.avatar.title') }}
                </h2>
            </div>

            <div class="account-edit__input-groups">
                <div class="account-edit__input-group">
                    <div class="account-edit-entry account-edit-entry--avatar js-account-edit-avatar">
                        <div class="account-edit-entry__avatar">
                            <div class="avatar avatar--full-rounded js-current-user-avatar"></div>

                            <div class="account-edit-entry__drop-overlay">
                                <span>
                                {{ osu_trans('common.dropzone.target') }}
                                </span>
                            </div>

                            <div class="account-edit-entry__overlay-spinner">
                                @include('objects._spinner')
                            </div>
                        </div>

                        <label
                            class="btn-osu-big btn-osu-big--account-edit"
                            @if ($isSilenced)
                                disabled
                            @endif
                        >
                            <div class="btn-osu-big__content">
                                <div class="btn-osu-big__left">
                                    {{ osu_trans('common.buttons.upload_image') }}
                                </div>

                                <div class="btn-osu-big__icon">
                                    <i class="far fa-arrow-alt-circle-up"></i>
                                </div>
                            </div>

                            <input
                                class="js-account-edit-avatar__button fileupload"
                                type="file"
                                name="avatar_file"
                                data-url="{{ route('account.avatar') }}"
                                @if ($isSilenced)
                                    disabled
                                @endif
                            >
                        </label>

                        <div class="account-edit-entry__rules">
                            {!! osu_trans('accounts.edit.avatar.rules', [
                                'link' => link_to(
                                    wiki_url('Rules'),
                                    osu_trans('accounts.edit.avatar.rules_link')
                                )
                            ]) !!}
                        </div>
                    </div>
                </div>
            </div>
        </div>

        @include('accounts._edit_signature')

        @include('accounts._edit_playstyles')

        @include('accounts._edit_privacy')

        @include('accounts._edit_notifications')

        @include('accounts._edit_options')

        @include('accounts._edit_password')

        @include('accounts._edit_email')

        @include('accounts._edit_sessions')

        @include('accounts._edit_oauth')

<<<<<<< HEAD
    @if (\App\Models\GithubUser::canAuthenticate())
        <div class="osu-page" id="github">
            @include('accounts._edit_github_user')
        </div>
    @endif

    <div class="osu-page" id="legacy-api">
=======
>>>>>>> ffbe9f2e
        @include('accounts._edit_legacy_api')
    </div>
@endsection

@section("script")
  <script id="json-authorized-clients" type="application/json">
    {!! json_encode($authorizedClients) !!}
  </script>

  @if (\App\Models\GithubUser::canAuthenticate())
    <script id="json-github-user" type="application/json">
      {!! json_encode($githubUser) !!}
    </script>
  @endif

  <script id="json-own-clients" type="application/json">
    {!! json_encode($ownClients) !!}
  </script>

  @include('layout._react_js', ['src' => 'js/account-edit.js'])
@endsection<|MERGE_RESOLUTION|>--- conflicted
+++ resolved
@@ -149,16 +149,10 @@
 
         @include('accounts._edit_oauth')
 
-<<<<<<< HEAD
-    @if (\App\Models\GithubUser::canAuthenticate())
-        <div class="osu-page" id="github">
+        @if (\App\Models\GithubUser::canAuthenticate())
             @include('accounts._edit_github_user')
-        </div>
-    @endif
+        @endif
 
-    <div class="osu-page" id="legacy-api">
-=======
->>>>>>> ffbe9f2e
         @include('accounts._edit_legacy_api')
     </div>
 @endsection
