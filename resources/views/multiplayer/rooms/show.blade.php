--- conflicted
+++ resolved
@@ -17,17 +17,10 @@
 ])
 
 @section('ranking-header')
-<<<<<<< HEAD
     <div class="osu-page osu-page--description js-react--ranking-select-options">
-        <div class="spotlight-select-options">
-            <div class="spotlight-select-options__select">
-                <span class="spotlight-select-options__option">
-=======
-    <div class="osu-page osu-page--description js-react--multiplayer-select-options">
         <div class="select-options select-options--spotlight">
             <div class="select-options__select">
                 <span class="select-options__option">
->>>>>>> 3d158639
                     {{ $room->name }}
                 </span>
             </div>
