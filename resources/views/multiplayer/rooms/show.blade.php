{{--
    Copyright (c) ppy Pty Ltd <contact@ppy.sh>. Licensed under the GNU Affero General Public License v3.0.
    See the LICENCE file in the repository root for full licence text.
--}}
<<<<<<< HEAD
=======
@php
    use App\Transformers\SelectOptionTransformer;

    // used in table and index
    $mode = default_mode();
    $selectOptionTransformer = new SelectOptionTransformer();
@endphp
>>>>>>> fb0fd331
@extends('rankings.index', [
    'country' => null,
    'hasFilter' => false,
    'hasMode' => false,
    'hasPager' => true,
    'spotlight' => null,
    'titlePrepend' => osu_trans('rankings.type.multiplayer').': '.$room->name,
    'type' => 'multiplayer',
])

@section('ranking-header')
    <div class="osu-page osu-page--description js-react--ranking-select-options">
        <div class="select-options select-options--spotlight">
            <div class="select-options__select">
                <span class="select-options__option">
                    {{ $room->name }}
                </span>
            </div>
        </div>
    </div>

    <script id="json-ranking-select-options" type="application/json">
        {!! json_encode([
            'currentItem' => json_item($room, $selectOptionTransformer),
            'items' => json_collection($rooms, $selectOptionTransformer),
            'type' => 'multiplayer',
        ]) !!}
    </script>

    <div class="osu-page osu-page--info-bar">
        <div class="grid-items">
            <div class="counter-box counter-box--info">
                <div class="counter-box__title">
                    {{ osu_trans('rankings.spotlight.start_date') }}
                </div>
                <div class="counter-box__count">
                    {{ $room->starts_at->formatLocalized('%Y-%m-%d') }}
                </div>
            </div>
            @if ($room->ends_at !== null)
                <div class="counter-box counter-box--info">
                    <div class="counter-box__title">
                        {{ osu_trans('rankings.spotlight.end_date') }}
                    </div>
                    <div class="counter-box__count">
                        {{ $room->ends_at->formatLocalized('%Y-%m-%d') }}
                    </div>
                </div>
            @endif
            <div class="counter-box counter-box--info">
                <div class="counter-box__title">
                    {{ osu_trans('rankings.spotlight.map_count') }}
                </div>
                <div class="counter-box__count">
                    {{ i18n_number_format(count($beatmaps)) }}
                </div>
            </div>
            <div class="counter-box counter-box--info">
                <div class="counter-box__title">
                    {{ osu_trans('rankings.spotlight.participants') }}
                </div>
                <div class="counter-box__count">
                    {{ i18n_number_format($room->participant_count) }}
                </div>
            </div>
        </div>
    </div>
@endsection

@section('scores')
    @include('multiplayer.rooms._rankings_table', compact('scores'))
@endsection

@section('ranking-footer')
    @include('rankings._beatmapsets', compact('beatmapsets'))
@endsection<|MERGE_RESOLUTION|>--- conflicted
+++ resolved
@@ -2,16 +2,11 @@
     Copyright (c) ppy Pty Ltd <contact@ppy.sh>. Licensed under the GNU Affero General Public License v3.0.
     See the LICENCE file in the repository root for full licence text.
 --}}
-<<<<<<< HEAD
-=======
 @php
     use App\Transformers\SelectOptionTransformer;
 
-    // used in table and index
-    $mode = default_mode();
     $selectOptionTransformer = new SelectOptionTransformer();
 @endphp
->>>>>>> fb0fd331
 @extends('rankings.index', [
     'country' => null,
     'hasFilter' => false,
