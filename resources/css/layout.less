// Copyright (c) ppy Pty Ltd <contact@ppy.sh>. Licensed under the GNU Affero General Public License v3.0.
// See the LICENCE file in the repository root for full licence text.

// main: compiled.less
@import "app";

*, ::before, ::after {
  box-sizing: border-box;
}

::selection {
  color: #fff;
  background-color: @osu-colour-h2;
}

::placeholder {
  color: inherit;
  opacity: 0.54; // stolen from firefox
}

:root {
  --font-default: @font-default;
  --font-default-vi: @font-default-vi;
  --font-default-zh: @font-default-zh;
  --font-default-th: @font-default-th;
  --font-default-zh-tw: @font-default-zh-tw;
  --font-content: @font-content;

  --navbar-height: @navbar-height;
  --scroll-padding-top: calc(var(--navbar-height) + 1em + var(--scroll-padding-top-extra, 0px));
  --page-gutter: @gutter-v2;

  @media @desktop {
    --navbar-height: @nav2-height--pinned;
    --page-gutter: @gutter-v2-desktop;
  }
}

html, body {
  height: 100%;
}

html {
  scroll-padding-top: var(--scroll-padding-top);
  scroll-padding-bottom: 1em;
}

body {
  .default-font();
  // no overlap between rightmost side and scrollbar
  -ms-overflow-style: scrollbar;
  // prevent moving navbar
  overflow-y: scroll;
  // fix tooltip positioning on edge when combined with overflow-y scroll above
  position: static;

  --z-index--nav-bar-mobile: @z-index--nav-bar;
  &.js-nav2--active {
    --z-index--nav-bar-mobile: @z-index--nav-bar-mobile-active;
  }

  --header-pinned-animation-duration: 0ms;
  &.js-animate-nav {
    --header-pinned-animation-duration: 300ms;
  }

<<<<<<< HEAD
  // the referred variables are defined in blade layout
  --base-hue: var(--base-hue-override, var(--base-hue-default));
=======
  --beatmapset-status-colour-default: var(--hsl-b3);
  --beatmapset-graveyard-bg-hsl: 0, 0%, 0%;
  --beatmapset-graveyard-colour: hsl(var(--hsl-b1));
  --beatmapset-wip-bg-hsl: var(--hsl-darkorange-1);
  --beatmapset-wip-colour: hsl(var(--beatmapset-status-colour-default));
  --beatmapset-pending-bg-hsl: var(--hsl-orange-1);
  --beatmapset-pending-colour: hsl(var(--beatmapset-status-colour-default));
  --beatmapset-qualified-bg-hsl: var(--hsl-blue-1);
  --beatmapset-qualified-colour: hsl(var(--beatmapset-status-colour-default));
  --beatmapset-approved-bg-hsl: var(--hsl-lime-1);
  --beatmapset-approved-colour: hsl(var(--beatmapset-status-colour-default));
  --beatmapset-ranked-bg-hsl: var(--hsl-lime-1);
  --beatmapset-ranked-colour: hsl(var(--beatmapset-status-colour-default));
  --beatmapset-loved-bg-hsl: var(--hsl-pink-1);
  --beatmapset-loved-colour: hsl(var(--beatmapset-status-colour-default));

  --beatmapset-discussion-colour--hype: hsl(var(--hsl-blue-3));
  --beatmapset-discussion-colour--mapper_note: hsl(var(--hsl-purple-1));
  --beatmapset-discussion-colour--praise: hsl(var(--hsl-blue-3));
  --beatmapset-discussion-colour--problem: hsl(var(--hsl-red-3));
  --beatmapset-discussion-colour--resolved: hsl(var(--hsl-lime-3));
  --beatmapset-discussion-colour--review: hsl(var(--hsl-c2));
  --beatmapset-discussion-colour--suggestion: hsl(var(--hsl-orange-3));

  --forum-bg: hsl(var(--hsl-h1));
  --forum-text: @link-color;
  --forum-text: @link-hover-color;
  --forum-item-background-color: hsl(var(--hsl-b4));
  --forum-item-background-color-hover: hsl(var(--hsl-b3));

  // the base-hue is defined in blade layout
>>>>>>> 61f0e239
  --base-hue-deg: calc(var(--base-hue) * 1deg);
}

#popup-container {
  backface-visibility: hidden;
  position: fixed;
  width: 100%;
  top: 155px;
  z-index: 9999;
  pointer-events: none;

  .alert {
    .default-box-shadow();
    border: none;
    pointer-events: auto;
  }

  .popup-text {
    vertical-align: middle;
    font-weight: 700;
  }
}<|MERGE_RESOLUTION|>--- conflicted
+++ resolved
@@ -64,10 +64,6 @@
     --header-pinned-animation-duration: 300ms;
   }
 
-<<<<<<< HEAD
-  // the referred variables are defined in blade layout
-  --base-hue: var(--base-hue-override, var(--base-hue-default));
-=======
   --beatmapset-status-colour-default: var(--hsl-b3);
   --beatmapset-graveyard-bg-hsl: 0, 0%, 0%;
   --beatmapset-graveyard-colour: hsl(var(--hsl-b1));
@@ -98,8 +94,8 @@
   --forum-item-background-color: hsl(var(--hsl-b4));
   --forum-item-background-color-hover: hsl(var(--hsl-b3));
 
-  // the base-hue is defined in blade layout
->>>>>>> 61f0e239
+  // the referred variables are defined in blade layout
+  --base-hue: var(--base-hue-override, var(--base-hue-default));
   --base-hue-deg: calc(var(--base-hue) * 1deg);
 }
 
