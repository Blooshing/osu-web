<<<<<<< HEAD
# Object Structures
=======
# Object Structures
>>>>>>> ee2e4f2b
<|MERGE_RESOLUTION|>--- conflicted
+++ resolved
@@ -1,5 +1 @@
-<<<<<<< HEAD
 # Object Structures
-=======
-# Object Structures
->>>>>>> ee2e4f2b
