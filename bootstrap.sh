#!/bin/sh

# setup repositories
apt-get update -q

apt-get install \
    curl \
    software-properties-common \
    -q -y --force-yes

add-apt-repository -y ppa:ondrej/php

_release="$(lsb_release -cs)"
apt-key adv --keyserver hkp://pgp.mit.edu:80 --recv-keys 5072E1F5
add-apt-repository "deb http://repo.mysql.com/apt/ubuntu/ ${_release} mysql-5.7"

curl -sL https://deb.nodesource.com/setup_4.x > setup-nodejs && bash setup-nodejs
rm -f setup-nodejs

apt-get update
# install needed tools and daemons
export DEBIAN_FRONTEND=noninteractive

apt-get install \
    git \
    mysql-server-5.7 \
    nginx \
    nodejs \
    php7.0-curl \
    php7.0-fpm \
    php7.0-gd \
    php7.0-json \
    php7.0-mbstring \
    php7.0-mcrypt \
    php7.0-mysql \
<<<<<<< HEAD
    php7.0-mbstring \
    php7.0-xml \
=======
    php7.0-xml \
    php7.0-zip \
>>>>>>> d288e4ca
    redis-server \
    tmux \
    vim \
    wget \
    -q -y --force-yes

update-rc.d php7.0-fpm defaults

rm /etc/nginx/sites-enabled/default
ln -s /vagrant/conf/nginx-osu-next /etc/nginx/sites-available/nginx-osu-next
ln -s /etc/nginx/sites-available/nginx-osu-next /etc/nginx/sites-enabled/nginx-osu-next

cd /data/osu\!web/

mkdir -p "public/uploads"
chmod 777 "public/uploads"

# replace mysql config vars to be reachable from vm host
sed -i 's/bind-address/#bind-address/' /etc/mysql/my.cnf

#this shouldn't be applied to live servers, but is required for a shitty virtualbox bug (https://www.virtualbox.org/ticket/9069)
sed -i 's/sendfile on/sendfile off/' /etc/nginx/nginx.conf

service mysql restart
service php7.0-fpm restart
service nginx restart

./bin/db_setup

echo "Finished setup of daemons and servers"<|MERGE_RESOLUTION|>--- conflicted
+++ resolved
@@ -33,13 +33,8 @@
     php7.0-mbstring \
     php7.0-mcrypt \
     php7.0-mysql \
-<<<<<<< HEAD
-    php7.0-mbstring \
-    php7.0-xml \
-=======
     php7.0-xml \
     php7.0-zip \
->>>>>>> d288e4ca
     redis-server \
     tmux \
     vim \
