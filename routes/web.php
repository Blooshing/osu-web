<?php

// Copyright (c) ppy Pty Ltd <contact@ppy.sh>. Licensed under the GNU Affero General Public License v3.0.
// See the LICENCE file in the repository root for full licence text.

use App\Http\Middleware\ThrottleRequests;

Route::group(['middleware' => ['web']], function () {
    Route::group(['as' => 'admin.', 'prefix' => 'admin', 'namespace' => 'Admin'], function () {
        Route::get('/beatmapsets/{beatmapset}/covers', 'BeatmapsetsController@covers')->name('beatmapsets.covers');
        Route::post('/beatmapsets/{beatmapset}/covers/regenerate', 'BeatmapsetsController@regenerateCovers')->name('beatmapsets.covers.regenerate');
        Route::post('/beatmapsets/{beatmapset}/covers/remove', 'BeatmapsetsController@removeCovers')->name('beatmapsets.covers.remove');
        Route::resource('beatmapsets', 'BeatmapsetsController', ['only' => ['show', 'update']]);

        Route::post('contests/{contest}/zip', 'ContestsController@gimmeZip')->name('contests.get-zip');
        Route::resource('contests', 'ContestsController', ['only' => ['index', 'show']]);

        Route::resource('user-contest-entries', 'UserContestEntriesController', ['only' => ['destroy']]);
        Route::post('user-contest-entries/{user_contest_entry}/restore', 'UserContestEntriesController@restore')->name('user-contest-entries.restore');

        Route::resource('logs', 'LogsController', ['only' => ['index']]);

        Route::get('/', 'PagesController@root')->name('root');

        Route::group(['as' => 'forum.', 'prefix' => 'forum', 'namespace' => 'Forum'], function () {
            Route::resource('forum-covers', 'ForumCoversController', ['only' => ['index', 'store', 'update']]);
        });

        Route::group(['as' => 'store.', 'prefix' => 'store', 'namespace' => 'Store'], function () {
            Route::resource('addresses', 'AddressesController', ['only' => ['update']]);

            Route::post('orders/ship', 'OrdersController@ship')->name('orders.ship');
            Route::resource('orders', 'OrdersController', ['only' => ['index', 'show', 'update']]);

            Route::resource('orders.items', 'OrderItemsController', ['only' => ['update']]);

            route_redirect('/', 'admin.store.orders.index');
        });
    });

    Route::group(['prefix' => 'beatmaps'], function () {
        // featured artists
        Route::resource('artists', 'ArtistsController', ['only' => ['index', 'show']]);
        Route::resource('packs', 'BeatmapPacksController', ['only' => ['index', 'show']]);
        Route::get('packs/{pack}/raw', 'BeatmapPacksController@raw')->name('packs.raw');

        Route::group(['as' => 'beatmaps.', 'prefix' => '{beatmap}'], function () {
            Route::get('scores/users/{user}', 'BeatmapsController@userScore');
            Route::get('scores', 'BeatmapsController@scores')->name('scores');
            Route::put('update-owner', 'BeatmapsController@updateOwner')->name('update-owner');
        });
    });

    Route::resource('beatmaps', 'BeatmapsController', ['only' => ['show']]);

    Route::group(['prefix' => 'beatmapsets'], function () {
        route_redirect('beatmap-discussions', 'beatmapsets.discussions.index');
        route_redirect('beatmap-discussions/{beatmap_discussion}', 'beatmapsets.discussions.destroy', 'delete');
        route_redirect('beatmap-discussions/{beatmap_discussion}', 'beatmapsets.discussions.show');
        route_redirect('beatmap-discussions/{beatmap_discussion}/vote', 'beatmapsets.discussions.vote', 'put');
        route_redirect('beatmap-discussions/{beatmap_discussion}/restore', 'beatmapsets.discussions.restore', 'post');
        route_redirect('beatmap-discussions/{beatmap_discussion}/deny-kudosu', 'beatmapsets.discussions.deny-kudosu', 'post');
        route_redirect('beatmap-discussions/{beatmap_discussion}/allow-kudosu', 'beatmapsets.discussions.allow-kudosu', 'post');

        route_redirect('beatmap-discussion-posts/{beatmap_discussion_post}', 'beatmapsets.discussions.posts.destroy', 'delete');
        route_redirect('beatmap-discussion-posts/{beatmap_discussion_post}', 'beatmapsets.discussions.posts.store', 'post');
        route_redirect('beatmap-discussion-posts/{beatmap_discussion_post}', 'beatmapsets.discussions.posts.update', 'put');
        route_redirect('beatmap-discussion-posts/{beatmap_discussion_post}/restore', 'beatmapsets.discussions.posts.restore', 'post');
        route_redirect('beatmap-discussion-posts', 'beatmapsets.discussions.posts.index');
    });

    Route::group(['prefix' => 'beatmapsets', 'as' => 'beatmapsets.'], function () {
        Route::resource('events', 'BeatmapsetEventsController', ['only' => ['index']]);
        // keeping old link alive
        route_redirect('watches', 'follows.index');
        Route::resource('watches', 'BeatmapsetWatchesController', ['only' => ['update', 'destroy']]);

        Route::group(['prefix' => 'discussions', 'as' => 'discussions.'], function () {
            Route::put('{discussion}/vote', 'BeatmapDiscussionsController@vote')->name('vote');
            Route::post('{discussion}/restore', 'BeatmapDiscussionsController@restore')->name('restore');
            Route::post('{discussion}/deny-kudosu', 'BeatmapDiscussionsController@denyKudosu')->name('deny-kudosu');
            Route::post('{discussion}/allow-kudosu', 'BeatmapDiscussionsController@allowKudosu')->name('allow-kudosu');

            Route::group(['prefix' => 'posts', 'as' => 'posts.'], function () {
                Route::post('{post}/restore', 'BeatmapDiscussionPostsController@restore')->name('restore');
            });

            Route::resource('posts', 'BeatmapDiscussionPostsController', ['only' => ['destroy', 'index', 'store', 'update']]);
            Route::resource('votes', 'BeatmapsetDiscussionVotesController', ['only' => ['index']]);
        });

        Route::resource('discussions', 'BeatmapDiscussionsController', ['only' => ['destroy', 'index', 'show']]);

        Route::group(['namespace' => 'Beatmapsets'], function () {
            Route::apiResource('{beatmapset}/favourites', 'FavouritesController', ['only' => ['store']]);
        });
    });
    Route::get('beatmapsets/search/{filters?}', 'BeatmapsetsController@search')->name('beatmapsets.search');
    Route::get('beatmapsets/{beatmapset}/discussion/{beatmap?}/{mode?}/{filter?}', 'BeatmapsetsController@discussion')->name('beatmapsets.discussion');
    Route::post('beatmapsets/{beatmapset}/discussion/review', 'BeatmapDiscussionsController@review')->name('beatmapsets.discussion.review');
    Route::post('beatmapsets/{beatmapset}/discussion-lock', 'BeatmapsetsController@discussionLock')->name('beatmapsets.discussion-lock');
    Route::post('beatmapsets/{beatmapset}/discussion-unlock', 'BeatmapsetsController@discussionUnlock')->name('beatmapsets.discussion-unlock');
    Route::get('beatmapsets/{beatmapset}/download', 'BeatmapsetsController@download')->name('beatmapsets.download');
    Route::put('beatmapsets/{beatmapset}/love', 'BeatmapsetsController@love')->name('beatmapsets.love');
    Route::delete('beatmapsets/{beatmapset}/love', 'BeatmapsetsController@removeFromLoved')->name('beatmapsets.remove-from-loved');
    Route::put('beatmapsets/{beatmapset}/nominate', 'BeatmapsetsController@nominate')->name('beatmapsets.nominate');
    Route::resource('beatmapsets', 'BeatmapsetsController', ['only' => ['destroy', 'index', 'show', 'update']]);

    Route::group(['prefix' => 'scores/{mode}', 'as' => 'scores.'], function () {
        Route::get('{score}/download', 'ScoresController@download')->name('download');
        Route::get('{score}', 'ScoresController@show')->name('show');
    });

    Route::resource('client-verifications', 'ClientVerificationsController', ['only' => ['create', 'store']]);

    Route::resource('comments', 'CommentsController', ['except' => ['create', 'edit']]);
    Route::post('comments/{comment}/pin', 'CommentsController@pinStore')->name('comments.pin');
    Route::delete('comments/{comment}/pin', 'CommentsController@pinDestroy');
    Route::post('comments/{comment}/restore', 'CommentsController@restore')->name('comments.restore');
    Route::post('comments/{comment}/vote', 'CommentsController@voteStore')->name('comments.vote');
    Route::delete('comments/{comment}/vote', 'CommentsController@voteDestroy');

    Route::group(['prefix' => 'community'], function () {
        Route::resource('contests', 'ContestsController', ['only' => ['index', 'show']]);

        Route::put('contest-entries/{contest_entry}/vote', 'ContestEntriesController@vote')->name('contest-entries.vote');
        Route::resource('contest-entries', 'ContestEntriesController', ['only' => ['store', 'destroy']]);

        Route::post('livestreams/promote', 'LivestreamsController@promote')->name('livestreams.promote');
        Route::resource('livestreams', 'LivestreamsController', ['only' => ['index']]);

        Route::resource('matches', 'MatchesController', ['only' => ['show']]);

        Route::post('tournaments/{tournament}/unregister', 'TournamentsController@unregister')->name('tournaments.unregister');
        Route::post('tournaments/{tournament}/register', 'TournamentsController@register')->name('tournaments.register');
        Route::resource('tournaments', 'TournamentsController', ['only' => ['index', 'show']]);

        Route::group(['as' => 'forum.', 'namespace' => 'Forum'], function () {
            Route::group(['prefix' => 'forums'], function () {
                Route::resource('forum-covers', 'ForumCoversController', ['only' => ['store', 'update', 'destroy']]);

                Route::get('posts/{post}/raw', 'PostsController@raw')->name('posts.raw');
                Route::post('posts/{post}/restore', 'PostsController@restore')->name('posts.restore');
                Route::resource('posts', 'PostsController', ['only' => ['destroy', 'edit', 'show', 'update']]);

                Route::post('topics/{topic}/edit-poll', 'TopicsController@editPollPost')->name('topics.edit-poll');
                Route::get('topics/{topic}/edit-poll', 'TopicsController@editPollGet')->name('topics.edit-poll');

                Route::post('topics/preview', 'TopicsController@preview')->name('topics.preview');
                Route::post('topics/{topic}/issue-tag', 'TopicsController@issueTag')->name('topics.issue-tag');
                Route::post('topics/{topic}/lock', 'TopicsController@lock')->name('topics.lock');
                Route::post('topics/{topic}/move', 'TopicsController@move')->name('topics.move');
                Route::post('topics/{topic}/pin', 'TopicsController@pin')->name('topics.pin');
                Route::post('topics/{topic}/reply', 'TopicsController@reply')->name('topics.reply');
                Route::post('topics/{topic}/restore', 'TopicsController@restore')->name('topics.restore');
                Route::post('topics/{topic}/vote', 'TopicsController@vote')->name('topics.vote');
                Route::post('topics/{topic}/vote-feature', 'TopicsController@voteFeature')->name('topics.vote-feature');
                Route::resource('topics', 'TopicsController', ['only' => ['create', 'destroy', 'show', 'store', 'update']]);

                Route::resource('topic-covers', 'TopicCoversController', ['only' => ['store', 'update', 'destroy']]);

                // keeping old link alive
                route_redirect('topic-watches', 'follows.index');
                Route::resource('topic-watches', 'TopicWatchesController', ['only' => ['update']]);
            });

            Route::post('forums/mark-as-read', 'ForumsController@markAsRead')->name('forums.mark-as-read');
            Route::resource('forums', 'ForumsController', ['only' => ['index', 'show']]);
        });

        Route::group(['as' => 'chat.', 'prefix' => 'chat', 'namespace' => 'Chat'], function () {
            Route::post('new', 'ChatController@newConversation')->name('new');
            Route::get('updates', 'ChatController@updates')->name('updates');
            Route::get('presence', 'ChatController@presence')->name('presence');
            Route::group(['as' => 'channels.', 'prefix' => 'channels'], function () {
                Route::apiResource('{channel}/messages', 'Channels\MessagesController', ['only' => ['index', 'store']]);
                Route::put('{channel}/users/{user}', 'ChannelsController@join')->name('join');
                Route::delete('{channel}/users/{user}', 'ChannelsController@part')->name('part');
                Route::put('{channel}/mark-as-read/{message}', 'ChannelsController@markAsRead')->name('mark-as-read');
            });
            Route::apiResource('channels', 'ChannelsController', ['only' => ['index', 'show']]);
        });
        Route::resource('chat', 'ChatController', ['only' => ['index']]);
    });

    Route::resource('groups', 'GroupsController', ['only' => ['show']]);

    Route::group(['prefix' => 'home'], function () {
        Route::group(['as' => 'account.', 'prefix' => 'account'], function () {
            Route::get('edit', 'AccountController@edit')->name('edit');
            // Uploading file doesn't quite work with PUT/PATCH.
            // Reference: https://bugs.php.net/bug.php?id=55815
            // Note that hhvm behaves differently (the same as POST).
            Route::post('avatar', 'AccountController@avatar')->name('avatar');
            Route::post('cover', 'AccountController@cover')->name('cover');
            Route::put('email', 'AccountController@updateEmail')->name('email');
            Route::put('notification-options', 'AccountController@updateNotificationOptions')->name('notification-options');
            Route::put('options', 'AccountController@updateOptions')->name('options');
            Route::put('password', 'AccountController@updatePassword')->name('password');
            Route::post('reissue-code', 'AccountController@reissueCode')->name('reissue-code');
            Route::resource('sessions', 'Account\SessionsController', ['only' => ['destroy']]);
            Route::get('verify', 'AccountController@verifyLink');
            Route::post('verify', 'AccountController@verify')->name('verify');
            Route::put('/', 'AccountController@update')->name('update');
        });

        Route::get('quick-search', 'HomeController@quickSearch')->name('quick-search');
        Route::get('search', 'HomeController@search')->name('search');
        Route::post('bbcode-preview', 'HomeController@bbcodePreview')->name('bbcode-preview');
        Route::get('changelog/{stream}/{build}', 'ChangelogController@build')->name('changelog.build');
        Route::post('changelog/github', 'ChangelogController@github');
        Route::resource('changelog', 'ChangelogController', ['only' => ['index', 'show']]);
        Route::get('download', 'HomeController@getDownload')->name('download');
        Route::post('set-locale', 'HomeController@setLocale')->name('set-locale');
        Route::get('support', 'HomeController@supportTheGame')->name('support-the-game');
        Route::get('testflight', 'HomeController@testflight')->name('testflight');

        Route::delete('password-reset', 'PasswordResetController@destroy');
        Route::get('password-reset', 'PasswordResetController@index')->name('password-reset');
        Route::post('password-reset', 'PasswordResetController@create');
        Route::put('password-reset', 'PasswordResetController@update');

        Route::get('support-osu-popup', 'HomeController@osuSupportPopup')->name('support-osu-popup');
        Route::get('download-quota-check', 'HomeController@downloadQuotaCheck')->name('download-quota-check');

        Route::resource('blocks', 'BlocksController', ['only' => ['store', 'destroy']]);
        Route::resource('friends', 'FriendsController', ['only' => ['index', 'store', 'destroy']]);
        Route::resource('news', 'NewsController', ['only' => ['index', 'show', 'store', 'update']]);

        Route::get('messages/users/{user}', 'HomeController@messageUser')->name('messages.users.show');

        Route::resource('follows', 'FollowsController', ['only' => ['store']]);
        Route::get('follows/{subtype?}', 'FollowsController@index')->name('follows.index');
        Route::delete('follows', 'FollowsController@destroy')->name('follows.destroy');
    });

    Route::resource('notifications', 'NotificationsController', ['only' => ['index']]);
    Route::get('notifications/endpoint', 'NotificationsController@endpoint')->name('notifications.endpoint');
    Route::post('notifications/mark-read', 'NotificationsController@markRead')->name('notifications.mark-read');
    Route::delete('notifications', 'NotificationsController@batchDestroy');

    Route::get('legal/{locale?}/{path?}', 'LegalController@show')->name('legal');
    Route::put('legal/{locale}/{path}', 'LegalController@update');

    Route::group(['prefix' => 'multiplayer', 'as' => 'multiplayer.', 'namespace' => 'Multiplayer'], function () {
        Route::resource('rooms', 'RoomsController', ['only' => ['show']]);
    });

    Route::group(['as' => 'oauth.', 'prefix' => 'oauth', 'namespace' => 'OAuth'], function () {
        Route::resource('authorized-clients', 'AuthorizedClientsController', ['only' => ['destroy']]);
        Route::resource('clients', 'ClientsController', ['except' => ['create', 'edit', 'show']]);
        Route::post('clients/{client}/reset-secret', 'ClientsController@resetSecret')->name('clients.reset-secret');
    });

    Route::get('rankings/{mode?}/{type?}', 'RankingController@index')->name('rankings');

    Route::resource('reports', 'ReportsController', ['only' => ['store']]);

    Route::post('session', 'SessionsController@store')->name('login');
    Route::delete('session', 'SessionsController@destroy')->name('logout');

    Route::post('users/check-username-availability', 'UsersController@checkUsernameAvailability')->name('users.check-username-availability');
    Route::post('users/check-username-exists', 'UsersController@checkUsernameExists')->name('users.check-username-exists');
    Route::get('users/disabled', 'UsersController@disabled')->name('users.disabled');
    Route::get('users/{user}/card', 'UsersController@card')->name('users.card');

    // extras
    Route::group(['as' => 'users.', 'prefix' => 'users/{user}'], function () {
        Route::put('page', 'UsersController@updatePage')->name('page');
    });
    Route::get('users/{user}/kudosu', 'UsersController@kudosu')->name('users.kudosu');
    Route::get('users/{user}/recent_activity', 'UsersController@recentActivity')->name('users.recent-activity');
    Route::get('users/{user}/scores/{type}', 'UsersController@scores')->name('users.scores');
    Route::get('users/{user}/beatmapsets/{type}', 'UsersController@beatmapsets')->name('users.beatmapsets');

    Route::get('users/{user}/posts', 'UsersController@posts')->name('users.posts');

    Route::group(['as' => 'users.modding.', 'prefix' => 'users/{user}/modding', 'namespace' => 'Users'], function () {
        Route::get('/', 'ModdingHistoryController@index')->name('index');
        Route::get('/posts', 'ModdingHistoryController@posts')->name('posts');
        Route::get('/votes-given', 'ModdingHistoryController@votesGiven')->name('votes-given');
        Route::get('/votes-received', 'ModdingHistoryController@votesReceived')->name('votes-received');
    });

    Route::get('users/{user}/{mode?}', 'UsersController@show')->name('users.show');
    Route::resource('users', 'UsersController', ['only' => 'store']);

    Route::get('wiki/{locale}/Sitemap', 'WikiController@sitemap')->name('wiki.sitemap');
    Route::get('wiki/images/{path}', 'WikiController@image')->name('wiki.image')->where('path', '.+');
    Route::get('wiki/{locale?}/{path?}', 'WikiController@show')->name('wiki.show')->where('path', '.+');
    Route::put('wiki/{locale}/{path}', 'WikiController@update')->where('path', '.+');
    Route::get('wiki-suggestions', 'WikiController@suggestions')->name('wiki-suggestions');

    // FIXME: someone split this crap up into proper controllers
    Route::group(['as' => 'store.', 'prefix' => 'store'], function () {
        route_redirect('/', 'store.products.index');

        Route::get('listing', 'StoreController@getListing')->name('products.index');
        Route::get('invoice/{invoice}', 'StoreController@getInvoice')->name('invoice.show');

        Route::post('update-address', 'StoreController@postUpdateAddress');
        Route::post('new-address', 'StoreController@postNewAddress');

        Route::group(['namespace' => 'Store'], function () {
            Route::post('products/{product}/notification-request', 'NotificationRequestsController@store')->name('notification-request');
            Route::delete('products/{product}/notification-request', 'NotificationRequestsController@destroy');

            // Store splitting starts here
            Route::get('cart', 'CartController@show')->name('cart.show');
            Route::resource('cart', 'CartController', ['only' => ['store']]);

            Route::resource('checkout', 'CheckoutController', ['only' => ['show', 'store']]);

            Route::resource('orders', 'OrdersController', ['only' => ['destroy', 'index']]);

            route_redirect('product/{product}', 'store.products.show');
            Route::resource('products', 'ProductsController', ['only' => ['show']]);
        });
    });

    Route::group(['as' => 'payments.', 'prefix' => 'payments', 'namespace' => 'Payments'], function () {
        Route::group(['as' => 'paypal.', 'prefix' => 'paypal'], function () {
            Route::get('approved', 'PaypalController@approved')->name('approved');
            Route::get('declined', 'PaypalController@declined')->name('declined');
            Route::post('create', 'PaypalController@create')->name('create');
            Route::get('completed', 'PaypalController@completed')->name('completed');
            Route::post('ipn', 'PaypalController@ipn')->name('ipn');
        });

        Route::group(['as' => 'xsolla.', 'prefix' => 'xsolla'], function () {
            Route::get('completed', 'XsollaController@completed')->name('completed');
            Route::post('token', 'XsollaController@token')->name('token');
            Route::post('callback', 'XsollaController@callback')->name('callback');
        });

        Route::group(['as' => 'centili.', 'prefix' => 'centili'], function () {
            Route::match(['post', 'get'], 'callback', 'CentiliController@callback')->name('callback');
            Route::get('completed', 'CentiliController@completed')->name('completed');
            Route::get('failed', 'CentiliController@failed')->name('failed');
        });

        Route::group(['as' => 'shopify.', 'prefix' => 'shopify'], function () {
            Route::post('callback', 'ShopifyController@callback')->name('callback');
        });
    });

    Route::get('/home', 'HomeController@index')->name('home');

    route_redirect('/', 'home');

    if (config('osu.scores.rank_cache.local_server')) {
        Route::get('rankLookup', 'ScoresController@userRankLookup');
    }

    // redirects go here
    route_redirect('forum/p/{post}', 'forum.posts.show');
    route_redirect('po/{post}', 'forum.posts.show');
    route_redirect('forum/t/{topic}', 'forum.topics.show');
    route_redirect('forum/{forum}', 'forum.forums.show');
    // redirects to beatmapset anyways so there's no point
    // in having an another redirect on top of that
    Route::get('b/{beatmap}', 'BeatmapsController@show')->name('redirect:beatmaps.show');
    route_redirect('g/{group}', 'groups.show');
    route_redirect('s/{beatmapset}', 'beatmapsets.show');
    route_redirect('u/{user}', 'users.show');
    route_redirect('forum', 'forum.forums.index');
    route_redirect('mp/{match}', 'matches.show');
    route_redirect('help/wiki/{path?}', 'wiki.show')->where('path', '.+');
});

// API
// require-scopes is not in the api group at the moment to reduce the number of things that need immediate fixing.
Route::group(['as' => 'api.', 'prefix' => 'api', 'middleware' => ['api', ThrottleRequests::getApiThrottle(), 'require-scopes']], function () {
    Route::group(['prefix' => 'v2'], function () {
        Route::group(['as' => 'beatmaps.', 'prefix' => 'beatmaps'], function () {
            Route::get('lookup', 'API\BeatmapsController@lookup');

            Route::group(['prefix' => '{beatmap}'], function () {
                Route::get('scores/users/{user}', 'BeatmapsController@userScore');
                Route::get('scores', 'BeatmapsController@scores')->name('scores');

                Route::group(['as' => 'solo.', 'prefix' => 'solo'], function () {
                    Route::resource('scores', 'Solo\ScoresController', ['only' => ['store', 'update']]);
                });
            });
        });

        Route::resource('beatmaps', 'API\BeatmapsController', ['only' => ['show']]);

        Route::group(['as' => 'beatmapsets.', 'prefix' => 'beatmapsets'], function () {
            Route::apiResource('events', 'BeatmapsetEventsController', ['only' => ['index']]);

            Route::group(['as' => 'discussions.', 'prefix' => 'discussions'], function () {
                Route::apiResource('posts', 'BeatmapDiscussionPostsController', ['only' => ['index']]);
                Route::apiResource('votes', 'BeatmapsetDiscussionVotesController', ['only' => ['index']]);
            });

            Route::resource('discussions', 'BeatmapDiscussionsController', ['only' => ['index']]);

            // TODO: move other beatmapset routes here
            Route::group(['namespace' => 'Beatmapsets'], function () {
                Route::apiResource('{beatmapset}/favourites', 'FavouritesController', ['only' => ['store']]);
            });
        });

        Route::apiResource('comments', 'CommentsController');
        Route::post('comments/{comment}/vote', 'CommentsController@voteStore')->name('comments.vote');
        Route::delete('comments/{comment}/vote', 'CommentsController@voteDestroy');

        Route::group(['as' => 'chat.', 'prefix' => 'chat', 'namespace' => 'Chat'], function () {
            Route::post('new', 'ChatController@newConversation')->name('new');
            Route::get('updates', 'ChatController@updates')->name('updates');
            Route::get('presence', 'ChatController@presence')->name('presence');
            Route::group(['as' => 'channels.', 'prefix' => 'channels'], function () {
                Route::apiResource('{channel}/messages', 'Channels\MessagesController', ['only' => ['index', 'store']]);
                Route::put('{channel}/users/{user}', 'ChannelsController@join')->name('join');
                Route::delete('{channel}/users/{user}', 'ChannelsController@part')->name('part');
                Route::put('{channel}/mark-as-read/{message}', 'ChannelsController@markAsRead')->name('mark-as-read');
            });
            Route::apiResource('channels', 'ChannelsController', ['only' => ['index', 'show', 'store']]);
        });

        Route::get('changelog/{stream}/{build}', 'ChangelogController@build')->name('changelog.build');
        Route::resource('changelog', 'ChangelogController', ['only' => ['index', 'show']]);

        Route::group(['as' => 'forum.', 'namespace' => 'Forum'], function () {
            Route::group(['prefix' => 'forums'], function () {
                Route::post('topics/{topic}/reply', 'TopicsController@reply')->name('topics.reply');
                Route::resource('topics', 'TopicsController', ['only' => ['show', 'store', 'update']]);
                Route::resource('posts', 'PostsController', ['only' => ['update']]);
            });
        });
        Route::resource('matches', 'MatchesController', ['only' => ['index', 'show']]);

        Route::group(['as' => 'rooms.', 'prefix' => 'rooms'], function () {
            Route::get('{mode?}', 'Multiplayer\RoomsController@index')->name('index')->where('mode', 'owned|participated|ended');
            Route::put('{room}/users/{user}', 'Multiplayer\RoomsController@join')->name('join');
            Route::delete('{room}/users/{user}', 'Multiplayer\RoomsController@part')->name('part');
            Route::get('{room}/leaderboard', 'Multiplayer\RoomsController@leaderboard');
            Route::group(['as' => 'playlist.', 'prefix' => '{room}/playlist'], function () {
                Route::get('{playlist}/scores/users/{user}', 'Multiplayer\Rooms\Playlist\ScoresController@showUser');
                Route::apiResource('{playlist}/scores', 'Multiplayer\Rooms\Playlist\ScoresController', ['only' => ['index', 'show', 'store', 'update']]);
            });
        });

        Route::resource('reports', 'ReportsController', ['only' => ['store']]);

        Route::apiResource('rooms', 'Multiplayer\RoomsController', ['only' => ['show', 'store']]);

        Route::apiResource('seasonal-backgrounds', 'SeasonalBackgroundsController', ['only' => ['index']]);

        Route::group(['prefix' => 'scores/{mode}', 'as' => 'scores.'], function () {
            Route::get('{score}/download', 'ScoresController@download')->middleware(ThrottleRequests::getApiThrottle('scores_download'))->name('download');
            Route::get('{score}', 'ScoresController@show')->name('show');
        });

        // Beatmapsets
        //   GET /api/v2/beatmapsets/search/:filters
        Route::get('beatmapsets/search/{filters?}', 'BeatmapsetsController@search');
        //   GET /api/v2/beatmapsets/lookup
        Route::get('beatmapsets/lookup', 'API\BeatmapsetsController@lookup');
        //   GET /api/v2/beatmapsets/:beatmapset/download
        Route::get('beatmapsets/{beatmapset}/download', 'BeatmapsetsController@download');
        //   GET /api/v2/beatmapsets/:beatmapset_id
        Route::resource('beatmapsets', 'BeatmapsetsController', ['only' => ['show']]);

        // Friends
        //  GET /api/v2/friends
        Route::resource('friends', 'FriendsController', ['only' => ['index']]);

        //  GET /api/v2/me
        Route::get('me/{mode?}', 'UsersController@me')->name('me');
        //  GET /api/v2/me/download-quota-check
        Route::get('me/download-quota-check', 'HomeController@downloadQuotaCheck');

        Route::delete('oauth/tokens/current', 'OAuth\TokensController@destroyCurrent')->name('oauth.tokens.current');

        Route::apiResource('news', 'NewsController', ['only' => ['index', 'show']]);

        // Notifications
        //  GET /api/v2/notifications
        Route::resource('notifications', 'NotificationsController', ['only' => ['index']]);
        //  POST /api/v2/notifications/mark-read
        Route::post('notifications/mark-read', 'NotificationsController@markRead')->name('notifications.mark-read');

        //  GET /api/v2/rankings/:mode/:type
        Route::get('rankings/{mode}/{type}', 'RankingController@index');
        Route::resource('spotlights', 'SpotlightsController', ['only' => ['index']]);

        Route::get('search', 'HomeController@search');

        //  GET /api/v2/users/:user_id/kudosu
        Route::get('users/{user}/kudosu', 'UsersController@kudosu');
        //  GET /api/v2/users/:user_id/scores/:type [best, firsts, recent]
        Route::get('users/{user}/scores/{type}', 'UsersController@scores');
        //  GET /api/v2/users/:user_id/beatmapsets/:type [most_played, favourite, ranked_and_approved, unranked, graveyard]
        Route::get('users/{user}/beatmapsets/{type}', 'UsersController@beatmapsets');
        // GET /api/v2/users/:user_id/recent_activity
        Route::get('users/{user}/recent_activity', 'UsersController@recentActivity');
        //  GET /api/v2/users/:user_id/:mode [osu, taiko, fruits, mania]
        Route::get('users/{user}/{mode?}', 'UsersController@show')->name('users.show');
        Route::resource('users', 'UsersController', ['only' => ['index']]);

        Route::get('wiki/{locale}/{path}', 'WikiController@show')->name('wiki.show')->where('path', '.+');
    });
});

// Callbacks for legacy systems to interact with
Route::group(['prefix' => '_lio', 'middleware' => 'lio', 'as' => 'interop.'], function () {
    Route::post('generate-notification', 'LegacyInterOpController@generateNotification');
    Route::post('index-beatmapset/{beatmapset}', 'LegacyInterOpController@indexBeatmapset');
    Route::post('/refresh-beatmapset-cache/{beatmapset}', 'LegacyInterOpController@refreshBeatmapsetCache');
    Route::post('user-achievement/{user}/{achievement}/{beatmap?}', 'LegacyInterOpController@userAchievement')->name('user-achievement');
    Route::post('/user-best-scores-check/{user}', 'LegacyInterOpController@userBestScoresCheck');
    Route::post('user-send-message', 'LegacyInterOpController@userSendMessage');
    Route::post('user-batch-mark-channel-as-read', 'LegacyInterOpController@userBatchMarkChannelAsRead');
    Route::post('user-batch-send-message', 'LegacyInterOpController@userBatchSendMessage');
    Route::delete('/user-sessions/{user}', 'LegacyInterOpController@userSessionsDestroy');
    Route::post('user-index/{user}', 'LegacyInterOpController@userIndex');
    Route::post('user-recalculate-ranked-scores/{user}', 'LegacyInterOpController@userRecalculateRankedScores');
    Route::get('/news', 'LegacyInterOpController@news');
    Route::apiResource('users', 'InterOp\UsersController', ['only' => ['store']]);

    Route::group(['namespace' => 'InterOp'], function () {
<<<<<<< HEAD
        Route::group(['as' => 'beatmapsets.', 'prefix' => 'beatmapsets'], function () {
            Route::group(['prefix' => '{beatmapset}'], function () {
                Route::post('broadcast-new', 'BeatmapsetsController@broadcastNew')->name('broadcast-new');
                Route::post('broadcast-revive', 'BeatmapsetsController@broadcastRevive')->name('broadcast-revive');
            });
        });
=======
        Route::resource('beatmapsets', 'BeatmapsetsController', ['only' => ['destroy']]);
        Route::post('beatmapsets/{beatmapset}/broadcast-new', 'BeatmapsetsController@broadcastNew');
>>>>>>> e1d16811

        Route::group(['as' => 'indexing.', 'prefix' => 'indexing'], function () {
            Route::apiResource('bulk', 'Indexing\BulkController', ['only' => ['store']]);
        });

        Route::group(['as' => 'user-groups.'], function () {
            Route::post('user-group', 'UserGroupsController@store')->name('store');
            Route::delete('user-group', 'UserGroupsController@destroy')->name('destroy');
            Route::post('user-default-group', 'UserGroupsController@setDefault')->name('store-default');
        });
    });
});

Route::any('{catchall}', 'FallbackController@index')->where('catchall', '.*')->fallback();<|MERGE_RESOLUTION|>--- conflicted
+++ resolved
@@ -522,17 +522,13 @@
     Route::apiResource('users', 'InterOp\UsersController', ['only' => ['store']]);
 
     Route::group(['namespace' => 'InterOp'], function () {
-<<<<<<< HEAD
         Route::group(['as' => 'beatmapsets.', 'prefix' => 'beatmapsets'], function () {
             Route::group(['prefix' => '{beatmapset}'], function () {
                 Route::post('broadcast-new', 'BeatmapsetsController@broadcastNew')->name('broadcast-new');
                 Route::post('broadcast-revive', 'BeatmapsetsController@broadcastRevive')->name('broadcast-revive');
             });
         });
-=======
         Route::resource('beatmapsets', 'BeatmapsetsController', ['only' => ['destroy']]);
-        Route::post('beatmapsets/{beatmapset}/broadcast-new', 'BeatmapsetsController@broadcastNew');
->>>>>>> e1d16811
 
         Route::group(['as' => 'indexing.', 'prefix' => 'indexing'], function () {
             Route::apiResource('bulk', 'Indexing\BulkController', ['only' => ['store']]);
