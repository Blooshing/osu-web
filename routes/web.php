<?php

/**
 *    Copyright (c) ppy Pty Ltd <contact@ppy.sh>.
 *
 *    This file is part of osu!web. osu!web is distributed with the hope of
 *    attracting more community contributions to the core ecosystem of osu!.
 *
 *    osu!web is free software: you can redistribute it and/or modify
 *    it under the terms of the Affero GNU General Public License version 3
 *    as published by the Free Software Foundation.
 *
 *    osu!web is distributed WITHOUT ANY WARRANTY; without even the implied
 *    warranty of MERCHANTABILITY or FITNESS FOR A PARTICULAR PURPOSE.
 *    See the GNU Affero General Public License for more details.
 *
 *    You should have received a copy of the GNU Affero General Public License
 *    along with osu!web.  If not, see <http://www.gnu.org/licenses/>.
 */
Route::group(['as' => 'admin.', 'prefix' => 'admin', 'namespace' => 'Admin'], function () {
    Route::get('/beatmapsets/{beatmapset}/covers', 'BeatmapsetsController@covers')->name('beatmapsets.covers');
    Route::post('/beatmapsets/{beatmapset}/covers/regenerate', 'BeatmapsetsController@regenerateCovers')->name('beatmapsets.covers.regenerate');
    Route::post('/beatmapsets/{beatmapset}/covers/remove', 'BeatmapsetsController@removeCovers')->name('beatmapsets.covers.remove');
    Route::resource('beatmapsets', 'BeatmapsetsController', ['only' => ['show', 'update']]);

    Route::post('contests/{contest}/zip', 'ContestsController@gimmeZip')->name('contests.get-zip');
    Route::resource('contests', 'ContestsController', ['only' => ['index', 'show']]);

    Route::resource('user-contest-entries', 'UserContestEntriesController', ['only' => ['destroy']]);
    Route::post('user-contest-entries/{user_contest_entry}/restore', 'UserContestEntriesController@restore')->name('user-contest-entries.restore');

    Route::resource('logs', 'LogsController', ['only' => ['index']]);

    Route::get('/', 'PagesController@root')->name('root');

    Route::group(['as' => 'forum.', 'prefix' => 'forum', 'namespace' => 'Forum'], function () {
        Route::resource('forum-covers', 'ForumCoversController', ['only' => ['index', 'store', 'update']]);
    });

    Route::group(['as' => 'store.', 'prefix' => 'store', 'namespace' => 'Store'], function () {
        Route::resource('addresses', 'AddressesController', ['only' => ['update']]);

        Route::post('orders/ship', 'OrdersController@ship')->name('orders.ship');
        Route::resource('orders', 'OrdersController', ['only' => ['index', 'show', 'update']]);

        Route::resource('orders.items', 'OrderItemsController', ['only' => ['update']]);

        route_redirect('/', 'admin.store.orders.index');
    });
});

Route::group(['prefix' => 'beatmaps'], function () {
    // featured artists
    Route::resource('artists', 'ArtistsController', ['only' => ['index', 'show']]);
    Route::resource('packs', 'BeatmapPacksController', ['only' => ['index', 'show']]);
});
Route::get('beatmaps/{beatmap}/scores', 'BeatmapsController@scores')->name('beatmaps.scores');
Route::resource('beatmaps', 'BeatmapsController', ['only' => ['show']]);

Route::group(['prefix' => 'beatmapsets'], function () {
    Route::put('beatmap-discussions/{beatmap_discussion}/vote', 'BeatmapDiscussionsController@vote')->name('beatmap-discussions.vote');
    Route::post('beatmap-discussions/{beatmap_discussion}/restore', 'BeatmapDiscussionsController@restore')->name('beatmap-discussions.restore');
    Route::post('beatmap-discussions/{beatmap_discussion}/deny-kudosu', 'BeatmapDiscussionsController@denyKudosu')->name('beatmap-discussions.deny-kudosu');
    Route::post('beatmap-discussions/{beatmap_discussion}/allow-kudosu', 'BeatmapDiscussionsController@allowKudosu')->name('beatmap-discussions.allow-kudosu');
    Route::resource('beatmap-discussions', 'BeatmapDiscussionsController', ['only' => ['destroy', 'index', 'show']]);

    Route::post('beatmap-discussions-posts/{beatmap_discussion_post}/restore', 'BeatmapDiscussionPostsController@restore')->name('beatmap-discussion-posts.restore');
    Route::resource('beatmap-discussion-posts', 'BeatmapDiscussionPostsController', ['only' => ['destroy', 'index', 'store', 'update']]);
});

Route::group(['prefix' => 'beatmapsets', 'as' => 'beatmapsets.'], function () {
    Route::resource('events', 'BeatmapsetEventsController', ['only' => ['index']]);
    Route::resource('watches', 'BeatmapsetWatchesController', ['only' => ['index', 'update', 'destroy']]);

    Route::group(['prefix' => 'discussions', 'as' => 'discussions.'], function () {
        Route::resource('votes', 'BeatmapsetDiscussionVotesController', ['only' => ['index']]);
    });

    Route::group(['namespace' => 'Beatmapsets'], function () {
        Route::apiResource('{beatmapset}/favourites', 'FavouritesController', ['only' => ['store']]);
    });
});
Route::get('beatmapsets/search/{filters?}', 'BeatmapsetsController@search')->name('beatmapsets.search');
Route::get('beatmapsets/{beatmapset}/discussion/{beatmap?}/{mode?}/{filter?}', 'BeatmapsetsController@discussion')->name('beatmapsets.discussion');
Route::post('beatmapsets/{beatmapset}/discussion-lock', 'BeatmapsetsController@discussionLock')->name('beatmapsets.discussion-lock');
Route::post('beatmapsets/{beatmapset}/discussion-unlock', 'BeatmapsetsController@discussionUnlock')->name('beatmapsets.discussion-unlock');
Route::get('beatmapsets/{beatmapset}/download', 'BeatmapsetsController@download')->name('beatmapsets.download');
Route::put('beatmapsets/{beatmapset}/love', 'BeatmapsetsController@love')->name('beatmapsets.love');
Route::put('beatmapsets/{beatmapset}/nominate', 'BeatmapsetsController@nominate')->name('beatmapsets.nominate');
Route::resource('beatmapsets', 'BeatmapsetsController', ['only' => ['destroy', 'index', 'show', 'update']]);

Route::group(['prefix' => 'scores', 'as' => 'scores.'], function () {
    Route::post('{mode}/{score}/report', 'ScoresController@report')->name('report');
    Route::get('{mode}/{score}/download', 'ScoresController@download')->name('download');
});

Route::resource('comments', 'CommentsController', ['except' => ['create', 'edit']]);
Route::post('comments/{comment}/report', 'CommentsController@report')->name('comments.report');
Route::post('comments/{comment}/restore', 'CommentsController@restore')->name('comments.restore');
Route::post('comments/{comment}/vote', 'CommentsController@voteStore')->name('comments.vote');
Route::delete('comments/{comment}/vote', 'CommentsController@voteDestroy');

Route::group(['prefix' => 'community'], function () {
    Route::resource('contests', 'ContestsController', ['only' => ['index', 'show']]);

    Route::put('contest-entries/{contest_entry}/vote', 'ContestEntriesController@vote')->name('contest-entries.vote');
    Route::resource('contest-entries', 'ContestEntriesController', ['only' => ['store', 'destroy']]);

    Route::post('livestreams/promote', 'LivestreamsController@promote')->name('livestreams.promote');
    Route::resource('livestreams', 'LivestreamsController', ['only' => ['index']]);

    Route::get('matches/{match}/history', 'MatchesController@history')->name('matches.history');
    Route::resource('matches', 'MatchesController', ['only' => ['show']]);

    Route::post('tournaments/{tournament}/unregister', 'TournamentsController@unregister')->name('tournaments.unregister');
    Route::post('tournaments/{tournament}/register', 'TournamentsController@register')->name('tournaments.register');
    Route::resource('tournaments', 'TournamentsController', ['only' => ['index', 'show']]);

    Route::group(['as' => 'forum.', 'namespace' => 'Forum'], function () {
        Route::group(['prefix' => 'forums'], function () {
            Route::resource('forum-covers', 'ForumCoversController', ['only' => ['store', 'update', 'destroy']]);

            Route::get('posts/{post}/raw', 'PostsController@raw')->name('posts.raw');
            Route::post('posts/{post}/restore', 'PostsController@restore')->name('posts.restore');
            Route::resource('posts', 'PostsController', ['only' => ['destroy', 'edit', 'show', 'update']]);

            Route::post('topics/{topic}/edit-poll', 'TopicsController@editPollPost')->name('topics.edit-poll');
            Route::get('topics/{topic}/edit-poll', 'TopicsController@editPollGet')->name('topics.edit-poll');

            Route::post('topics/preview', 'TopicsController@preview')->name('topics.preview');
            Route::post('topics/{topic}/issue-tag', 'TopicsController@issueTag')->name('topics.issue-tag');
            Route::post('topics/{topic}/lock', 'TopicsController@lock')->name('topics.lock');
            Route::post('topics/{topic}/move', 'TopicsController@move')->name('topics.move');
            Route::post('topics/{topic}/pin', 'TopicsController@pin')->name('topics.pin');
            Route::post('topics/{topic}/reply', 'TopicsController@reply')->name('topics.reply');
            Route::post('topics/{topic}/vote', 'TopicsController@vote')->name('topics.vote');
            Route::post('topics/{topic}/vote-feature', 'TopicsController@voteFeature')->name('topics.vote-feature');
            Route::resource('topics', 'TopicsController', ['only' => ['create', 'show', 'store', 'update']]);

            Route::resource('topic-covers', 'TopicCoversController', ['only' => ['store', 'update', 'destroy']]);

            Route::resource('topic-watches', 'TopicWatchesController', ['only' => ['index', 'update']]);
        });

        Route::post('forums/mark-as-read', 'ForumsController@markAsRead')->name('forums.mark-as-read');
        Route::get('forums/search', 'ForumsController@search')->name('forums.search');
        Route::resource('forums', 'ForumsController', ['only' => ['index', 'show']]);
    });

    Route::group(['as' => 'chat.', 'prefix' => 'chat', 'namespace' => 'Chat'], function () {
        Route::post('new', 'ChatController@newConversation')->name('new');
        Route::get('updates', 'ChatController@updates')->name('updates');
        Route::get('presence', 'ChatController@presence')->name('presence');
        Route::group(['as' => 'channels.', 'prefix' => 'channels'], function () {
            Route::apiResource('{channel}/messages', 'Channels\MessagesController', ['only' => ['index', 'store']]);
            Route::put('{channel}/users/{user}', 'ChannelsController@join')->name('join');
            Route::delete('{channel}/users/{user}', 'ChannelsController@part')->name('part');
            Route::put('{channel}/mark-as-read/{message}', 'ChannelsController@markAsRead')->name('mark-as-read');
        });
        Route::apiResource('channels', 'ChannelsController', ['only' => ['index']]);
    });
    Route::resource('chat', 'ChatController', ['only' => ['index']]);
});

Route::resource('groups', 'GroupsController', ['only' => ['show']]);

Route::group(['prefix' => 'home'], function () {
    Route::group(['as' => 'account.', 'prefix' => 'account'], function () {
        Route::get('edit', 'AccountController@edit')->name('edit');
        // Uploading file doesn't quite work with PUT/PATCH.
        // Reference: https://bugs.php.net/bug.php?id=55815
        // Note that hhvm behaves differently (the same as POST).
        Route::post('avatar', 'AccountController@avatar')->name('avatar');
        Route::post('cover', 'AccountController@cover')->name('cover');
        Route::put('email', 'AccountController@updateEmail')->name('email');
        Route::put('options', 'AccountController@updateOptions')->name('options');
        Route::put('page', 'AccountController@updatePage')->name('page');
        Route::put('password', 'AccountController@updatePassword')->name('password');
        Route::post('reissue-code', 'AccountController@reissueCode')->name('reissue-code');
        Route::resource('sessions', 'Account\SessionsController', ['only' => ['destroy']]);
        Route::get('verify', 'AccountController@verifyLink');
        Route::post('verify', 'AccountController@verify')->name('verify');
        Route::put('/', 'AccountController@update')->name('update');
    });

    Route::get('search', 'HomeController@search')->name('search');
    Route::post('bbcode-preview', 'HomeController@bbcodePreview')->name('bbcode-preview');
    Route::get('changelog/{stream}/{build}', 'ChangelogController@build')->name('changelog.build');
    Route::post('changelog/github', 'ChangelogController@github');
    Route::resource('changelog', 'ChangelogController', ['only' => ['index', 'show']]);
    Route::get('download', 'HomeController@getDownload')->name('download');
    Route::post('set-locale', 'HomeController@setLocale')->name('set-locale');
    Route::get('support', 'HomeController@supportTheGame')->name('support-the-game');

    Route::delete('password-reset', 'PasswordResetController@destroy');
    Route::get('password-reset', 'PasswordResetController@index')->name('password-reset');
    Route::post('password-reset', 'PasswordResetController@create');
    Route::put('password-reset', 'PasswordResetController@update');

    Route::get('support-osu-popup', 'HomeController@osuSupportPopup')->name('support-osu-popup');
    Route::get('download-quota-check', 'HomeController@downloadQuotaCheck')->name('download-quota-check');

    Route::resource('blocks', 'BlocksController', ['only' => ['store', 'destroy']]);
    Route::resource('friends', 'FriendsController', ['only' => ['index', 'store', 'destroy']]);
    Route::resource('news', 'NewsController', ['only' => ['index', 'show', 'store', 'update']]);
    Route::resource('notifications', 'NotificationsController', ['only' => ['index']]);
    Route::get('notifications/endpoint', 'NotificationsController@endpoint')->name('notifications.endpoint');
    Route::post('notifications/mark-read', 'NotificationsController@markRead')->name('notifications.mark-read');

    Route::get('messages/users/{user}', 'HomeController@messageUser')->name('messages.users.show');

    Route::resource('follows', 'FollowsController', ['only' => ['store']]);
    Route::delete('follows', 'FollowsController@destroy')->name('follows.destroy');
});

Route::get('legal/{page}', 'LegalController@show')->name('legal');

Route::group(['as' => 'oauth.', 'prefix' => 'oauth', 'namespace' => 'OAuth'], function () {
    Route::resource('authorized-clients', 'AuthorizedClientsController', ['only' => ['destroy']]);
    Route::resource('clients', 'ClientsController', ['except' => ['create', 'edit', 'show']]);
});

Route::get('rankings/{mode?}/{type?}', 'RankingController@index')->name('rankings');

Route::post('session', 'SessionsController@store')->name('login');
Route::delete('session', 'SessionsController@destroy')->name('logout');

Route::post('users/check-username-availability', 'UsersController@checkUsernameAvailability')->name('users.check-username-availability');
Route::post('users/check-username-exists', 'UsersController@checkUsernameExists')->name('users.check-username-exists');
Route::get('users/disabled', 'UsersController@disabled')->name('users.disabled');
Route::get('users/{user}/card', 'UsersController@card')->name('users.card');

// extras
Route::get('users/{user}/kudosu', 'UsersController@kudosu')->name('users.kudosu');
Route::get('users/{user}/recent_activity', 'UsersController@recentActivity')->name('users.recent-activity');
Route::get('users/{user}/scores/{type}', 'UsersController@scores')->name('users.scores');
Route::get('users/{user}/beatmapsets/{type}', 'UsersController@beatmapsets')->name('users.beatmapsets');

Route::get('users/{user}/posts', 'UsersController@posts')->name('users.posts');
Route::post('users/{user}/report', 'UsersController@report')->name('users.report');

Route::group(['as' => 'users.modding.', 'prefix' => 'users/{user}/modding', 'namespace' => 'Users'], function () {
    Route::get('/', 'ModdingHistoryController@index')->name('index');
    Route::get('/events', 'ModdingHistoryController@events')->name('events');
    Route::get('/discussions', 'ModdingHistoryController@discussions')->name('discussions');
    Route::get('/posts', 'ModdingHistoryController@posts')->name('posts');
    Route::get('/votes-given', 'ModdingHistoryController@votesGiven')->name('votes-given');
    Route::get('/votes-received', 'ModdingHistoryController@votesReceived')->name('votes-received');
});

Route::get('users/{user}/{mode?}', 'UsersController@show')->name('users.show');
Route::resource('users', 'UsersController', ['only' => 'store']);

Route::group(['prefix' => 'help'], function () {
    // help section
    Route::get('wiki/{page?}', 'WikiController@show')->name('wiki.show')->where('page', '.+');
    Route::put('wiki/{page}', 'WikiController@update')->where('page', '.+');
    route_redirect('/', 'wiki.show');
});

// FIXME: someone split this crap up into proper controllers
Route::group(['as' => 'store.', 'prefix' => 'store'], function () {
    route_redirect('/', 'store.products.index');

    Route::get('listing', 'StoreController@getListing')->name('products.index');
    Route::get('invoice/{invoice}', 'StoreController@getInvoice')->name('invoice.show');

    Route::post('update-address', 'StoreController@postUpdateAddress');
    Route::post('new-address', 'StoreController@postNewAddress');

    Route::group(['namespace' => 'Store'], function () {
        Route::post('products/{product}/notification-request', 'NotificationRequestsController@store')->name('notification-request');
        Route::delete('products/{product}/notification-request', 'NotificationRequestsController@destroy');

        // Store splitting starts here
        Route::get('cart', 'CartController@show')->name('cart.show');
        Route::resource('cart', 'CartController', ['only' => ['store']]);

        Route::resource('checkout', 'CheckoutController', ['only' => ['show', 'store']]);

        Route::resource('orders', 'OrdersController', ['only' => ['index']]);

        route_redirect('product/{product}', 'store.products.show');
        Route::resource('products', 'ProductsController', ['only' => ['show']]);
    });
});

Route::group(['as' => 'payments.', 'prefix' => 'payments', 'namespace' => 'Payments'], function () {
    Route::group(['as' => 'paypal.', 'prefix' => 'paypal'], function () {
        Route::get('approved', 'PaypalController@approved')->name('approved');
        Route::get('declined', 'PaypalController@declined')->name('declined');
        Route::post('create', 'PaypalController@create')->name('create');
        Route::get('completed', 'PaypalController@completed')->name('completed');
        Route::post('ipn', 'PaypalController@ipn')->name('ipn');
    });

    Route::group(['as' => 'xsolla.', 'prefix' => 'xsolla'], function () {
        Route::get('completed', 'XsollaController@completed')->name('completed');
        Route::post('token', 'XsollaController@token')->name('token');
        Route::post('callback', 'XsollaController@callback')->name('callback');
    });

    Route::group(['as' => 'centili.', 'prefix' => 'centili'], function () {
        Route::match(['post', 'get'], 'callback', 'CentiliController@callback')->name('callback');
        Route::get('completed', 'CentiliController@completed')->name('completed');
        Route::get('failed', 'CentiliController@failed')->name('failed');
    });

    Route::group(['as' => 'shopify.', 'prefix' => 'shopify'], function () {
        Route::post('callback', 'ShopifyController@callback')->name('callback');
    });
});

// API
Route::group(['as' => 'api.', 'prefix' => 'api', 'middleware' => ['auth-custom-api', 'require-scopes']], function () {
    Route::group(['prefix' => 'v2'], function () {
<<<<<<< HEAD
        Route::group(['as' => 'beatmapsets.', 'prefix' => 'beatmapsets'], function () {
            // TODO: move other beatmapset routes here
            Route::group(['namespace' => 'Beatmapsets'], function () {
                Route::apiResource('{beatmapset}/favourites', 'FavouritesController', ['only' => ['store']]);
            });
        });
=======
        Route::apiResource('comments', 'CommentsController');
        Route::post('comments/{comment}/report', 'CommentsController@report')->name('comments.report');
        Route::post('comments/{comment}/vote', 'CommentsController@voteStore')->name('comments.vote');
        Route::delete('comments/{comment}/vote', 'CommentsController@voteDestroy');
>>>>>>> 6e9c5463

        Route::group(['as' => 'chat.', 'prefix' => 'chat', 'namespace' => 'Chat'], function () {
            Route::post('new', 'ChatController@newConversation')->name('new');
            Route::get('updates', 'ChatController@updates')->name('updates');
            Route::get('presence', 'ChatController@presence')->name('presence');
            Route::group(['as' => 'channels.', 'prefix' => 'channels'], function () {
                Route::apiResource('{channel}/messages', 'Channels\MessagesController', ['only' => ['index', 'store']]);
                Route::put('{channel}/users/{user}', 'ChannelsController@join')->name('join');
                Route::delete('{channel}/users/{user}', 'ChannelsController@part')->name('part');
                Route::put('{channel}/mark-as-read/{message}', 'ChannelsController@markAsRead')->name('mark-as-read');
            });
            Route::apiResource('channels', 'ChannelsController', ['only' => ['index']]);
        });

        Route::get('changelog/{stream}/{build}', 'ChangelogController@build')->name('changelog.build');
        Route::resource('changelog', 'ChangelogController', ['only' => ['index', 'show']]);

        Route::group(['as' => 'rooms.', 'prefix' => 'rooms'], function () {
            Route::get('{mode?}', 'Multiplayer\RoomsController@index')->name('index')->where('mode', 'owned|participated|ended');
            Route::put('{room}/users/{user}', 'Multiplayer\RoomsController@join')->name('join');
            Route::delete('{room}/users/{user}', 'Multiplayer\RoomsController@part')->name('part');
            Route::get('{room}/leaderboard', 'Multiplayer\RoomsController@leaderboard');
            Route::group(['as' => 'playlist.', 'prefix' => '{room}/playlist'], function () {
                Route::apiResource('{playlist}/scores', 'Multiplayer\Rooms\Playlist\ScoresController', ['only' => ['store', 'update']]);
            });
        });
        Route::apiResource('rooms', 'Multiplayer\RoomsController', ['only' => ['show', 'store']]);

        Route::group(['prefix' => 'scores', 'as' => 'scores.'], function () {
            // GET /api/v2/scores/:mode/:score_id/download
            Route::get('{mode}/{score}/download', 'ScoresController@download')->name('download');
        });

        // Beatmaps
        //   GET /api/v2/beatmaps/:beatmap_id/scores
        Route::get('beatmaps/{id}/scores', 'BeatmapsController@scores');
        //   GET /api/v2/beatmaps/lookup
        Route::get('beatmaps/lookup', 'API\BeatmapsController@lookup');
        //   GET /api/v2/beatmaps/:beatmap_id
        Route::resource('beatmaps', 'API\BeatmapsController', ['only' => ['show']]);

        // Beatmapsets
        //   GET /api/v2/beatmapsets/search/:filters
        Route::get('beatmapsets/search/{filters?}', 'BeatmapsetsController@search');
        //   GET /api/v2/beatmapsets/lookup
        Route::get('beatmapsets/lookup', 'API\BeatmapsetsController@lookup');
        //   GET /api/v2/beatmapsets/:beatmapset/download
        Route::get('beatmapsets/{beatmapset}/download', 'BeatmapsetsController@download');
        //   GET /api/v2/beatmapsets/:beatmapset_id
        Route::resource('beatmapsets', 'BeatmapsetsController', ['only' => ['show']]);

        // Friends
        //  GET /api/v2/friends
        Route::resource('friends', 'FriendsController', ['only' => ['index']]);

        //  GET /api/v2/me
        Route::get('me/{mode?}', 'UsersController@me');
        //  GET /api/v2/me/download-quota-check
        Route::get('me/download-quota-check', 'HomeController@downloadQuotaCheck');

        // Notifications
        //  GET /api/v2/notifications
        Route::resource('notifications', 'NotificationsController', ['only' => ['index']]);
        //  POST /api/v2/notifications/mark-read
        Route::post('notifications/mark-read', 'NotificationsController@markRead')->name('notifications.mark-read');

        //  GET /api/v2/rankings/:mode/:type
        Route::get('rankings/{mode}/{type}', 'RankingController@index');

        //  GET /api/v2/users/:user_id/kudosu
        Route::get('users/{user}/kudosu', 'UsersController@kudosu');
        //  GET /api/v2/users/:user_id/scores/:type [best, firsts, recent]
        Route::get('users/{user}/scores/{type}', 'UsersController@scores');
        //  GET /api/v2/users/:user_id/beatmapsets/:type [most_played, favourite, ranked_and_approved, unranked, graveyard]
        Route::get('users/{user}/beatmapsets/{type}', 'UsersController@beatmapsets');
        // GET /api/v2/users/:user_id/recent_activity
        Route::get('users/{user}/recent_activity', 'UsersController@recentActivity');
        //  GET /api/v2/users/:user_id/:mode [osu, taiko, fruits, mania]
        Route::get('users/{user}/{mode?}', 'UsersController@show');
    });
});

// Callbacks for legacy systems to interact with
Route::group(['prefix' => '_lio', 'middleware' => 'lio'], function () {
    Route::post('generate-notification', 'LegacyInterOpController@generateNotification');
    Route::post('/refresh-beatmapset-cache/{beatmapset}', 'LegacyInterOpController@refreshBeatmapsetCache');
    Route::post('/regenerate-beatmapset-covers/{beatmapset}', 'LegacyInterOpController@regenerateBeatmapsetCovers');
    Route::post('user-achievement/{user}/{achievement}/{beatmap?}', 'LegacyInterOpController@userAchievement')->name('lio.user-achievement');
    Route::post('/user-best-scores-check/{user}', 'LegacyInterOpController@userBestScoresCheck');
    Route::delete('/user-sessions/{user}', 'LegacyInterOpController@userSessionsDestroy');
    Route::post('user-index/{user}', 'LegacyInterOpController@userIndex');
    Route::get('/news', 'LegacyInterOpController@news');
});

Route::get('/home', 'HomeController@index')->name('home');
route_redirect('/', 'home');

// redirects go here
route_redirect('forum/p/{post}', 'forum.posts.show');
route_redirect('forum/t/{topic}', 'forum.topics.show');
route_redirect('forum/{forum}', 'forum.forums.show');
// redirects to beatmapset anyways so there's no point
// in having an another redirect on top of that
Route::get('b/{beatmap}', 'BeatmapsController@show')->name('redirect:beatmaps.show');
route_redirect('g/{group}', 'groups.show');
route_redirect('s/{beatmapset}', 'beatmapsets.show');
route_redirect('u/{user}', 'users.show');
route_redirect('forum', 'forum.forums.index');
route_redirect('mp/{match}', 'matches.show');
route_redirect('wiki/{page?}', 'wiki.show')->where('page', '.+');

// status
if (Config::get('app.env') === 'production') {
    Route::group(['domain' => 'stat.ppy.sh'], function () {
        Route::get('/', 'StatusController@getMain')->name('status.index');
    });
} else {
    Route::get('/status', 'StatusController@getMain')->name('status.index');
}<|MERGE_RESOLUTION|>--- conflicted
+++ resolved
@@ -314,19 +314,17 @@
 // API
 Route::group(['as' => 'api.', 'prefix' => 'api', 'middleware' => ['auth-custom-api', 'require-scopes']], function () {
     Route::group(['prefix' => 'v2'], function () {
-<<<<<<< HEAD
         Route::group(['as' => 'beatmapsets.', 'prefix' => 'beatmapsets'], function () {
             // TODO: move other beatmapset routes here
             Route::group(['namespace' => 'Beatmapsets'], function () {
                 Route::apiResource('{beatmapset}/favourites', 'FavouritesController', ['only' => ['store']]);
             });
         });
-=======
+
         Route::apiResource('comments', 'CommentsController');
         Route::post('comments/{comment}/report', 'CommentsController@report')->name('comments.report');
         Route::post('comments/{comment}/vote', 'CommentsController@voteStore')->name('comments.vote');
         Route::delete('comments/{comment}/vote', 'CommentsController@voteDestroy');
->>>>>>> 6e9c5463
 
         Route::group(['as' => 'chat.', 'prefix' => 'chat', 'namespace' => 'Chat'], function () {
             Route::post('new', 'ChatController@newConversation')->name('new');
